version: "3"

vars:
  PKG: "./suite"
  RUN: ".*"
  VERBOSE: "false"
  PARALLEL: "true"
<<<<<<< HEAD
  FAILFAST: "true"
  DEBUG: "true"
=======
  FAILFAST: "false"
  DEBUG: "false"
>>>>>>> e729b8db
  REPEAT: 0

tasks:
  default:
    cmds:
      - task: lint
      - task: tests

  lint:
    cmds:
      - golangci-lint run -v --fix

  tests:
    deps: [run-docker-compose]
    cmds:
      - >
        ginkgo --race --vet ""
        {{if eq .VERBOSE "true"}}-v{{end}}
        {{if eq .PARALLEL "true"}}-p{{end}}
        {{if eq .FAILFAST "true"}}--fail-fast{{end}}
        --focus-file "{{.RUN}}"
        --repeat {{.REPEAT}}
        {{if eq .DEBUG "true"}}--output-interceptor-mode=none{{end}}
        {{.PKG}}

  run-docker-compose:
    cmds:
      - docker compose up -d --remove-orphans

  cleanup:
    cmds:
      - docker compose down -v<|MERGE_RESOLUTION|>--- conflicted
+++ resolved
@@ -5,13 +5,8 @@
   RUN: ".*"
   VERBOSE: "false"
   PARALLEL: "true"
-<<<<<<< HEAD
-  FAILFAST: "true"
-  DEBUG: "true"
-=======
   FAILFAST: "false"
   DEBUG: "false"
->>>>>>> e729b8db
   REPEAT: 0
 
 tasks:
