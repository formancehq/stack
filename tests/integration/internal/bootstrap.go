// TODO(gfyrag): The code of this file is pretty dirty. I have other priority when writing this.
// I will clean this later.
// It works as expected.
package internal

import (
	"context"
	"fmt"
	"net/http"
	"net/url"
	"os"
	"path/filepath"
	"testing"
	"time"

	"github.com/docker/docker/client"
	"github.com/egymgmbh/go-prefix-writer/prefixer"
	authCmd "github.com/formancehq/auth/cmd"
	auth "github.com/formancehq/auth/pkg"
	"github.com/formancehq/ledger/cmd"
	orchestrationCmd "github.com/formancehq/orchestration/cmd"
	paymentsCmd "github.com/formancehq/payments/cmd"
	searchCmd "github.com/formancehq/search/cmd"
	"github.com/formancehq/search/pkg/searchengine"
	"github.com/formancehq/stack/libs/go-libs/httpclient"
	"github.com/formancehq/stack/libs/go-libs/httpserver"
	"github.com/formancehq/stack/libs/go-libs/logging"
	walletsCmd "github.com/formancehq/wallets/cmd"
	webhooksCmd "github.com/formancehq/webhooks/cmd"
	"github.com/google/uuid"
<<<<<<< HEAD
=======
	"github.com/opensearch-project/opensearch-go"
	"github.com/sirupsen/logrus"
	"gopkg.in/yaml.v3"

	"github.com/egymgmbh/go-prefix-writer/prefixer"
	"github.com/formancehq/ledger/cmd"
>>>>>>> e729b8db
	. "github.com/onsi/ginkgo/v2"
	. "github.com/onsi/gomega"
	"github.com/opensearch-project/opensearch-go"
	"github.com/ory/dockertest/v3"
	"github.com/ory/dockertest/v3/docker"
	"github.com/sirupsen/logrus"
	"github.com/spf13/cobra"
	"gopkg.in/yaml.v3"
)

var (
	actualTestID string
	ctx          context.Context
	dockerPool   *dockertest.Pool
	dockerClient *client.Client
)

func TestContext() context.Context {
	return ctx
}

var _ = BeforeSuite(func() {
	// Some defaults
	SetDefaultEventuallyTimeout(10 * time.Second)
	SetDefaultEventuallyPollingInterval(500 * time.Millisecond)

	var err error
	dockerPool, err = dockertest.NewPool("")
	Expect(err).ToNot(HaveOccurred())

	dockerClient, err = client.NewClientWithOpts(client.FromEnv, client.WithAPIVersionNegotiation())
	Expect(err).ToNot(HaveOccurred())

	// uses pool to try to connect to Docker
	err = dockerPool.Client.Ping()
	Expect(err).ToNot(HaveOccurred())
})

func runDockerResource(options *dockertest.RunOptions) *dockertest.Resource {
	resource, err := dockerPool.RunWithOptions(options, func(config *docker.HostConfig) {
		config.AutoRemove = true
	})
	Expect(err).ToNot(HaveOccurred())

	return resource
}

var _ = BeforeEach(func() {
	ctx = context.TODO()
	actualTestID = uuid.NewString()
	l := logrus.New()
	l.Out = GinkgoWriter
	l.Level = logrus.DebugLevel
	ctx = logging.ContextWithLogger(ctx, logging.NewLogrus(l))
	openSearchClient, err := opensearch.NewClient(opensearch.Config{
		Addresses: []string{"http://" + getOpenSearchUrl()},
		Transport: httpclient.NewDebugHTTPTransport(http.DefaultTransport),
	})
<<<<<<< HEAD
	Expect(err).ToNot(HaveOccurred())
=======
	Expect(err).To(BeNil())
>>>>>>> e729b8db
	Eventually(func() error {
		return searchengine.CreateIndex(ctx, openSearchClient, actualTestID)
	}).WithTimeout(10 * time.Second).Should(BeNil())

	createDatabases() // TODO: drop databases

	startFakeGateway()

	startSearch()
	startLedger()
	startAuth()
	startWallets()
	startPayments()
	startWebhooks()
	startOrchestration()

	// TODO: Wait search has properly configured mapping before trying to ingest any data
	startBenthosServer()

	// Start the gateway
	ledgerUrl, err := url.Parse(fmt.Sprintf("http://localhost:%d", ledgerPort))
	Expect(err).ToNot(HaveOccurred())
	registerService("ledger", ledgerUrl)

	searchUrl, err := url.Parse(fmt.Sprintf("http://localhost:%d", searchPort))
	Expect(err).ToNot(HaveOccurred())
	registerService("search", searchUrl)

	authUrl, err := url.Parse(fmt.Sprintf("http://localhost:%d", authPort))
	Expect(err).ToNot(HaveOccurred())
	registerService("auth", authUrl)

	walletsUrl, err := url.Parse(fmt.Sprintf("http://localhost:%d", walletsPort))
	Expect(err).ToNot(HaveOccurred())
	registerService("wallets", walletsUrl)

	paymentsUrl, err := url.Parse(fmt.Sprintf("http://localhost:%d", paymentsPort))
	Expect(err).ToNot(HaveOccurred())
	registerService("payments", paymentsUrl)

	webhooksUrl, err := url.Parse(fmt.Sprintf("http://localhost:%d", webhooksPort))
	Expect(err).ToNot(HaveOccurred())
	registerService("webhooks", webhooksUrl)

	orchestrationUrl, err := url.Parse(fmt.Sprintf("http://localhost:%d", orchestrationPort))
	Expect(err).ToNot(HaveOccurred())
	registerService("orchestration", orchestrationUrl)

	// Start services
	// Configure the sdk with a preconfigured auth client
	configureSDK()
})

var _ = AfterEach(func() {
	stopBenthosServer()
	stopLedger()
	stopSearch()
	stopAuth()
	stopWallets()
	stopPayments()
	stopWebhooks()
	stopOrchestration()
	stopFakeGateway() // TODO: Wait for gateway to be shutdown
})

var (
	ledgerPort   int
	ledgerErrCh  chan error
	ledgerCancel func()
)

func startLedger() {
	dsn, err := getPostgresDSN()
	Expect(err).ToNot(HaveOccurred())
	dsn.Path = fmt.Sprintf("%s-ledger", actualTestID)

	ledgerCmd := cmd.NewRootCommand()
	args := []string{
		"serve",
		"--publisher-nats-enabled",
		"--publisher-nats-client-id=ledger",
		"--publisher-nats-url=" + natsAddress(),
		fmt.Sprintf("--publisher-topic-mapping=*:%s-ledger", actualTestID),
		"--storage.postgres.conn_string=" + dsn.String(),
		"--bind=0.0.0.0:0", // Random port
	}
	if testing.Verbose() {
		args = append(args, "--debug")
	}
	ledgerCmd.SetArgs(args)
	ledgerPort, ledgerCancel, ledgerErrCh = runAndWaitPort("ledger", ledgerCmd)
}

func stopLedger() {
	ledgerCancel()
	select {
	case <-ledgerErrCh:
	case <-time.After(5 * time.Second):
		Fail("timeout waiting for ledger stopped")
	}
}

var (
	searchPort   int
	searchErrCh  chan error
	searchCancel func()
)

func startSearch() {
	command := searchCmd.NewRootCommand()
	args := make([]string, 0)
	args = append(args,
		"serve",
		"--open-search-service="+getOpenSearchUrl(),
		"--open-search-scheme=http",
		"--open-search-username=admin",
		"--open-search-password=admin",
		"--bind=0.0.0.0:0",
		fmt.Sprintf("--es-indices=%s", actualTestID),
		"--mapping-init-disabled",
	)
	command.SetArgs(args)
	searchPort, searchCancel, searchErrCh = runAndWaitPort("search", command)
}

func stopSearch() {
	searchCancel()
	select {
	case <-searchErrCh:
	case <-time.After(5 * time.Second):
		Fail("timeout waiting for search stopped")
	}
}

var (
	paymentsPort   int
	paymentsErrCh  chan error
	paymentsCancel func()
)

func startPayments() {
	dsn, err := getPostgresDSN()
	Expect(err).ToNot(HaveOccurred())
	dsn.Path = fmt.Sprintf("%s-payments", actualTestID)

	command := paymentsCmd.NewRootCommand()
	if testing.Verbose() {
		command.SetOut(os.Stdout)
		command.SetErr(os.Stderr)
	}

	args := make([]string, 0)
	args = append(args,
		"serve",
		"--postgres-uri="+dsn.String(),
		"--config-encryption-key=encryption-key",
		"--publisher-nats-enabled",
		"--publisher-nats-client-id=payments",
		"--publisher-nats-url="+natsAddress(),
		fmt.Sprintf("--publisher-topic-mapping=*:%s-payments", actualTestID),
		"--listen=0.0.0.0:0",
		"--auto-migrate",
	)
	command.SetArgs(args)
	paymentsPort, paymentsCancel, paymentsErrCh = runAndWaitPort("payments", command)
}

func stopPayments() {
	paymentsCancel()
	select {
	case <-paymentsErrCh:
	case <-time.After(5 * time.Second):
		Fail("timeout waiting for payments stopped")
	}
}

var (
	orchestrationPort   int
	orchestrationErrCh  chan error
	orchestrationCancel func()
)

func startOrchestration() {
	dsn, err := getPostgresDSN()
	Expect(err).ToNot(HaveOccurred())
	dsn.Path = fmt.Sprintf("%s-orchestration", actualTestID)

	command := orchestrationCmd.NewRootCommand()
	if testing.Verbose() {
		command.SetOut(os.Stdout)
		command.SetErr(os.Stderr)
	}

	args := make([]string, 0)
	args = append(args,
		"serve",
		"--listen=0.0.0.0:0",
		"--postgres-dsn="+dsn.String(),
		"--stack-client-id=global",
		"--stack-client-secret=global",
		"--stack-url="+gatewayServer.URL,
		"--temporal-address="+getTemporalAddress(),
		"--temporal-task-queue="+actualTestID,
		"--worker",
	)
	command.SetArgs(args)
	orchestrationPort, orchestrationCancel, orchestrationErrCh = runAndWaitPort("orchestration", command)
}

func stopOrchestration() {
	orchestrationCancel()
	select {
	case <-orchestrationErrCh:
	case <-time.After(5 * time.Second):
		Fail("timeout waiting for orchestration stopped")
	}
}

var (
	authPort   int
	authErrCh  chan error
	authCancel func()
)

func startAuth() {
	dsn, err := getPostgresDSN()
	Expect(err).ToNot(HaveOccurred())
	dsn.Path = fmt.Sprintf("%s-auth", actualTestID)

	command := authCmd.NewRootCommand()
	if testing.Verbose() {
		command.SetOut(os.Stdout)
		command.SetErr(os.Stderr)
	}

	authDir := filepath.Join(os.TempDir(), uuid.NewString())
	Expect(os.MkdirAll(authDir, 0o777)).To(Succeed())
	type configuration struct {
		Clients []auth.StaticClient `yaml:"clients"`
	}
	cfg := &configuration{
		Clients: []auth.StaticClient{{
			ClientOptions: auth.ClientOptions{
				Name:    "global",
				Id:      "global",
				Trusted: true,
			},
			Secrets: []string{"global"},
		}},
	}
	configFile := filepath.Join(authDir, "config.yaml")
	f, err := os.Create(configFile)
	Expect(err).ToNot(HaveOccurred())
	Expect(yaml.NewEncoder(f).Encode(cfg)).To(Succeed())

	Expect(os.Setenv("CAOS_OIDC_DEV", "1")).To(Succeed())
	args := make([]string, 0)
	args = append(args,
		"serve",
		"--config="+configFile,
		"--postgres-uri="+dsn.String(),
		"--delegated-client-id=noop",
		"--delegated-client-secret=noop",
		"--delegated-issuer=https://accounts.google.com",
		"--base-url=http://localhost/api/auth",
		"--listen=0.0.0.0:0",
	)
	if testing.Verbose() {
		args = append(args, "--debug")
	}
	command.SetArgs(args)
	authPort, authCancel, authErrCh = runAndWaitPort("auth", command)
}

func stopAuth() {
	authCancel()
	select {
	case <-authErrCh:
	case <-time.After(5 * time.Second):
		Fail("timeout waiting for auth stopped")
	}
}

var (
	walletsPort   int
	walletsErrCh  chan error
	walletsCancel func()
)

func startWallets() {
	command := walletsCmd.NewRootCommand()
	if testing.Verbose() {
		command.SetOut(os.Stdout)
		command.SetErr(os.Stderr)
	}

	args := make([]string, 0)
	args = append(args,
		"serve",
		"--stack-client-id=global",
		"--stack-client-secret=global",
		"--stack-url="+gatewayServer.URL,
		"--listen=0.0.0.0:0",
	)
	if testing.Verbose() {
		args = append(args, "--debug")
	}
	command.SetArgs(args)
	walletsPort, walletsCancel, walletsErrCh = runAndWaitPort("wallets", command)
}

func stopWallets() {
	walletsCancel()
	select {
	case <-walletsErrCh:
	case <-time.After(5 * time.Second):
		Fail("timeout waiting for wallet stopped")
	}
}

var (
	webhooksPort   int
	webhooksErrCh  chan error
	webhooksCancel func()
)

func startWebhooks() {
	dsn, err := getPostgresDSN()
	Expect(err).ToNot(HaveOccurred())
	dsn.Path = fmt.Sprintf("%s-webhooks", actualTestID)

	command := webhooksCmd.NewRootCommand()
	if testing.Verbose() {
		command.SetOut(os.Stdout)
		command.SetErr(os.Stderr)
	}

	args := make([]string, 0)
	args = append(args,
		"serve",
		"--storage-postgres-conn-string="+dsn.String(),
		"--listen=0.0.0.0:0",
		"--worker",
		"--publisher-nats-enabled",
		"--publisher-nats-client-id=webhooks",
		"--publisher-nats-url="+natsAddress(),
		fmt.Sprintf("--kafka-topics=%s-ledger", actualTestID),
		"--retries-cron=1s",
		"--retries-schedule=1s,1s",
	)
	if testing.Verbose() {
		args = append(args, "--debug")
	}
	command.SetArgs(args)
	webhooksPort, webhooksCancel, webhooksErrCh = runAndWaitPort("webhooks", command)
}

func stopWebhooks() {
	webhooksCancel()
	select {
	case <-webhooksErrCh:
	case <-time.After(5 * time.Second):
		Fail("timeout waiting for webhooks stopped")
	}
}

func runAndWaitPort(service string, cmd *cobra.Command) (int, context.CancelFunc, chan error) {
	writer := prefixer.New(GinkgoWriter, func() string {
		return service + " | "
	})
	cmd.SetOut(writer)
	cmd.SetErr(writer)

	ctx := httpserver.ContextWithServerInfo(TestContext())
	ctx, cancel := context.WithCancel(ctx)
	errCh := make(chan error, 1)
	go func() {
		errCh <- cmd.ExecuteContext(ctx)
	}()
	select {
	case <-httpserver.Started(ctx):
	case err := <-errCh:
		By("starting service " + service)
		Expect(err).ToNot(HaveOccurred())
	case <-time.After(5 * time.Second):
		Fail("timeout waiting for service to be properly started")
	}
	port := httpserver.Port(ctx)

	return port, cancel, errCh
}<|MERGE_RESOLUTION|>--- conflicted
+++ resolved
@@ -1,6 +1,3 @@
-// TODO(gfyrag): The code of this file is pretty dirty. I have other priority when writing this.
-// I will clean this later.
-// It works as expected.
 package internal
 
 import (
@@ -14,11 +11,8 @@
 	"time"
 
 	"github.com/docker/docker/client"
-	"github.com/egymgmbh/go-prefix-writer/prefixer"
 	authCmd "github.com/formancehq/auth/cmd"
 	auth "github.com/formancehq/auth/pkg"
-	"github.com/formancehq/ledger/cmd"
-	orchestrationCmd "github.com/formancehq/orchestration/cmd"
 	paymentsCmd "github.com/formancehq/payments/cmd"
 	searchCmd "github.com/formancehq/search/cmd"
 	"github.com/formancehq/search/pkg/searchengine"
@@ -26,25 +20,18 @@
 	"github.com/formancehq/stack/libs/go-libs/httpserver"
 	"github.com/formancehq/stack/libs/go-libs/logging"
 	walletsCmd "github.com/formancehq/wallets/cmd"
-	webhooksCmd "github.com/formancehq/webhooks/cmd"
 	"github.com/google/uuid"
-<<<<<<< HEAD
-=======
 	"github.com/opensearch-project/opensearch-go"
 	"github.com/sirupsen/logrus"
 	"gopkg.in/yaml.v3"
 
 	"github.com/egymgmbh/go-prefix-writer/prefixer"
 	"github.com/formancehq/ledger/cmd"
->>>>>>> e729b8db
 	. "github.com/onsi/ginkgo/v2"
 	. "github.com/onsi/gomega"
-	"github.com/opensearch-project/opensearch-go"
 	"github.com/ory/dockertest/v3"
 	"github.com/ory/dockertest/v3/docker"
-	"github.com/sirupsen/logrus"
 	"github.com/spf13/cobra"
-	"gopkg.in/yaml.v3"
 )
 
 var (
@@ -65,21 +52,21 @@
 
 	var err error
 	dockerPool, err = dockertest.NewPool("")
-	Expect(err).ToNot(HaveOccurred())
+	Expect(err).To(BeNil())
 
 	dockerClient, err = client.NewClientWithOpts(client.FromEnv, client.WithAPIVersionNegotiation())
-	Expect(err).ToNot(HaveOccurred())
+	Expect(err).To(BeNil())
 
 	// uses pool to try to connect to Docker
 	err = dockerPool.Client.Ping()
-	Expect(err).ToNot(HaveOccurred())
+	Expect(err).To(BeNil())
 })
 
 func runDockerResource(options *dockertest.RunOptions) *dockertest.Resource {
 	resource, err := dockerPool.RunWithOptions(options, func(config *docker.HostConfig) {
 		config.AutoRemove = true
 	})
-	Expect(err).ToNot(HaveOccurred())
+	Expect(err).To(BeNil())
 
 	return resource
 }
@@ -95,11 +82,7 @@
 		Addresses: []string{"http://" + getOpenSearchUrl()},
 		Transport: httpclient.NewDebugHTTPTransport(http.DefaultTransport),
 	})
-<<<<<<< HEAD
-	Expect(err).ToNot(HaveOccurred())
-=======
-	Expect(err).To(BeNil())
->>>>>>> e729b8db
+	Expect(err).To(BeNil())
 	Eventually(func() error {
 		return searchengine.CreateIndex(ctx, openSearchClient, actualTestID)
 	}).WithTimeout(10 * time.Second).Should(BeNil())
@@ -113,40 +96,40 @@
 	startAuth()
 	startWallets()
 	startPayments()
-	startWebhooks()
-	startOrchestration()
 
 	// TODO: Wait search has properly configured mapping before trying to ingest any data
 	startBenthosServer()
 
 	// Start the gateway
 	ledgerUrl, err := url.Parse(fmt.Sprintf("http://localhost:%d", ledgerPort))
-	Expect(err).ToNot(HaveOccurred())
+	if err != nil {
+		panic(err)
+	}
 	registerService("ledger", ledgerUrl)
 
 	searchUrl, err := url.Parse(fmt.Sprintf("http://localhost:%d", searchPort))
-	Expect(err).ToNot(HaveOccurred())
+	if err != nil {
+		panic(err)
+	}
 	registerService("search", searchUrl)
 
 	authUrl, err := url.Parse(fmt.Sprintf("http://localhost:%d", authPort))
-	Expect(err).ToNot(HaveOccurred())
+	if err != nil {
+		panic(err)
+	}
 	registerService("auth", authUrl)
 
 	walletsUrl, err := url.Parse(fmt.Sprintf("http://localhost:%d", walletsPort))
-	Expect(err).ToNot(HaveOccurred())
+	if err != nil {
+		panic(err)
+	}
 	registerService("wallets", walletsUrl)
 
 	paymentsUrl, err := url.Parse(fmt.Sprintf("http://localhost:%d", paymentsPort))
-	Expect(err).ToNot(HaveOccurred())
+	if err != nil {
+		panic(err)
+	}
 	registerService("payments", paymentsUrl)
-
-	webhooksUrl, err := url.Parse(fmt.Sprintf("http://localhost:%d", webhooksPort))
-	Expect(err).ToNot(HaveOccurred())
-	registerService("webhooks", webhooksUrl)
-
-	orchestrationUrl, err := url.Parse(fmt.Sprintf("http://localhost:%d", orchestrationPort))
-	Expect(err).ToNot(HaveOccurred())
-	registerService("orchestration", orchestrationUrl)
 
 	// Start services
 	// Configure the sdk with a preconfigured auth client
@@ -160,8 +143,6 @@
 	stopAuth()
 	stopWallets()
 	stopPayments()
-	stopWebhooks()
-	stopOrchestration()
 	stopFakeGateway() // TODO: Wait for gateway to be shutdown
 })
 
@@ -173,7 +154,7 @@
 
 func startLedger() {
 	dsn, err := getPostgresDSN()
-	Expect(err).ToNot(HaveOccurred())
+	Expect(err).To(BeNil())
 	dsn.Path = fmt.Sprintf("%s-ledger", actualTestID)
 
 	ledgerCmd := cmd.NewRootCommand()
@@ -209,7 +190,7 @@
 )
 
 func startSearch() {
-	command := searchCmd.NewRootCommand()
+	searchCmd := searchCmd.NewRootCommand()
 	args := make([]string, 0)
 	args = append(args,
 		"serve",
@@ -221,8 +202,8 @@
 		fmt.Sprintf("--es-indices=%s", actualTestID),
 		"--mapping-init-disabled",
 	)
-	command.SetArgs(args)
-	searchPort, searchCancel, searchErrCh = runAndWaitPort("search", command)
+	searchCmd.SetArgs(args)
+	searchPort, searchCancel, searchErrCh = runAndWaitPort("search", searchCmd)
 }
 
 func stopSearch() {
@@ -242,13 +223,13 @@
 
 func startPayments() {
 	dsn, err := getPostgresDSN()
-	Expect(err).ToNot(HaveOccurred())
+	Expect(err).To(BeNil())
 	dsn.Path = fmt.Sprintf("%s-payments", actualTestID)
 
-	command := paymentsCmd.NewRootCommand()
-	if testing.Verbose() {
-		command.SetOut(os.Stdout)
-		command.SetErr(os.Stderr)
+	paymentsCmd := paymentsCmd.NewRootCommand()
+	if testing.Verbose() {
+		paymentsCmd.SetOut(os.Stdout)
+		paymentsCmd.SetErr(os.Stderr)
 	}
 
 	args := make([]string, 0)
@@ -263,8 +244,8 @@
 		"--listen=0.0.0.0:0",
 		"--auto-migrate",
 	)
-	command.SetArgs(args)
-	paymentsPort, paymentsCancel, paymentsErrCh = runAndWaitPort("payments", command)
+	paymentsCmd.SetArgs(args)
+	paymentsPort, paymentsCancel, paymentsErrCh = runAndWaitPort("payments", paymentsCmd)
 }
 
 func stopPayments() {
@@ -273,48 +254,6 @@
 	case <-paymentsErrCh:
 	case <-time.After(5 * time.Second):
 		Fail("timeout waiting for payments stopped")
-	}
-}
-
-var (
-	orchestrationPort   int
-	orchestrationErrCh  chan error
-	orchestrationCancel func()
-)
-
-func startOrchestration() {
-	dsn, err := getPostgresDSN()
-	Expect(err).ToNot(HaveOccurred())
-	dsn.Path = fmt.Sprintf("%s-orchestration", actualTestID)
-
-	command := orchestrationCmd.NewRootCommand()
-	if testing.Verbose() {
-		command.SetOut(os.Stdout)
-		command.SetErr(os.Stderr)
-	}
-
-	args := make([]string, 0)
-	args = append(args,
-		"serve",
-		"--listen=0.0.0.0:0",
-		"--postgres-dsn="+dsn.String(),
-		"--stack-client-id=global",
-		"--stack-client-secret=global",
-		"--stack-url="+gatewayServer.URL,
-		"--temporal-address="+getTemporalAddress(),
-		"--temporal-task-queue="+actualTestID,
-		"--worker",
-	)
-	command.SetArgs(args)
-	orchestrationPort, orchestrationCancel, orchestrationErrCh = runAndWaitPort("orchestration", command)
-}
-
-func stopOrchestration() {
-	orchestrationCancel()
-	select {
-	case <-orchestrationErrCh:
-	case <-time.After(5 * time.Second):
-		Fail("timeout waiting for orchestration stopped")
 	}
 }
 
@@ -326,17 +265,17 @@
 
 func startAuth() {
 	dsn, err := getPostgresDSN()
-	Expect(err).ToNot(HaveOccurred())
+	Expect(err).To(BeNil())
 	dsn.Path = fmt.Sprintf("%s-auth", actualTestID)
 
-	command := authCmd.NewRootCommand()
-	if testing.Verbose() {
-		command.SetOut(os.Stdout)
-		command.SetErr(os.Stderr)
+	authCmd := authCmd.NewRootCommand()
+	if testing.Verbose() {
+		authCmd.SetOut(os.Stdout)
+		authCmd.SetErr(os.Stderr)
 	}
 
 	authDir := filepath.Join(os.TempDir(), uuid.NewString())
-	Expect(os.MkdirAll(authDir, 0o777)).To(Succeed())
+	Expect(os.MkdirAll(authDir, 0777)).To(BeNil())
 	type configuration struct {
 		Clients []auth.StaticClient `yaml:"clients"`
 	}
@@ -352,10 +291,10 @@
 	}
 	configFile := filepath.Join(authDir, "config.yaml")
 	f, err := os.Create(configFile)
-	Expect(err).ToNot(HaveOccurred())
-	Expect(yaml.NewEncoder(f).Encode(cfg)).To(Succeed())
-
-	Expect(os.Setenv("CAOS_OIDC_DEV", "1")).To(Succeed())
+	Expect(err).To(BeNil())
+	Expect(yaml.NewEncoder(f).Encode(cfg)).To(BeNil())
+
+	os.Setenv("CAOS_OIDC_DEV", "1")
 	args := make([]string, 0)
 	args = append(args,
 		"serve",
@@ -370,8 +309,8 @@
 	if testing.Verbose() {
 		args = append(args, "--debug")
 	}
-	command.SetArgs(args)
-	authPort, authCancel, authErrCh = runAndWaitPort("auth", command)
+	authCmd.SetArgs(args)
+	authPort, authCancel, authErrCh = runAndWaitPort("auth", authCmd)
 }
 
 func stopAuth() {
@@ -390,10 +329,10 @@
 )
 
 func startWallets() {
-	command := walletsCmd.NewRootCommand()
-	if testing.Verbose() {
-		command.SetOut(os.Stdout)
-		command.SetErr(os.Stderr)
+	walletCmd := walletsCmd.NewRootCommand()
+	if testing.Verbose() {
+		walletCmd.SetOut(os.Stdout)
+		walletCmd.SetErr(os.Stderr)
 	}
 
 	args := make([]string, 0)
@@ -407,8 +346,8 @@
 	if testing.Verbose() {
 		args = append(args, "--debug")
 	}
-	command.SetArgs(args)
-	walletsPort, walletsCancel, walletsErrCh = runAndWaitPort("wallets", command)
+	walletCmd.SetArgs(args)
+	walletsPort, walletsCancel, walletsErrCh = runAndWaitPort("wallets", walletCmd)
 }
 
 func stopWallets() {
@@ -420,53 +359,8 @@
 	}
 }
 
-var (
-	webhooksPort   int
-	webhooksErrCh  chan error
-	webhooksCancel func()
-)
-
-func startWebhooks() {
-	dsn, err := getPostgresDSN()
-	Expect(err).ToNot(HaveOccurred())
-	dsn.Path = fmt.Sprintf("%s-webhooks", actualTestID)
-
-	command := webhooksCmd.NewRootCommand()
-	if testing.Verbose() {
-		command.SetOut(os.Stdout)
-		command.SetErr(os.Stderr)
-	}
-
-	args := make([]string, 0)
-	args = append(args,
-		"serve",
-		"--storage-postgres-conn-string="+dsn.String(),
-		"--listen=0.0.0.0:0",
-		"--worker",
-		"--publisher-nats-enabled",
-		"--publisher-nats-client-id=webhooks",
-		"--publisher-nats-url="+natsAddress(),
-		fmt.Sprintf("--kafka-topics=%s-ledger", actualTestID),
-		"--retries-cron=1s",
-		"--retries-schedule=1s,1s",
-	)
-	if testing.Verbose() {
-		args = append(args, "--debug")
-	}
-	command.SetArgs(args)
-	webhooksPort, webhooksCancel, webhooksErrCh = runAndWaitPort("webhooks", command)
-}
-
-func stopWebhooks() {
-	webhooksCancel()
-	select {
-	case <-webhooksErrCh:
-	case <-time.After(5 * time.Second):
-		Fail("timeout waiting for webhooks stopped")
-	}
-}
-
 func runAndWaitPort(service string, cmd *cobra.Command) (int, context.CancelFunc, chan error) {
+
 	writer := prefixer.New(GinkgoWriter, func() string {
 		return service + " | "
 	})
@@ -483,7 +377,7 @@
 	case <-httpserver.Started(ctx):
 	case err := <-errCh:
 		By("starting service " + service)
-		Expect(err).ToNot(HaveOccurred())
+		Expect(err).To(BeNil())
 	case <-time.After(5 * time.Second):
 		Fail("timeout waiting for service to be properly started")
 	}
