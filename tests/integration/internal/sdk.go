package internal

import (
	"bytes"
	"io"
	"net/http"
	"net/http/httputil"
	"net/url"
	"os"
	"path/filepath"

	"github.com/formancehq/formance-sdk-go"
	"github.com/formancehq/stack/libs/go-libs/httpclient"
	"github.com/getkin/kin-openapi/openapi3"
	"github.com/getkin/kin-openapi/openapi3filter"
	"github.com/getkin/kin-openapi/routers"
	"github.com/getkin/kin-openapi/routers/gorillamux"
	. "github.com/onsi/gomega"
	"github.com/pkg/errors"
)

var sdkClient *formance.APIClient

type openapiCheckerRoundTripper struct {
	router     routers.Router
	underlying http.RoundTripper
}

func (c *openapiCheckerRoundTripper) RoundTrip(req *http.Request) (*http.Response, error) {
	route, pathParams, err := c.router.FindRoute(req)
	Expect(errors.Wrapf(err, "retrieving operation for route %s %s", req.Method, req.URL.String())).
		WithOffset(8).To(Succeed())

	options := &openapi3filter.Options{
		IncludeResponseStatus: true,
		MultiError:            true,
		AuthenticationFunc:    openapi3filter.NoopAuthenticationFunc,
	}
	input := &openapi3filter.RequestValidationInput{
		Request:     req,
		PathParams:  pathParams,
		QueryParams: req.URL.Query(),
		Route:       route,
		Options:     options,
	}

	Expect(errors.Wrap(openapi3filter.ValidateRequest(req.Context(), input), "validating request")).
		WithOffset(8).To(Succeed())

	_, err = httputil.DumpRequest(req, true)
<<<<<<< HEAD
	Expect(err).ToNot(HaveOccurred())
=======
	Expect(err).To(BeNil())
>>>>>>> e729b8db

	rsp, err := c.underlying.RoundTrip(req)
	Expect(err).WithOffset(8).To(Succeed())

	data, err := io.ReadAll(rsp.Body)
	Expect(err).WithOffset(8).To(Succeed())
	rsp.Body = io.NopCloser(bytes.NewBuffer(data))

	err = openapi3filter.ValidateResponse(req.Context(), &openapi3filter.ResponseValidationInput{
		RequestValidationInput: input,
		Status:                 rsp.StatusCode,
		Header:                 rsp.Header,
		Body:                   io.NopCloser(bytes.NewBuffer(data)),
		Options:                options,
	})
	Expect(errors.Wrap(err, "validating response")).WithOffset(8).To(Succeed())

	return rsp, nil
}

var _ http.RoundTripper = &openapiCheckerRoundTripper{}

func newOpenapiCheckerTransport(rt http.RoundTripper) *openapiCheckerRoundTripper {
<<<<<<< HEAD
	openapiRawSpec, err := os.ReadFile(filepath.Join("..", "..", "..", "openapi", "build", "generate.json"))
	Expect(err).ToNot(HaveOccurred())
=======

	openapiRawSpec, err := os.ReadFile(filepath.Join("..", "..", "..", "openapi", "build", "generate.json"))
	Expect(err).To(BeNil())
>>>>>>> e729b8db

	loader := &openapi3.Loader{
		Context:               TestContext(),
		IsExternalRefsAllowed: true,
	}
	doc, err := loader.LoadFromData(openapiRawSpec)
<<<<<<< HEAD
	Expect(err).ToNot(HaveOccurred())
=======
	Expect(err).To(BeNil())
>>>>>>> e729b8db

	// Override default servers
	doc.Servers = []*openapi3.Server{{
		URL: "http://127.0.0.1",
	}}
	doc.Security = openapi3.SecurityRequirements{}
	doc.Components.SecuritySchemes = openapi3.SecuritySchemes{}

	err = doc.Validate(ctx)
<<<<<<< HEAD
	Expect(err).ToNot(HaveOccurred())

	router, err := gorillamux.NewRouter(doc)
	Expect(err).ToNot(HaveOccurred())
=======
	Expect(err).To(BeNil())

	router, err := gorillamux.NewRouter(doc)
	Expect(err).To(BeNil())
>>>>>>> e729b8db

	return &openapiCheckerRoundTripper{
		router:     router,
		underlying: rt,
	}
}

func configureSDK() {
	gatewayUrl, err := url.Parse(gatewayServer.URL)
	if err != nil {
		panic(err)
	}

	configuration := formance.NewConfiguration()
	configuration.Host = gatewayUrl.Host
	configuration.Servers = []formance.ServerConfiguration{{
		URL: gatewayUrl.String(),
	}}
	configuration.HTTPClient = &http.Client{
		Transport: newOpenapiCheckerTransport(
			httpclient.NewDebugHTTPTransport(http.DefaultTransport),
		),
	}
	sdkClient = formance.NewAPIClient(configuration)
}

func Client() *formance.APIClient {
	return sdkClient
}<|MERGE_RESOLUTION|>--- conflicted
+++ resolved
@@ -48,11 +48,7 @@
 		WithOffset(8).To(Succeed())
 
 	_, err = httputil.DumpRequest(req, true)
-<<<<<<< HEAD
-	Expect(err).ToNot(HaveOccurred())
-=======
 	Expect(err).To(BeNil())
->>>>>>> e729b8db
 
 	rsp, err := c.underlying.RoundTrip(req)
 	Expect(err).WithOffset(8).To(Succeed())
@@ -76,25 +72,16 @@
 var _ http.RoundTripper = &openapiCheckerRoundTripper{}
 
 func newOpenapiCheckerTransport(rt http.RoundTripper) *openapiCheckerRoundTripper {
-<<<<<<< HEAD
-	openapiRawSpec, err := os.ReadFile(filepath.Join("..", "..", "..", "openapi", "build", "generate.json"))
-	Expect(err).ToNot(HaveOccurred())
-=======
 
 	openapiRawSpec, err := os.ReadFile(filepath.Join("..", "..", "..", "openapi", "build", "generate.json"))
 	Expect(err).To(BeNil())
->>>>>>> e729b8db
 
 	loader := &openapi3.Loader{
 		Context:               TestContext(),
 		IsExternalRefsAllowed: true,
 	}
 	doc, err := loader.LoadFromData(openapiRawSpec)
-<<<<<<< HEAD
-	Expect(err).ToNot(HaveOccurred())
-=======
 	Expect(err).To(BeNil())
->>>>>>> e729b8db
 
 	// Override default servers
 	doc.Servers = []*openapi3.Server{{
@@ -104,17 +91,10 @@
 	doc.Components.SecuritySchemes = openapi3.SecuritySchemes{}
 
 	err = doc.Validate(ctx)
-<<<<<<< HEAD
-	Expect(err).ToNot(HaveOccurred())
-
-	router, err := gorillamux.NewRouter(doc)
-	Expect(err).ToNot(HaveOccurred())
-=======
 	Expect(err).To(BeNil())
 
 	router, err := gorillamux.NewRouter(doc)
 	Expect(err).To(BeNil())
->>>>>>> e729b8db
 
 	return &openapiCheckerRoundTripper{
 		router:     router,
