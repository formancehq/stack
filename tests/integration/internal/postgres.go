--- conflicted
+++ resolved
@@ -22,14 +22,10 @@
 
 func createDatabases() {
 	conn, err := pgx.Connect(ctx, getPostgresDSNString())
-<<<<<<< HEAD
-	Expect(err).ToNot(HaveOccurred())
-=======
 	Expect(err).To(BeNil())
->>>>>>> e729b8db
 	for _, component := range []string{"ledger", "wallets", "orchestration", "auth", "payments", "webhooks"} {
 		_, err = conn.Exec(ctx, databaseNameForComponent(component))
-		Expect(err).ToNot(HaveOccurred())
+		Expect(err).To(BeNil())
 	}
 }
 
