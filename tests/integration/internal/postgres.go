package internal

import (
	"fmt"
	"os"

	"github.com/jackc/pgx/v5"
	. "github.com/onsi/gomega"
	"github.com/xo/dburl"
)

func getPostgresDSNString() string {
	if fromEnv := os.Getenv("POSTGRES_DSN"); fromEnv != "" {
		return fromEnv
	}
	return "postgres://formance:formance@localhost:5432/formance?sslmode=disable"
}

func getPostgresDSN() (*dburl.URL, error) {
	return dburl.Parse(getPostgresDSNString())
}

func createDatabases() {
	conn, err := pgx.Connect(ctx, getPostgresDSNString())
<<<<<<< HEAD
	Expect(err).NotTo(HaveOccurred())
=======
	Expect(err).To(BeNil())
>>>>>>> 4a1bd9b9
	for _, component := range []string{"ledger", "wallets", "orchestration", "auth", "payments", "webhooks"} {
		_, err = conn.Exec(ctx, databaseNameForComponent(component))
		Expect(err).NotTo(HaveOccurred())
	}
}

func databaseNameForComponent(name string) string {
	return fmt.Sprintf(`CREATE DATABASE "%s-%s";`, actualTestID, name)
}<|MERGE_RESOLUTION|>--- conflicted
+++ resolved
@@ -22,14 +22,10 @@
 
 func createDatabases() {
 	conn, err := pgx.Connect(ctx, getPostgresDSNString())
-<<<<<<< HEAD
-	Expect(err).NotTo(HaveOccurred())
-=======
-	Expect(err).To(BeNil())
->>>>>>> 4a1bd9b9
+	Expect(err).ToNot(HaveOccurred())
 	for _, component := range []string{"ledger", "wallets", "orchestration", "auth", "payments", "webhooks"} {
 		_, err = conn.Exec(ctx, databaseNameForComponent(component))
-		Expect(err).NotTo(HaveOccurred())
+		Expect(err).ToNot(HaveOccurred())
 	}
 }
 
