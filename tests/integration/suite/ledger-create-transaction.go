--- conflicted
+++ resolved
@@ -1,4 +1,4 @@
-package suite_test
+package suite
 
 import (
 	"time"
@@ -44,38 +44,17 @@
 			cancelSubscription()
 		})
 		It("should eventually be available on api", func() {
-<<<<<<< HEAD
-			Eventually(func(g Gomega) formance.Transaction {
-				transactionResponse, _, err := Client().TransactionsApi.
-					GetTransaction(TestContext(), "default", rsp.Data.Txid).
-					Execute()
-				if err != nil {
-					return formance.Transaction{}
-				}
-				return transactionResponse.Data
-			}).Should(Equal(rsp.Data))
-			Eventually(func(g Gomega) formance.AccountWithVolumesAndBalances {
-				accountResponse, _, err := Client().AccountsApi.
-					GetAccount(TestContext(), "default", "alice").
-					Execute()
-				if err != nil {
-					return formance.AccountWithVolumesAndBalances{}
-				}
-				return accountResponse.Data
-			}).Should(Equal(formance.AccountWithVolumesAndBalances{
-=======
 			transactionResponse, _, err := Client().TransactionsApi.
 				GetTransaction(TestContext(), "default", rsp.Data.Txid).
 				Execute()
-			Expect(err).To(BeNil())
+			Expect(err).ToNot(HaveOccurred())
 			Expect(transactionResponse.Data).To(Equal(rsp.Data))
 
 			accountResponse, _, err := Client().AccountsApi.
 				GetAccount(TestContext(), "default", "alice").
 				Execute()
-			Expect(err).To(BeNil())
+			Expect(err).ToNot(HaveOccurred())
 			Expect(accountResponse.Data).Should(Equal(formance.AccountWithVolumesAndBalances{
->>>>>>> 4a1bd9b9
 				Address:  "alice",
 				Metadata: map[string]interface{}{},
 				Volumes: ptr(map[string]map[string]int64{
@@ -200,10 +179,6 @@
 			Expect(httpResp.StatusCode).To(Equal(400))
 			Expect(resp).To(BeNil())
 
-<<<<<<< HEAD
-			// nolint: errorlint
-=======
->>>>>>> 4a1bd9b9
 			apiErr, ok := err.(GenericOpenAPIError)
 			Expect(ok).To(BeTrue())
 
