--- conflicted
+++ resolved
@@ -136,11 +136,6 @@
         200:
           description: Successfull commit
 
-<<<<<<< HEAD
-  /script:
-    post:
-      summary: execute a transaction Numscript
-=======
   /{ledger}/script:
     post:
       summary: execute a transaction Numscript
@@ -150,7 +145,6 @@
           in: path
           schema:
             type: string
->>>>>>> 62e6a47b
       responses:
         200:
           description: successful execution
