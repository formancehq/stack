name: Default - Release
on:
  push:
    tags:
      - 'components/*/v*.*.*'

jobs:
  Extract:
    name: Extract
    runs-on: ubuntu-latest
    outputs:
      service: ${{ steps.extract.outputs.service }}
      version: ${{ steps.extract.outputs.version }}
    steps:
      - uses: actions/checkout@v3
        with:
          fetch-depth: 0
      - uses: actions/setup-node@v3
        with:
          node-version: 16
      - name: Extract service name
        id: extract
        run: echo "service=$(node .github/actions/extract-in-tag/service.js ${{ github.ref_name }})" >> $GITHUB_OUTPUT
      - name: Extract version name
        id: extract2
        run: echo "version=$(node .github/actions/extract-in-tag/version.js ${{ github.ref_name }})" >> $GITHUB_OUTPUT

  Release:
    runs-on: 'ubuntu-latest'
    needs:
      - Extract
    steps:
      - uses: 'actions/checkout@v3'
        with:
          fetch-depth: 0
      - name: Setup Env
        uses: ./.github/actions/env
        with:
          os: ${{ runner.os }}
          token: ${{ secrets.NUMARY_GITHUB_TOKEN }}
<<<<<<< HEAD
      - run: 'devbox run -- moon run ${{ needs.Extract.outputs.service }}:lint'
      - run: 'devbox run -- moon run ${{ needs.Extract.outputs.service }}:test'
      - run: 'devbox run -- moon run ${{ needs.Extract.outputs.service }}:release'
=======
      - run: 'moon run ${{ needs.Extract.outputs.service }}:release'
>>>>>>> 22999450
        env:
          GITHUB_TOKEN: ${{ secrets.NUMARY_GITHUB_TOKEN }}
          FURY_TOKEN: ${{ secrets.FURY_TOKEN }}
          GORELEASER_KEY: ${{ secrets.GORELEASER_KEY }}
          SEGMENT_WRITE_KEY: ${{ secrets.SEGMENT_WRITE_KEY_OSS }}<|MERGE_RESOLUTION|>--- conflicted
+++ resolved
@@ -38,13 +38,7 @@
         with:
           os: ${{ runner.os }}
           token: ${{ secrets.NUMARY_GITHUB_TOKEN }}
-<<<<<<< HEAD
-      - run: 'devbox run -- moon run ${{ needs.Extract.outputs.service }}:lint'
-      - run: 'devbox run -- moon run ${{ needs.Extract.outputs.service }}:test'
       - run: 'devbox run -- moon run ${{ needs.Extract.outputs.service }}:release'
-=======
-      - run: 'moon run ${{ needs.Extract.outputs.service }}:release'
->>>>>>> 22999450
         env:
           GITHUB_TOKEN: ${{ secrets.NUMARY_GITHUB_TOKEN }}
           FURY_TOKEN: ${{ secrets.FURY_TOKEN }}
