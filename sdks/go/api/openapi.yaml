openapi: 3.0.3
info:
  contact:
    email: support@formance.com
    name: Formance
    url: https://www.formance.com
  description: |
    Open, modular foundation for unique payments flows

    # Introduction
    This API is documented in **OpenAPI format**.

    # Authentication
    Formance Stack offers one forms of authentication:
      - OAuth2
    OAuth2 - an open protocol to allow secure authorization in a simple
    and standard method from web, mobile and desktop applications.
    <SecurityDefinitions />
  title: Formance Stack API
  version: develop
  x-logo:
    url: https://avatars.githubusercontent.com/u/84325077?s=200&v=4
    altText: Formance
servers:
- description: local server
  url: http://localhost
- description: sandbox server
  url: "https://{organization}.sandbox.formance.cloud"
  variables:
    organization:
      default: ""
      description: The organization on which the ledger is located
security:
- Authorization: []
paths:
  /api/auth/_info:
    get:
      operationId: getServerInfo
      responses:
        "200":
          content:
            application/json:
              schema:
                $ref: '#/components/schemas/ServerInfo'
          description: Server information
      summary: Get server info
  /api/auth/clients:
    get:
      operationId: listClients
      responses:
        "200":
          content:
            application/json:
              schema:
                $ref: '#/components/schemas/ListClientsResponse'
          description: List of clients
      summary: List clients
      tags:
      - Clients
    post:
      operationId: createClient
      requestBody:
        content:
          application/json:
            schema:
              $ref: '#/components/schemas/CreateClientRequest'
      responses:
        "201":
          content:
            application/json:
              schema:
                $ref: '#/components/schemas/CreateClientResponse'
          description: Client created
      summary: Create client
      tags:
      - Clients
  /api/auth/clients/{clientId}:
    delete:
      operationId: deleteClient
      parameters:
      - description: Client ID
        explode: false
        in: path
        name: clientId
        required: true
        schema:
          type: string
        style: simple
      responses:
        "204":
          description: Client deleted
      summary: Delete client
      tags:
      - Clients
    get:
      operationId: readClient
      parameters:
      - description: Client ID
        explode: false
        in: path
        name: clientId
        required: true
        schema:
          type: string
        style: simple
      responses:
        "200":
          content:
            application/json:
              schema:
                $ref: '#/components/schemas/ReadClientResponse'
          description: Retrieved client
      summary: Read client
      tags:
      - Clients
    put:
      operationId: updateClient
      parameters:
      - description: Client ID
        explode: false
        in: path
        name: clientId
        required: true
        schema:
          type: string
        style: simple
      requestBody:
        content:
          application/json:
            schema:
              $ref: '#/components/schemas/UpdateClientRequest'
      responses:
        "200":
          content:
            application/json:
              schema:
                $ref: '#/components/schemas/UpdateClientResponse'
          description: Updated client
      summary: Update client
      tags:
      - Clients
  /api/auth/clients/{clientId}/secrets:
    post:
      operationId: createSecret
      parameters:
      - description: Client ID
        explode: false
        in: path
        name: clientId
        required: true
        schema:
          type: string
        style: simple
      requestBody:
        content:
          application/json:
            schema:
              $ref: '#/components/schemas/CreateSecretRequest'
      responses:
        "200":
          content:
            application/json:
              schema:
                $ref: '#/components/schemas/CreateSecretResponse'
          description: Created secret
      summary: Add a secret to a client
      tags:
      - Clients
  /api/auth/clients/{clientId}/secrets/{secretId}:
    delete:
      operationId: deleteSecret
      parameters:
      - description: Client ID
        explode: false
        in: path
        name: clientId
        required: true
        schema:
          type: string
        style: simple
      - description: Secret ID
        explode: false
        in: path
        name: secretId
        required: true
        schema:
          type: string
        style: simple
      responses:
        "204":
          description: Secret deleted
      summary: Delete a secret from a client
      tags:
      - Clients
  /api/auth/clients/{clientId}/scopes/{scopeId}:
    delete:
      operationId: deleteScopeFromClient
      parameters:
      - description: Client ID
        explode: false
        in: path
        name: clientId
        required: true
        schema:
          type: string
        style: simple
      - description: Scope ID
        explode: false
        in: path
        name: scopeId
        required: true
        schema:
          type: string
        style: simple
      responses:
        "204":
          description: Scope deleted from client
      summary: Delete scope from client
      tags:
      - Clients
    put:
      operationId: addScopeToClient
      parameters:
      - description: Client ID
        explode: false
        in: path
        name: clientId
        required: true
        schema:
          type: string
        style: simple
      - description: Scope ID
        explode: false
        in: path
        name: scopeId
        required: true
        schema:
          type: string
        style: simple
      responses:
        "204":
          description: Scope added to client
      summary: Add scope to client
      tags:
      - Clients
  /api/auth/scopes:
    get:
      description: List Scopes
      operationId: listScopes
      responses:
        "200":
          content:
            application/json:
              schema:
                $ref: '#/components/schemas/ListScopesResponse'
          description: List of scopes
      summary: List scopes
      tags:
      - Scopes
    post:
      description: Create scope
      operationId: createScope
      requestBody:
        content:
          application/json:
            schema:
              $ref: '#/components/schemas/CreateScopeRequest'
      responses:
        "201":
          content:
            application/json:
              schema:
                $ref: '#/components/schemas/CreateScopeResponse'
          description: Created scope
      summary: Create scope
      tags:
      - Scopes
  /api/auth/scopes/{scopeId}:
    delete:
      description: Delete scope
      operationId: deleteScope
      parameters:
      - description: Scope ID
        explode: false
        in: path
        name: scopeId
        required: true
        schema:
          type: string
        style: simple
      responses:
        "204":
          description: Scope deleted
      summary: Delete scope
      tags:
      - Scopes
    get:
      description: Read scope
      operationId: readScope
      parameters:
      - description: Scope ID
        explode: false
        in: path
        name: scopeId
        required: true
        schema:
          type: string
        style: simple
      responses:
        "200":
          content:
            application/json:
              schema:
                $ref: '#/components/schemas/ReadScopeResponse'
          description: Retrieved scope
      summary: Read scope
      tags:
      - Scopes
    put:
      description: Update scope
      operationId: updateScope
      parameters:
      - description: Scope ID
        explode: false
        in: path
        name: scopeId
        required: true
        schema:
          type: string
        style: simple
      requestBody:
        content:
          application/json:
            schema:
              $ref: '#/components/schemas/UpdateScopeRequest'
      responses:
        "200":
          content:
            application/json:
              schema:
                $ref: '#/components/schemas/UpdateScopeResponse'
          description: Updated scope
      summary: Update scope
      tags:
      - Scopes
  /api/auth/scopes/{scopeId}/transient/{transientScopeId}:
    delete:
      description: Delete a transient scope from a scope
      operationId: deleteTransientScope
      parameters:
      - description: Scope ID
        explode: false
        in: path
        name: scopeId
        required: true
        schema:
          type: string
        style: simple
      - description: Transient scope ID
        explode: false
        in: path
        name: transientScopeId
        required: true
        schema:
          type: string
        style: simple
      responses:
        "204":
          description: Transient scope deleted
      summary: Delete a transient scope from a scope
      tags:
      - Scopes
    put:
      description: Add a transient scope to a scope
      operationId: addTransientScope
      parameters:
      - description: Scope ID
        explode: false
        in: path
        name: scopeId
        required: true
        schema:
          type: string
        style: simple
      - description: Transient scope ID
        explode: false
        in: path
        name: transientScopeId
        required: true
        schema:
          type: string
        style: simple
      responses:
        "204":
          description: Scope added
      summary: Add a transient scope to a scope
      tags:
      - Scopes
  /api/auth/users:
    get:
      description: List users
      operationId: listUsers
      responses:
        "200":
          content:
            application/json:
              schema:
                $ref: '#/components/schemas/ListUsersResponse'
          description: List of users
      summary: List users
      tags:
      - Users
  /api/auth/users/{userId}:
    get:
      description: Read user
      operationId: readUser
      parameters:
      - description: User ID
        explode: false
        in: path
        name: userId
        required: true
        schema:
          type: string
        style: simple
      responses:
        "200":
          content:
            application/json:
              schema:
                $ref: '#/components/schemas/ReadUserResponse'
          description: Retrieved user
      summary: Read user
      tags:
      - Users
  /api/ledger/_info:
    get:
      operationId: getInfo
      responses:
        "200":
          content:
            application/json:
              schema:
                $ref: '#/components/schemas/ConfigInfoResponse'
          description: OK
        default:
          content:
            application/json:
              schema:
                $ref: '#/components/schemas/ErrorResponse'
          description: Error
      summary: Show server information
      tags:
      - Server
  /api/ledger/{ledger}/_info:
    get:
      operationId: getLedgerInfo
      parameters:
      - description: Name of the ledger.
        explode: false
        in: path
        name: ledger
        required: true
        schema:
          example: ledger001
          type: string
        style: simple
      responses:
        "200":
          content:
            application/json:
              schema:
                $ref: '#/components/schemas/LedgerInfoResponse'
          description: OK
        default:
          content:
            application/json:
              schema:
                $ref: '#/components/schemas/ErrorResponse'
          description: Error
      summary: Get information about a ledger
      tags:
      - Ledger
  /api/ledger/{ledger}/accounts:
    get:
      description: "List accounts from a ledger, sorted by address in descending order."
      operationId: listAccounts
      parameters:
      - description: Name of the ledger.
        explode: false
        in: path
        name: ledger
        required: true
        schema:
          example: ledger001
          type: string
        style: simple
      - description: |
          The maximum number of results to return per page.
        example: 100
        explode: true
        in: query
        name: pageSize
        required: false
        schema:
          default: 15
          format: int64
          maximum: 1000
          minimum: 1
          type: integer
        style: form
      - description: "Pagination cursor, will return accounts after given address,\
          \ in descending order."
        explode: true
        in: query
        name: after
        required: false
        schema:
          example: users:003
          type: string
        style: form
      - description: Filter accounts by address pattern (regular expression placed
          between ^ and $).
        explode: true
        in: query
        name: address
        required: false
        schema:
          example: users:.+
          type: string
        style: form
      - description: Filter accounts by metadata key value pairs. Nested objects can
          be used as seen in the example below.
        example:
          admin: true
          a:
            nested:
              key: value
        explode: true
        in: query
        name: metadata
        required: false
        schema:
          properties: {}
          type: object
        style: deepObject
      - description: Filter accounts by their balance (default operator is gte)
        explode: true
        in: query
        name: balance
        required: false
        schema:
          example: 2400
          format: int64
          minimum: 0
          type: integer
        style: form
      - description: |
          Operator used for the filtering of balances can be greater than/equal, less than/equal, greater than, less than, equal or not.
        explode: true
        in: query
        name: balanceOperator
        required: false
        schema:
          enum:
          - gte
          - lte
          - gt
          - lt
          - e
          - ne
          example: gte
          type: string
        style: form
      - description: |
          Parameter used in pagination requests. Maximum page size is set to 15.
          Set to the value of next for the next page of results.
          Set to the value of previous for the previous page of results.
          No other parameters can be set when this parameter is set.
        explode: true
        in: query
        name: cursor
        required: false
        schema:
          example: aHR0cHM6Ly9nLnBhZ2UvTmVrby1SYW1lbj9zaGFyZQ==
          type: string
        style: form
      responses:
        "200":
          content:
            application/json:
              schema:
                $ref: '#/components/schemas/AccountsCursorResponse'
          description: OK
        default:
          content:
            application/json:
              schema:
                $ref: '#/components/schemas/ErrorResponse'
          description: Error
      summary: List accounts from a ledger
      tags:
      - Accounts
    head:
      operationId: countAccounts
      parameters:
      - description: Name of the ledger.
        explode: false
        in: path
        name: ledger
        required: true
        schema:
          example: ledger001
          type: string
        style: simple
      - description: Filter accounts by address pattern (regular expression placed
          between ^ and $).
        explode: true
        in: query
        name: address
        required: false
        schema:
          example: users:.+
          type: string
        style: form
      - description: Filter accounts by metadata key value pairs. Nested objects can
          be used as seen in the example below.
        example:
          admin: true
          a:
            nested:
              key: value
        explode: true
        in: query
        name: metadata
        required: false
        schema:
          properties: {}
          type: object
        style: deepObject
      responses:
        "200":
          description: OK
          headers:
            Count:
              explode: false
              schema:
                format: int64
                minimum: 0
                type: integer
              style: simple
        default:
          content:
            application/json:
              schema:
                $ref: '#/components/schemas/ErrorResponse'
          description: Error
      summary: Count the accounts from a ledger
      tags:
      - Accounts
  /api/ledger/{ledger}/accounts/{address}:
    get:
      operationId: getAccount
      parameters:
      - description: Name of the ledger.
        explode: false
        in: path
        name: ledger
        required: true
        schema:
          example: ledger001
          type: string
        style: simple
      - description: |
          Exact address of the account. It must match the following regular expressions pattern:
          ```
          ^\w+(:\w+)*$
          ```
        explode: false
        in: path
        name: address
        required: true
        schema:
          example: users:001
          type: string
        style: simple
      responses:
        "200":
          content:
            application/json:
              schema:
                $ref: '#/components/schemas/AccountResponse'
          description: OK
        default:
          content:
            application/json:
              schema:
                $ref: '#/components/schemas/ErrorResponse'
          description: Error
      summary: Get account by its address
      tags:
      - Accounts
  /api/ledger/{ledger}/accounts/{address}/metadata:
    post:
      operationId: addMetadataToAccount
      parameters:
      - description: Name of the ledger.
        explode: false
        in: path
        name: ledger
        required: true
        schema:
          example: ledger001
          type: string
        style: simple
      - description: |
          Exact address of the account. It must match the following regular expressions pattern:
          ```
          ^\w+(:\w+)*$
          ```
        explode: false
        in: path
        name: address
        required: true
        schema:
          example: users:001
          type: string
        style: simple
      requestBody:
        content:
          application/json:
            schema:
              $ref: '#/components/schemas/ledgerMetadata'
        description: metadata
        required: true
      responses:
        "204":
          content: {}
          description: No Content
        default:
          content:
            application/json:
              schema:
                $ref: '#/components/schemas/ErrorResponse'
          description: Error
      summary: Add metadata to an account
      tags:
      - Accounts
  /api/ledger/{ledger}/stats:
    get:
      description: |
        Get statistics from a ledger. (aggregate metrics on accounts and transactions)
      operationId: readStats
      parameters:
      - description: name of the ledger
        explode: false
        in: path
        name: ledger
        required: true
        schema:
          example: ledger001
          type: string
        style: simple
      responses:
        "200":
          content:
            application/json:
              schema:
                $ref: '#/components/schemas/StatsResponse'
          description: OK
        default:
          content:
            application/json:
              schema:
                $ref: '#/components/schemas/ErrorResponse'
          description: Error
      summary: Get statistics from a ledger
      tags:
      - Stats
  /api/ledger/{ledger}/transactions:
    get:
      description: "List transactions from a ledger, sorted by txid in descending\
        \ order."
      operationId: listTransactions
      parameters:
      - description: Name of the ledger.
        explode: false
        in: path
        name: ledger
        required: true
        schema:
          example: ledger001
          type: string
        style: simple
      - description: |
          The maximum number of results to return per page.
        example: 100
        explode: true
        in: query
        name: pageSize
        required: false
        schema:
          default: 15
          format: int64
          maximum: 1000
          minimum: 1
          type: integer
        style: form
      - description: "Pagination cursor, will return transactions after given txid\
          \ (in descending order)."
        explode: true
        in: query
        name: after
        required: false
        schema:
          example: "1234"
          type: string
        style: form
      - description: Find transactions by reference field.
        explode: true
        in: query
        name: reference
        required: false
        schema:
          example: ref:001
          type: string
        style: form
      - description: "Filter transactions with postings involving given account, either\
          \ as source or destination (regular expression placed between ^ and $)."
        explode: true
        in: query
        name: account
        required: false
        schema:
          example: users:001
          type: string
        style: form
      - description: Filter transactions with postings involving given account at
          source (regular expression placed between ^ and $).
        explode: true
        in: query
        name: source
        required: false
        schema:
          example: users:001
          type: string
        style: form
      - description: Filter transactions with postings involving given account at
          destination (regular expression placed between ^ and $).
        explode: true
        in: query
        name: destination
        required: false
        schema:
          example: users:001
          type: string
        style: form
      - description: |
          Filter transactions that occurred after this timestamp.
          The format is RFC3339 and is inclusive (for example, "2023-01-02T15:04:01Z" includes the first second of 4th minute).
        explode: true
        in: query
        name: startTime
        required: false
        schema:
          format: date-time
          type: string
        style: form
      - description: |
          Filter transactions that occurred before this timestamp.
          The format is RFC3339 and is exclusive (for example, "2023-01-02T15:04:01Z" excludes the first second of 4th minute).
        explode: true
        in: query
        name: endTime
        required: false
        schema:
          format: date-time
          type: string
        style: form
      - description: |
          Parameter used in pagination requests. Maximum page size is set to 15.
          Set to the value of next for the next page of results.
          Set to the value of previous for the previous page of results.
          No other parameters can be set when this parameter is set.
        explode: true
        in: query
        name: cursor
        required: false
        schema:
          example: aHR0cHM6Ly9nLnBhZ2UvTmVrby1SYW1lbj9zaGFyZQ==
          type: string
        style: form
      - description: Filter transactions by metadata key value pairs. Nested objects
          can be used as seen in the example below.
        example:
          admin: true
          a:
            nested:
              key: value
        explode: true
        in: query
        name: metadata
        required: false
        schema:
          properties: {}
          type: object
        style: deepObject
      responses:
        "200":
          content:
            application/json:
              schema:
                $ref: '#/components/schemas/TransactionsCursorResponse'
          description: OK
        default:
          content:
            application/json:
              schema:
                $ref: '#/components/schemas/ErrorResponse'
          description: Error
      summary: List transactions from a ledger
      tags:
      - Transactions
    head:
      operationId: countTransactions
      parameters:
      - description: Name of the ledger.
        explode: false
        in: path
        name: ledger
        required: true
        schema:
          example: ledger001
          type: string
        style: simple
      - description: Filter transactions by reference field.
        explode: true
        in: query
        name: reference
        required: false
        schema:
          example: ref:001
          type: string
        style: form
      - description: "Filter transactions with postings involving given account, either\
          \ as source or destination (regular expression placed between ^ and $)."
        explode: true
        in: query
        name: account
        required: false
        schema:
          example: users:001
          type: string
        style: form
      - description: Filter transactions with postings involving given account at
          source (regular expression placed between ^ and $).
        explode: true
        in: query
        name: source
        required: false
        schema:
          example: users:001
          type: string
        style: form
      - description: Filter transactions with postings involving given account at
          destination (regular expression placed between ^ and $).
        explode: true
        in: query
        name: destination
        required: false
        schema:
          example: users:001
          type: string
        style: form
      - description: |
          Filter transactions that occurred after this timestamp.
          The format is RFC3339 and is inclusive (for example, "2023-01-02T15:04:01Z" includes the first second of 4th minute).
        explode: true
        in: query
        name: startTime
        required: false
        schema:
          format: date-time
          type: string
        style: form
      - description: |
          Filter transactions that occurred before this timestamp.
          The format is RFC3339 and is exclusive (for example, "2023-01-02T15:04:01Z" excludes the first second of 4th minute).
        explode: true
        in: query
        name: endTime
        required: false
        schema:
          format: date-time
          type: string
        style: form
      - description: Filter transactions by metadata key value pairs. Nested objects
          can be used as seen in the example below.
        example:
          admin: true
          a:
            nested:
              key: value
        explode: true
        in: query
        name: metadata
        required: false
        schema:
          properties: {}
          type: object
        style: deepObject
      responses:
        "200":
          description: OK
          headers:
            Count:
              explode: false
              schema:
                format: int64
                minimum: 0
                type: integer
              style: simple
        default:
          content:
            application/json:
              schema:
                $ref: '#/components/schemas/ErrorResponse'
          description: Error
      summary: Count the transactions from a ledger
      tags:
      - Transactions
    post:
      operationId: createTransaction
      parameters:
      - description: Name of the ledger.
        explode: false
        in: path
        name: ledger
        required: true
        schema:
          example: ledger001
          type: string
        style: simple
      - description: Set the preview mode. Preview mode doesn't add the logs to the
          database or publish a message to the message broker.
        explode: true
        in: query
        name: preview
        required: false
        schema:
          example: true
          type: boolean
        style: form
      requestBody:
        content:
          application/json:
            schema:
              $ref: '#/components/schemas/PostTransaction'
        description: |
          The request body must contain at least one of the following objects:
            - `postings`: suitable for simple transactions
            - `script`: enabling more complex transactions with Numscript
        required: true
      responses:
        "200":
          content:
            application/json:
              schema:
                $ref: '#/components/schemas/TransactionResponse'
          description: OK
        default:
          content:
            application/json:
              schema:
                $ref: '#/components/schemas/ErrorResponse'
          description: Error
      summary: Create a new transaction to a ledger
      tags:
      - Transactions
  /api/ledger/{ledger}/transactions/{txid}:
    get:
      operationId: getTransaction
      parameters:
      - description: Name of the ledger.
        explode: false
        in: path
        name: ledger
        required: true
        schema:
          example: ledger001
          type: string
        style: simple
      - description: Transaction ID.
        explode: false
        in: path
        name: txid
        required: true
        schema:
          example: 1234
          format: int64
          minimum: 0
          type: integer
        style: simple
      responses:
        "200":
          content:
            application/json:
              schema:
                $ref: '#/components/schemas/TransactionResponse'
          description: OK
        default:
          content:
            application/json:
              schema:
                $ref: '#/components/schemas/ErrorResponse'
          description: Error
      summary: Get transaction from a ledger by its ID
      tags:
      - Transactions
  /api/ledger/{ledger}/transactions/{txid}/metadata:
    post:
      operationId: addMetadataOnTransaction
      parameters:
      - description: Name of the ledger.
        explode: false
        in: path
        name: ledger
        required: true
        schema:
          example: ledger001
          type: string
        style: simple
      - description: Transaction ID.
        explode: false
        in: path
        name: txid
        required: true
        schema:
          example: 1234
          format: int64
          minimum: 0
          type: integer
        style: simple
      requestBody:
        content:
          application/json:
            schema:
              $ref: '#/components/schemas/ledgerMetadata'
        description: metadata
      responses:
        "204":
          content: {}
          description: No Content
        default:
          content:
            application/json:
              schema:
                $ref: '#/components/schemas/ErrorResponse'
          description: Error
      summary: Set the metadata of a transaction by its ID
      tags:
      - Transactions
  /api/ledger/{ledger}/transactions/{txid}/revert:
    post:
      operationId: revertTransaction
      parameters:
      - description: Name of the ledger.
        explode: false
        in: path
        name: ledger
        required: true
        schema:
          example: ledger001
          type: string
        style: simple
      - description: Transaction ID.
        explode: false
        in: path
        name: txid
        required: true
        schema:
          example: 1234
          format: int64
          minimum: 0
          type: integer
        style: simple
      responses:
        "200":
          content:
            application/json:
              schema:
                $ref: '#/components/schemas/TransactionResponse'
          description: OK
        default:
          content:
            application/json:
              schema:
                $ref: '#/components/schemas/ErrorResponse'
          description: Error
      summary: Revert a ledger transaction by its ID
      tags:
      - Transactions
  /api/ledger/{ledger}/balances:
    get:
      operationId: getBalances
      parameters:
      - description: Name of the ledger.
        explode: false
        in: path
        name: ledger
        required: true
        schema:
          example: ledger001
          type: string
        style: simple
      - description: "Filter balances involving given account, either as source or\
          \ destination."
        explode: true
        in: query
        name: address
        required: false
        schema:
          example: users:001
          type: string
        style: form
      - description: "Pagination cursor, will return accounts after given address,\
          \ in descending order."
        explode: true
        in: query
        name: after
        required: false
        schema:
          example: users:003
          type: string
        style: form
      - description: |
          Parameter used in pagination requests. Maximum page size is set to 15.
          Set to the value of next for the next page of results.
          Set to the value of previous for the previous page of results.
          No other parameters can be set when this parameter is set.
        explode: true
        in: query
        name: cursor
        required: false
        schema:
          example: aHR0cHM6Ly9nLnBhZ2UvTmVrby1SYW1lbj9zaGFyZQ==
          type: string
        style: form
      responses:
        "200":
          content:
            application/json:
              schema:
                $ref: '#/components/schemas/BalancesCursorResponse'
          description: OK
        default:
          content:
            application/json:
              schema:
                $ref: '#/components/schemas/ErrorResponse'
          description: Error
      summary: Get the balances from a ledger's account
      tags:
      - Balances
  /api/ledger/{ledger}/aggregate/balances:
    get:
      operationId: getBalancesAggregated
      parameters:
      - description: Name of the ledger.
        explode: false
        in: path
        name: ledger
        required: true
        schema:
          example: ledger001
          type: string
        style: simple
      - description: "Filter balances involving given account, either as source or\
          \ destination."
        explode: true
        in: query
        name: address
        required: false
        schema:
          example: users:001
          type: string
        style: form
      responses:
        "200":
          content:
            application/json:
              schema:
                $ref: '#/components/schemas/AggregateBalancesResponse'
          description: OK
        default:
          content:
            application/json:
              schema:
                $ref: '#/components/schemas/ErrorResponse'
          description: Error
      summary: Get the aggregated balances from selected accounts
      tags:
      - Balances
  /api/ledger/{ledger}/logs:
    get:
      description: "List the logs from a ledger, sorted by ID in descending order."
      operationId: listLogs
      parameters:
      - description: Name of the ledger.
        explode: false
        in: path
        name: ledger
        required: true
        schema:
          example: ledger001
          type: string
        style: simple
      - description: |
          The maximum number of results to return per page.
        example: 100
        explode: true
        in: query
        name: pageSize
        required: false
        schema:
          default: 15
          format: int64
          maximum: 1000
          minimum: 1
          type: integer
        style: form
      - description: "Pagination cursor, will return the logs after a given ID. (in\
          \ descending order)."
        explode: true
        in: query
        name: after
        required: false
        schema:
          example: "1234"
          type: string
        style: form
      - description: |
          Filter transactions that occurred after this timestamp.
          The format is RFC3339 and is inclusive (for example, "2023-01-02T15:04:01Z" includes the first second of 4th minute).
        explode: true
        in: query
        name: startTime
        required: false
        schema:
          format: date-time
          type: string
        style: form
      - description: |
          Filter transactions that occurred before this timestamp.
          The format is RFC3339 and is exclusive (for example, "2023-01-02T15:04:01Z" excludes the first second of 4th minute).
        explode: true
        in: query
        name: endTime
        required: false
        schema:
          format: date-time
          type: string
        style: form
      - description: |
          Parameter used in pagination requests. Maximum page size is set to 15.
          Set to the value of next for the next page of results.
          Set to the value of previous for the previous page of results.
          No other parameters can be set when this parameter is set.
        explode: true
        in: query
        name: cursor
        required: false
        schema:
          example: aHR0cHM6Ly9nLnBhZ2UvTmVrby1SYW1lbj9zaGFyZQ==
          type: string
        style: form
      responses:
        "200":
          content:
            application/json:
              schema:
                $ref: '#/components/schemas/LogsCursorResponse'
          description: OK
        default:
          content:
            application/json:
              schema:
                $ref: '#/components/schemas/ErrorResponse'
          description: Error
      summary: List the logs from a ledger
      tags:
      - Logs
  /api/payments/_info:
    get:
      operationId: paymentsgetServerInfo
      responses:
        "200":
          content:
            application/json:
              schema:
                $ref: '#/components/schemas/ServerInfo'
          description: Server information
      summary: Get server info
  /api/payments/payments:
    get:
      operationId: listPayments
      parameters:
      - description: |
          The maximum number of results to return per page.
        example: 100
        explode: true
        in: query
        name: pageSize
        required: false
        schema:
          default: 15
          format: int64
          maximum: 1000
          minimum: 1
          type: integer
        style: form
      - description: |
          Parameter used in pagination requests. Maximum page size is set to 15.
          Set to the value of next for the next page of results.
          Set to the value of previous for the previous page of results.
          No other parameters can be set when this parameter is set.
        explode: true
        in: query
        name: cursor
        required: false
        schema:
          example: aHR0cHM6Ly9nLnBhZ2UvTmVrby1SYW1lbj9zaGFyZQ==
          type: string
        style: form
      - description: Fields used to sort payments (default is date:desc).
        example:
        - date:asc
        - status:desc
        explode: true
        in: query
        name: sort
        required: false
        schema:
          items:
            type: string
          type: array
        style: form
      responses:
        "200":
          content:
            application/json:
              schema:
                $ref: '#/components/schemas/PaymentsCursor'
          description: OK
      summary: List payments
      tags:
      - Payments
  /api/payments/payments/{paymentId}:
    get:
      operationId: getPayment
      parameters:
      - description: The payment ID.
        example: XXX
        explode: false
        in: path
        name: paymentId
        required: true
        schema:
          type: string
        style: simple
      responses:
        "200":
          content:
            application/json:
              schema:
                $ref: '#/components/schemas/PaymentResponse'
          description: OK
      summary: Get a payment
      tags:
      - Payments
  /api/payments/payments/{paymentId}/metadata:
    patch:
      operationId: updateMetadata
      parameters:
      - description: The payment ID.
        example: XXX
        explode: false
        in: path
        name: paymentId
        required: true
        schema:
          type: string
        style: simple
      requestBody:
        $ref: '#/components/requestBodies/UpdateMetadata'
      responses:
        "204":
          description: No content
      summary: Update metadata
      tags:
      - Payments
  /api/payments/accounts:
    get:
      operationId: paymentslistAccounts
      parameters:
      - description: |
          The maximum number of results to return per page.
        example: 100
        explode: true
        in: query
        name: pageSize
        required: false
        schema:
          default: 15
          format: int64
          maximum: 1000
          minimum: 1
          type: integer
        style: form
      - description: |
          Parameter used in pagination requests. Maximum page size is set to 15.
          Set to the value of next for the next page of results.
          Set to the value of previous for the previous page of results.
          No other parameters can be set when this parameter is set.
        explode: true
        in: query
        name: cursor
        required: false
        schema:
          example: aHR0cHM6Ly9nLnBhZ2UvTmVrby1SYW1lbj9zaGFyZQ==
          type: string
        style: form
      - description: Fields used to sort payments (default is date:desc).
        example:
        - date:asc
        - status:desc
        explode: true
        in: query
        name: sort
        required: false
        schema:
          items:
            type: string
          type: array
        style: form
      responses:
        "200":
          content:
            application/json:
              schema:
                $ref: '#/components/schemas/AccountsCursor'
          description: OK
      summary: List accounts
      tags:
      - Payments
  /api/payments/connectors:
    get:
      description: List all installed connectors.
      operationId: listAllConnectors
      responses:
        "200":
          content:
            application/json:
              schema:
                $ref: '#/components/schemas/ConnectorsResponse'
          description: OK
      summary: List all installed connectors
      tags:
      - Payments
  /api/payments/connectors/configs:
    get:
      description: List the configs of each available connector.
      operationId: listConfigsAvailableConnectors
      responses:
        "200":
          content:
            application/json:
              schema:
                $ref: '#/components/schemas/ConnectorsConfigsResponse'
          description: OK
      summary: List the configs of each available connector
      tags:
      - Payments
  /api/payments/connectors/{connector}:
    delete:
      description: Uninstall a connector by its name.
      operationId: uninstallConnector
      parameters:
      - description: The name of the connector.
        explode: false
        in: path
        name: connector
        required: true
        schema:
          $ref: '#/components/schemas/Connector'
        style: simple
      responses:
        "204":
          description: No content
      summary: Uninstall a connector
      tags:
      - Payments
    post:
      description: Install a connector by its name and config.
      operationId: installConnector
      parameters:
      - description: The name of the connector.
        explode: false
        in: path
        name: connector
        required: true
        schema:
          $ref: '#/components/schemas/Connector'
        style: simple
      requestBody:
        $ref: '#/components/requestBodies/ConnectorConfig'
      responses:
        "204":
          description: No content
      summary: Install a connector
      tags:
      - Payments
  /api/payments/connectors/{connector}/config:
    get:
      description: Read connector config
      operationId: readConnectorConfig
      parameters:
      - description: The name of the connector.
        explode: false
        in: path
        name: connector
        required: true
        schema:
          $ref: '#/components/schemas/Connector'
        style: simple
      responses:
        "200":
          content:
            application/json:
              schema:
                $ref: '#/components/schemas/ConnectorConfigResponse'
          description: OK
      summary: Read the config of a connector
      tags:
      - Payments
  /api/payments/connectors/{connector}/reset:
    post:
      description: |
        Reset a connector by its name.
        It will remove the connector and ALL PAYMENTS generated with it.
      operationId: resetConnector
      parameters:
      - description: The name of the connector.
        explode: false
        in: path
        name: connector
        required: true
        schema:
          $ref: '#/components/schemas/Connector'
        style: simple
      responses:
        "204":
          description: No content
      summary: Reset a connector
      tags:
      - Payments
  /api/payments/connectors/{connector}/tasks:
    get:
      description: List all tasks associated with this connector.
      operationId: listConnectorTasks
      parameters:
      - description: The name of the connector.
        explode: false
        in: path
        name: connector
        required: true
        schema:
          $ref: '#/components/schemas/Connector'
        style: simple
      - description: |
          The maximum number of results to return per page.
        example: 100
        explode: true
        in: query
        name: pageSize
        required: false
        schema:
          default: 15
          format: int64
          maximum: 1000
          minimum: 1
          type: integer
        style: form
      - description: |
          Parameter used in pagination requests. Maximum page size is set to 15.
          Set to the value of next for the next page of results.
          Set to the value of previous for the previous page of results.
          No other parameters can be set when this parameter is set.
        explode: true
        in: query
        name: cursor
        required: false
        schema:
          example: aHR0cHM6Ly9nLnBhZ2UvTmVrby1SYW1lbj9zaGFyZQ==
          type: string
        style: form
      responses:
        "200":
          content:
            application/json:
              schema:
                $ref: '#/components/schemas/TasksCursor'
          description: OK
      summary: List tasks from a connector
      tags:
      - Payments
  /api/payments/connectors/{connector}/tasks/{taskId}:
    get:
      description: Get a specific task associated to the connector.
      operationId: getConnectorTask
      parameters:
      - description: The name of the connector.
        explode: false
        in: path
        name: connector
        required: true
        schema:
          $ref: '#/components/schemas/Connector'
        style: simple
      - description: The task ID.
        example: task1
        explode: false
        in: path
        name: taskId
        required: true
        schema:
          type: string
        style: simple
      responses:
        "200":
          content:
            application/json:
              schema:
                $ref: '#/components/schemas/TaskResponse'
          description: OK
      summary: Read a specific task of the connector
      tags:
      - Payments
  /api/payments/connectors/{connector}/transfers:
    get:
      description: List transfers
      operationId: listConnectorsTransfers
      parameters:
      - description: The name of the connector.
        explode: false
        in: path
        name: connector
        required: true
        schema:
          $ref: '#/components/schemas/Connector'
        style: simple
      responses:
        "200":
          content:
            application/json:
              schema:
                $ref: '#/components/schemas/TransfersResponse'
          description: OK
      summary: List transfers and their statuses
      tags:
      - Payments
    post:
      description: Execute a transfer between two accounts.
      operationId: connectorsTransfer
      parameters:
      - description: The name of the connector.
        explode: false
        in: path
        name: connector
        required: true
        schema:
          $ref: '#/components/schemas/Connector'
        style: simple
      requestBody:
        $ref: '#/components/requestBodies/Transfer'
      responses:
        "200":
          content:
            application/json:
              schema:
                $ref: '#/components/schemas/TransferResponse'
          description: OK
      summary: Transfer funds between Connector accounts
      tags:
      - Payments
  /api/payments/connectors/stripe/transfers:
    post:
      description: Execute a transfer between two Stripe accounts.
      operationId: connectorsStripeTransfer
      requestBody:
        $ref: '#/components/requestBodies/StripeTransfer'
      responses:
        "200":
          content:
            application/json:
              schema:
                $ref: '#/components/schemas/StripeTransferResponse'
          description: OK
      summary: Transfer funds between Stripe accounts
      tags:
      - Payments
  /api/search/_info:
    get:
      operationId: searchgetServerInfo
      responses:
        "200":
          content:
            application/json:
              schema:
                $ref: '#/components/schemas/ServerInfo'
          description: Server information
      summary: Get server info
  /api/search/:
    post:
      description: ElasticSearch query engine
      operationId: search
      requestBody:
        content:
          application/json:
            schema:
              $ref: '#/components/schemas/Query'
        required: true
      responses:
        "200":
          content:
            application/json:
              schema:
                $ref: '#/components/schemas/Response'
          description: Success
        default:
          content: {}
          description: Error
      summary: Search
      tags:
      - Search
  /api/webhooks/configs:
    get:
      description: Sorted by updated date descending
      operationId: getManyConfigs
      parameters:
      - description: Optional filter by Config ID
        explode: true
        in: query
        name: id
        required: false
        schema:
          example: 4997257d-dfb6-445b-929c-cbe2ab182818
          type: string
        style: form
      - description: Optional filter by endpoint URL
        explode: true
        in: query
        name: endpoint
        required: false
        schema:
          example: https://example.com
          type: string
        style: form
      responses:
        "200":
          content:
            application/json:
              schema:
                $ref: '#/components/schemas/ConfigsResponse'
          description: OK
      summary: Get many configs
      tags:
      - Webhooks
    post:
      description: |
        Insert a new webhooks config.

        The endpoint should be a valid https URL and be unique.

        The secret is the endpoint's verification secret.
        If not passed or empty, a secret is automatically generated.
        The format is a random string of bytes of size 24, base64 encoded. (larger size after encoding)

        All eventTypes are converted to lower-case when inserted.
      operationId: insertConfig
      requestBody:
        content:
          application/json:
            schema:
              $ref: '#/components/schemas/ConfigUser'
        required: true
      responses:
        "200":
          content:
            application/json:
              schema:
                $ref: '#/components/schemas/ConfigResponse'
          description: Config created successfully.
        "400":
          content:
            text/plain:
              schema:
                example: endpoints should be valid urls
                type: string
          description: Bad Request
      summary: Insert a new config
      tags:
      - Webhooks
  /api/webhooks/configs/{id}:
    delete:
      description: Delete a webhooks config by ID.
      operationId: deleteConfig
      parameters:
      - description: Config ID
        explode: false
        in: path
        name: id
        required: true
        schema:
          example: 4997257d-dfb6-445b-929c-cbe2ab182818
          type: string
        style: simple
      responses:
        "200":
          content: {}
          description: Config successfully deleted.
      summary: Delete one config
      tags:
      - Webhooks
  /api/webhooks/configs/{id}/test:
    get:
      description: Test a config by sending a webhook to its endpoint.
      operationId: testConfig
      parameters:
      - description: Config ID
        explode: false
        in: path
        name: id
        required: true
        schema:
          example: 4997257d-dfb6-445b-929c-cbe2ab182818
          type: string
        style: simple
      responses:
        "200":
          content:
            application/json:
              schema:
                $ref: '#/components/schemas/AttemptResponse'
          description: OK
      summary: Test one config
      tags:
      - Webhooks
  /api/webhooks/configs/{id}/activate:
    put:
      description: "Activate a webhooks config by ID, to start receiving webhooks\
        \ to its endpoint."
      operationId: activateConfig
      parameters:
      - description: Config ID
        explode: false
        in: path
        name: id
        required: true
        schema:
          example: 4997257d-dfb6-445b-929c-cbe2ab182818
          type: string
        style: simple
      responses:
        "200":
          content:
            application/json:
              schema:
                $ref: '#/components/schemas/ConfigResponse'
          description: Config successfully activated.
        "304":
          description: "Config not modified, was already activated."
      summary: Activate one config
      tags:
      - Webhooks
  /api/webhooks/configs/{id}/deactivate:
    put:
      description: "Deactivate a webhooks config by ID, to stop receiving webhooks\
        \ to its endpoint."
      operationId: deactivateConfig
      parameters:
      - description: Config ID
        explode: false
        in: path
        name: id
        required: true
        schema:
          example: 4997257d-dfb6-445b-929c-cbe2ab182818
          type: string
        style: simple
      responses:
        "200":
          content:
            application/json:
              schema:
                $ref: '#/components/schemas/ConfigResponse'
          description: Config successfully deactivated.
        "304":
          description: "Config not modified, was already deactivated."
      summary: Deactivate one config
      tags:
      - Webhooks
  /api/webhooks/configs/{id}/secret/change:
    put:
      description: |
        Change the signing secret of the endpoint of a webhooks config.

        If not passed or empty, a secret is automatically generated.
        The format is a random string of bytes of size 24, base64 encoded. (larger size after encoding)
      operationId: changeConfigSecret
      parameters:
      - description: Config ID
        explode: false
        in: path
        name: id
        required: true
        schema:
          example: 4997257d-dfb6-445b-929c-cbe2ab182818
          type: string
        style: simple
      requestBody:
        content:
          application/json:
            schema:
              $ref: '#/components/schemas/ConfigChangeSecret'
      responses:
        "200":
          content:
            application/json:
              schema:
                $ref: '#/components/schemas/ConfigResponse'
          description: Secret successfully changed.
      summary: Change the signing secret of a config
      tags:
      - Webhooks
  /api/wallets/_info:
    get:
      operationId: walletsgetServerInfo
      responses:
        "200":
          content:
            application/json:
              schema:
                $ref: '#/components/schemas/ServerInfo'
          description: Server information
        default:
          content:
            application/json:
              schema:
                $ref: '#/components/schemas/walletsErrorResponse'
          description: Error
      summary: Get server info
      tags:
      - Wallets
  /api/wallets/transactions:
    get:
      operationId: getTransactions
      parameters:
      - description: The maximum number of results to return per page
        example: 100
        explode: true
        in: query
        name: pageSize
        required: false
        schema:
          default: 15
          maximum: 1000
          minimum: 1
          type: integer
        style: form
      - description: A wallet ID to filter on
        example: wallet1
        explode: true
        in: query
        name: wallet_id
        required: false
        schema:
          type: string
        style: form
      - description: |
          Parameter used in pagination requests.
          Set to the value of next for the next page of results.
          Set to the value of previous for the previous page of results.
          No other parameters can be set when the cursor is set.
        explode: true
        in: query
        name: cursor
        required: false
        schema:
          example: aHR0cHM6Ly9nLnBhZ2UvTmVrby1SYW1lbj9zaGFyZQ==
          type: string
        style: form
      responses:
        "200":
          content:
            application/json:
              schema:
                $ref: '#/components/schemas/GetTransactionsResponse'
          description: OK
        default:
          content:
            application/json:
              schema:
                $ref: '#/components/schemas/walletsErrorResponse'
          description: Error
      tags:
      - Wallets
  /api/wallets/wallets:
    get:
      operationId: listWallets
      parameters:
      - description: Filter on wallet name
        example: wallet1
        explode: true
        in: query
        name: name
        required: false
        schema:
          type: string
        style: form
      - description: Filter wallets by metadata key value pairs. Nested objects can
          be used as seen in the example below.
        example:
          admin: true
          a:
            nested:
              key: value
        explode: true
        in: query
        name: metadata
        required: false
        schema:
          properties: {}
          type: object
        style: deepObject
      - description: The maximum number of results to return per page
        example: 100
        explode: true
        in: query
        name: pageSize
        required: false
        schema:
          default: 15
          maximum: 1000
          minimum: 1
          type: integer
        style: form
      - description: |
          Parameter used in pagination requests.
          Set to the value of next for the next page of results.
          Set to the value of previous for the previous page of results.
          No other parameters can be set when the pagination token is set.
        explode: true
        in: query
        name: cursor
        required: false
        schema:
          example: aHR0cHM6Ly9nLnBhZ2UvTmVrby1SYW1lbj9zaGFyZQ==
          type: string
        style: form
      responses:
        "200":
          content:
            application/json:
              schema:
                $ref: '#/components/schemas/ListWalletsResponse'
          description: OK
      summary: List all wallets
      tags:
      - Wallets
    post:
      operationId: createWallet
      requestBody:
        content:
          application/json:
            schema:
              $ref: '#/components/schemas/CreateWalletRequest'
      responses:
        "201":
          content:
            application/json:
              schema:
                $ref: '#/components/schemas/CreateWalletResponse'
          description: Wallet created
        default:
          content:
            application/json:
              schema:
                $ref: '#/components/schemas/walletsErrorResponse'
          description: Error
      summary: Create a new wallet
      tags:
      - Wallets
  /api/wallets/wallets/{id}:
    get:
      operationId: getWallet
      parameters:
      - explode: false
        in: path
        name: id
        required: true
        schema:
          type: string
        style: simple
      responses:
        "200":
          content:
            application/json:
              schema:
                $ref: '#/components/schemas/GetWalletResponse'
          description: Wallet
        "404":
          description: Wallet not found
        default:
          content:
            application/json:
              schema:
                $ref: '#/components/schemas/walletsErrorResponse'
          description: Error
      summary: Get a wallet
      tags:
      - Wallets
    patch:
      operationId: updateWallet
      parameters:
      - explode: false
        in: path
        name: id
        required: true
        schema:
          type: string
        style: simple
      requestBody:
        content:
          application/json:
            schema:
              $ref: '#/components/schemas/updateWallet_request'
      responses:
        "204":
          description: Wallet successfully updated
        default:
          content:
            application/json:
              schema:
                $ref: '#/components/schemas/walletsErrorResponse'
          description: Error
      summary: Update a wallet
      tags:
      - Wallets
  /api/wallets/wallets/{id}/balances:
    get:
      operationId: listBalances
      parameters:
      - explode: false
        in: path
        name: id
        required: true
        schema:
          type: string
        style: simple
      responses:
        "200":
          content:
            application/json:
              schema:
                $ref: '#/components/schemas/ListBalancesResponse'
          description: Balances list
      summary: List balances of a wallet
      tags:
      - Wallets
    post:
      operationId: createBalance
      parameters:
      - explode: false
        in: path
        name: id
        required: true
        schema:
          type: string
        style: simple
      requestBody:
        content:
          application/json:
            schema:
              $ref: '#/components/schemas/CreateBalanceRequest'
      responses:
        "201":
          content:
            application/json:
              schema:
                $ref: '#/components/schemas/CreateBalanceResponse'
          description: Created balance
        default:
          content:
            application/json:
              schema:
                $ref: '#/components/schemas/walletsErrorResponse'
          description: Error
      summary: Create a balance
      tags:
      - Wallets
  /api/wallets/wallets/{id}/balances/{balanceName}:
    get:
      operationId: getBalance
      parameters:
      - explode: false
        in: path
        name: id
        required: true
        schema:
          type: string
        style: simple
      - explode: false
        in: path
        name: balanceName
        required: true
        schema:
          type: string
        style: simple
      responses:
        "200":
          content:
            application/json:
              schema:
                $ref: '#/components/schemas/GetBalanceResponse'
          description: Balance summary
        default:
          content:
            application/json:
              schema:
                $ref: '#/components/schemas/walletsErrorResponse'
          description: Error
      summary: Get detailed balance
      tags:
      - Wallets
  /api/wallets/wallets/{id}/debit:
    post:
      operationId: debitWallet
      parameters:
      - explode: false
        in: path
        name: id
        required: true
        schema:
          type: string
        style: simple
      requestBody:
        content:
          application/json:
            schema:
              $ref: '#/components/schemas/DebitWalletRequest'
      responses:
        "201":
          content:
            application/json:
              schema:
                $ref: '#/components/schemas/DebitWalletResponse'
          description: Wallet successfully debited as a pending hold
        "204":
          description: Wallet successfully debited
        default:
          content:
            application/json:
              schema:
                $ref: '#/components/schemas/walletsErrorResponse'
          description: Error
      summary: Debit a wallet
      tags:
      - Wallets
  /api/wallets/wallets/{id}/credit:
    post:
      operationId: creditWallet
      parameters:
      - explode: false
        in: path
        name: id
        required: true
        schema:
          type: string
        style: simple
      requestBody:
        content:
          application/json:
            schema:
              $ref: '#/components/schemas/CreditWalletRequest'
      responses:
        "204":
          description: Wallet successfully credited
        default:
          content:
            application/json:
              schema:
                $ref: '#/components/schemas/walletsErrorResponse'
          description: Error
      summary: Credit a wallet
      tags:
      - Wallets
  /api/wallets/holds:
    get:
      operationId: getHolds
      parameters:
      - description: The maximum number of results to return per page
        example: 100
        explode: true
        in: query
        name: pageSize
        required: false
        schema:
          default: 15
          maximum: 1000
          minimum: 1
          type: integer
        style: form
      - description: The wallet to filter on
        example: wallet1
        explode: true
        in: query
        name: walletID
        required: false
        schema:
          type: string
        style: form
      - description: Filter holds by metadata key value pairs. Nested objects can
          be used as seen in the example below.
        example:
          admin: true
          a:
            nested:
              key: value
        explode: true
        in: query
        name: metadata
        required: false
        schema:
          properties: {}
          type: object
        style: deepObject
      - description: |
          Parameter used in pagination requests.
          Set to the value of next for the next page of results.
          Set to the value of previous for the previous page of results.
          No other parameters can be set when the pagination token is set.
        explode: true
        in: query
        name: cursor
        required: false
        schema:
          example: aHR0cHM6Ly9nLnBhZ2UvTmVrby1SYW1lbj9zaGFyZQ==
          type: string
        style: form
      responses:
        "200":
          content:
            application/json:
              schema:
                $ref: '#/components/schemas/GetHoldsResponse'
          description: Holds
        default:
          content:
            application/json:
              schema:
                $ref: '#/components/schemas/walletsErrorResponse'
          description: Error
      summary: Get all holds for a wallet
      tags:
      - Wallets
  /api/wallets/holds/{holdID}:
    get:
      operationId: getHold
      parameters:
      - description: The hold ID
        explode: false
        in: path
        name: holdID
        required: true
        schema:
          type: string
        style: simple
      responses:
        "200":
          content:
            application/json:
              schema:
                $ref: '#/components/schemas/GetHoldResponse'
          description: Holds
        default:
          content:
            application/json:
              schema:
                $ref: '#/components/schemas/walletsErrorResponse'
          description: Error
      summary: Get a hold
      tags:
      - Wallets
  /api/wallets/holds/{hold_id}/confirm:
    post:
      operationId: confirmHold
      parameters:
      - explode: false
        in: path
        name: hold_id
        required: true
        schema:
          type: string
        style: simple
      requestBody:
        content:
          application/json:
            schema:
              $ref: '#/components/schemas/ConfirmHoldRequest'
      responses:
        "204":
          description: "Hold successfully confirmed, funds moved back to initial destination"
        default:
          content:
            application/json:
              schema:
                $ref: '#/components/schemas/walletsErrorResponse'
          description: Error
      summary: Confirm a hold
      tags:
      - Wallets
  /api/wallets/holds/{hold_id}/void:
    post:
      operationId: voidHold
      parameters:
      - explode: false
        in: path
        name: hold_id
        required: true
        schema:
          type: string
        style: simple
      responses:
        "204":
          description: "Hold successfully cancelled, funds returned to wallet"
        default:
          content:
            application/json:
              schema:
                $ref: '#/components/schemas/walletsErrorResponse'
          description: Error
      summary: Cancel a hold
      tags:
      - Wallets
  /api/orchestration/_info:
    get:
      operationId: orchestrationgetServerInfo
      responses:
        "200":
          content:
            application/json:
              schema:
                $ref: '#/components/schemas/ServerInfo'
          description: Server information
        default:
          content:
            application/json:
              schema:
                $ref: '#/components/schemas/Error'
          description: General error
      summary: Get server info
      tags:
      - Orchestration
  /api/orchestration/workflows:
    get:
      description: List registered workflows
      operationId: listWorkflows
      responses:
        "200":
          content:
            application/json:
              schema:
                $ref: '#/components/schemas/ListWorkflowsResponse'
          description: List of workflows
        default:
          content:
            application/json:
              schema:
                $ref: '#/components/schemas/Error'
          description: General error
      summary: List registered workflows
      tags:
      - Orchestration
    post:
      description: Create a workflow
      operationId: createWorkflow
      requestBody:
        content:
          application/json:
            schema:
              $ref: '#/components/schemas/CreateWorkflowRequest'
      responses:
        "201":
          content:
            application/json:
              schema:
                $ref: '#/components/schemas/CreateWorkflowResponse'
          description: Created workflow
        default:
          content:
            application/json:
              schema:
                $ref: '#/components/schemas/Error'
          description: General error
      summary: Create workflow
      tags:
      - Orchestration
  /api/orchestration/workflows/{flowId}:
    get:
      description: Get a flow by id
      operationId: getWorkflow
      parameters:
      - description: The flow id
        example: xxx
        explode: false
        in: path
        name: flowId
        required: true
        schema:
          type: string
        style: simple
      responses:
        "200":
          content:
            application/json:
              schema:
                $ref: '#/components/schemas/GetWorkflowResponse'
          description: The workflow
        default:
          content:
            application/json:
              schema:
                $ref: '#/components/schemas/Error'
          description: General error
      summary: Get a flow by id
      tags:
      - Orchestration
  /api/orchestration/workflows/{workflowID}/instances:
    post:
      description: Run workflow
      operationId: runWorkflow
      parameters:
      - description: The flow id
        example: xxx
        explode: false
        in: path
        name: workflowID
        required: true
        schema:
          type: string
        style: simple
      - description: Wait end of the workflow before return
        explode: true
        in: query
        name: wait
        required: false
        schema:
          type: boolean
        style: form
      requestBody:
        content:
          application/json:
            schema:
              $ref: '#/components/schemas/RunWorkflowRequest'
      responses:
        "201":
          content:
            application/json:
              schema:
                $ref: '#/components/schemas/RunWorkflowResponse'
          description: The workflow instance
        default:
          content:
            application/json:
              schema:
                $ref: '#/components/schemas/Error'
          description: General error
      summary: Run workflow
      tags:
      - Orchestration
  /api/orchestration/instances:
    get:
      description: List instances of a workflow
      operationId: listInstances
      parameters:
      - description: A workflow id
        example: xxx
        explode: true
        in: query
        name: workflowID
        required: false
        schema:
          type: string
        style: form
      - description: Filter running instances
        example: true
        explode: true
        in: query
        name: running
        required: false
        schema:
          type: boolean
        style: form
      responses:
        "200":
          content:
            application/json:
              schema:
                $ref: '#/components/schemas/ListRunsResponse'
          description: List of workflow instances
        default:
          content:
            application/json:
              schema:
                $ref: '#/components/schemas/Error'
          description: General error
      summary: List instances of a workflow
      tags:
      - Orchestration
  /api/orchestration/instances/{instanceID}:
    get:
      description: Get a workflow instance by id
      operationId: getInstance
      parameters:
      - description: The instance id
        example: xxx
        explode: false
        in: path
        name: instanceID
        required: true
        schema:
          type: string
        style: simple
      responses:
        "200":
          content:
            application/json:
              schema:
                $ref: '#/components/schemas/GetWorkflowInstanceResponse'
          description: The workflow instance
        default:
          content:
            application/json:
              schema:
                $ref: '#/components/schemas/Error'
          description: General error
      summary: Get a workflow instance by id
      tags:
      - Orchestration
  /api/orchestration/instances/{instanceID}/events:
    post:
      description: Send an event to a running workflow
      operationId: sendEvent
      parameters:
      - description: The instance id
        example: xxx
        explode: false
        in: path
        name: instanceID
        required: true
        schema:
          type: string
        style: simple
      requestBody:
        content:
          application/json:
            schema:
              $ref: '#/components/schemas/sendEvent_request'
      responses:
        "204":
          description: No content
        default:
          content:
            application/json:
              schema:
                $ref: '#/components/schemas/Error'
          description: General error
      summary: Send an event to a running workflow
      tags:
      - Orchestration
  /api/orchestration/instances/{instanceID}/abort:
    put:
      description: Cancel a running workflow
      operationId: cancelEvent
      parameters:
      - description: The instance id
        example: xxx
        explode: false
        in: path
        name: instanceID
        required: true
        schema:
          type: string
        style: simple
      responses:
        "204":
          description: No content
        default:
          content:
            application/json:
              schema:
                $ref: '#/components/schemas/Error'
          description: General error
      summary: Cancel a running workflow
      tags:
      - Orchestration
  /api/orchestration/instances/{instanceID}/history:
    get:
      description: Get a workflow instance history by id
      operationId: getInstanceHistory
      parameters:
      - description: The instance id
        example: xxx
        explode: false
        in: path
        name: instanceID
        required: true
        schema:
          type: string
        style: simple
      responses:
        "200":
          content:
            application/json:
              schema:
                $ref: '#/components/schemas/GetWorkflowInstanceHistoryResponse'
          description: The workflow instance history
        default:
          content:
            application/json:
              schema:
                $ref: '#/components/schemas/Error'
          description: General error
      summary: Get a workflow instance history by id
      tags:
      - Orchestration
  /api/orchestration/instances/{instanceID}/stages/{number}/history:
    get:
      description: Get a workflow instance stage history
      operationId: getInstanceStageHistory
      parameters:
      - description: The instance id
        example: xxx
        explode: false
        in: path
        name: instanceID
        required: true
        schema:
          type: string
        style: simple
      - description: The stage number
        example: 0
        explode: false
        in: path
        name: number
        required: true
        schema:
          type: integer
        style: simple
      responses:
        "200":
          content:
            application/json:
              schema:
                $ref: '#/components/schemas/GetWorkflowInstanceHistoryStageResponse'
          description: The workflow instance stage history
        default:
          content:
            application/json:
              schema:
                $ref: '#/components/schemas/Error'
          description: General error
      summary: Get a workflow instance stage history
      tags:
      - Orchestration
components:
  parameters:
    PageSize:
      description: |
        The maximum number of results to return per page.
      example: 100
      explode: true
      in: query
      name: pageSize
      required: false
      schema:
        default: 15
        format: int64
        maximum: 1000
        minimum: 1
        type: integer
      style: form
    Cursor:
      description: |
        Parameter used in pagination requests. Maximum page size is set to 15.
        Set to the value of next for the next page of results.
        Set to the value of previous for the previous page of results.
        No other parameters can be set when this parameter is set.
      explode: true
      in: query
      name: cursor
      required: false
      schema:
        example: aHR0cHM6Ly9nLnBhZ2UvTmVrby1SYW1lbj9zaGFyZQ==
        type: string
      style: form
    Sort:
      description: Fields used to sort payments (default is date:desc).
      example:
      - date:asc
      - status:desc
      explode: true
      in: query
      name: sort
      required: false
      schema:
        items:
          type: string
        type: array
      style: form
    PaymentId:
      description: The payment ID.
      example: XXX
      explode: false
      in: path
      name: paymentId
      required: true
      schema:
        type: string
      style: simple
    Connector:
      description: The name of the connector.
      explode: false
      in: path
      name: connector
      required: true
      schema:
        $ref: '#/components/schemas/Connector'
      style: simple
    TaskId:
      description: The task ID.
      example: task1
      explode: false
      in: path
      name: taskId
      required: true
      schema:
        type: string
      style: simple
  requestBodies:
    ConnectorConfig:
      content:
        application/json:
          schema:
            $ref: '#/components/schemas/ConnectorConfig'
      required: true
    StripeTransfer:
      content:
        application/json:
          schema:
            $ref: '#/components/schemas/StripeTransferRequest'
      required: true
    UpdateMetadata:
      content:
        application/json:
          schema:
            $ref: '#/components/schemas/PaymentMetadata'
      required: true
    Transfer:
      content:
        application/json:
          schema:
            $ref: '#/components/schemas/TransferRequest'
      required: true
  responses:
    NoContent:
      description: No content
    ServerInfo:
      content:
        application/json:
          schema:
            $ref: '#/components/schemas/ServerInfo'
      description: Server information
    Payments:
      content:
        application/json:
          schema:
            $ref: '#/components/schemas/PaymentsCursor'
      description: OK
    Payment:
      content:
        application/json:
          schema:
            $ref: '#/components/schemas/PaymentResponse'
      description: OK
    Accounts:
      content:
        application/json:
          schema:
            $ref: '#/components/schemas/AccountsCursor'
      description: OK
    Connectors:
      content:
        application/json:
          schema:
            $ref: '#/components/schemas/ConnectorsResponse'
      description: OK
    ConnectorsConfigs:
      content:
        application/json:
          schema:
            $ref: '#/components/schemas/ConnectorsConfigsResponse'
      description: OK
    ConnectorConfig:
      content:
        application/json:
          schema:
            $ref: '#/components/schemas/ConnectorConfigResponse'
      description: OK
    Tasks:
      content:
        application/json:
          schema:
            $ref: '#/components/schemas/TasksCursor'
      description: OK
    Task:
      content:
        application/json:
          schema:
            $ref: '#/components/schemas/TaskResponse'
      description: OK
    StripeTransfer:
      content:
        application/json:
          schema:
            $ref: '#/components/schemas/StripeTransferResponse'
      description: OK
    Transfer:
      content:
        application/json:
          schema:
            $ref: '#/components/schemas/TransferResponse'
      description: OK
    Transfers:
      content:
        application/json:
          schema:
            $ref: '#/components/schemas/TransfersResponse'
      description: OK
    ErrorResponse:
      content:
        application/json:
          schema:
            $ref: '#/components/schemas/Error'
      description: General error
  schemas:
    Metadata:
      additionalProperties: {}
      type: object
    ClientOptions:
      example:
        metadata:
          key: ""
        public: true
        trusted: true
        postLogoutRedirectUris:
        - postLogoutRedirectUris
        - postLogoutRedirectUris
        name: name
        description: description
        redirectUris:
        - redirectUris
        - redirectUris
      properties:
        public:
          type: boolean
        redirectUris:
          items:
            type: string
          type: array
        description:
          type: string
        name:
          type: string
        trusted:
          type: boolean
        postLogoutRedirectUris:
          items:
            type: string
          type: array
        metadata:
          additionalProperties: {}
          type: object
      required:
      - name
      type: object
    ClientSecret:
      properties:
        lastDigits:
          type: string
        name:
          type: string
        id:
          type: string
        metadata:
          additionalProperties: {}
          type: object
      required:
      - id
      - lastDigits
      - name
      type: object
    Client:
      allOf:
      - $ref: '#/components/schemas/ClientOptions'
      - $ref: '#/components/schemas/Client_allOf'
    ScopeOptions:
      example:
        metadata:
          key: ""
        label: label
      properties:
        label:
          type: string
        metadata:
          additionalProperties: {}
          type: object
      required:
      - label
      type: object
    Scope:
      allOf:
      - $ref: '#/components/schemas/ScopeOptions'
      - $ref: '#/components/schemas/Scope_allOf'
    SecretOptions:
      example:
        metadata:
          key: ""
        name: name
      properties:
        name:
          type: string
        metadata:
          additionalProperties: {}
          type: object
      required:
      - name
      type: object
    Secret:
      allOf:
      - $ref: '#/components/schemas/SecretOptions'
      - $ref: '#/components/schemas/Secret_allOf'
    User:
      example:
        subject: Jane Doe
        id: 3bb03708-312f-48a0-821a-e765837dc2c4
        email: user1@orga1.com
      properties:
        id:
          example: 3bb03708-312f-48a0-821a-e765837dc2c4
          type: string
        subject:
          example: Jane Doe
          type: string
        email:
          example: user1@orga1.com
          type: string
      type: object
    CreateClientRequest:
      $ref: '#/components/schemas/ClientOptions'
    CreateClientResponse:
      example:
        data: null
      properties:
        data:
          $ref: '#/components/schemas/Client'
      type: object
    ListClientsResponse:
      example:
        data:
        - null
        - null
      properties:
        data:
          items:
            $ref: '#/components/schemas/Client'
          type: array
      type: object
    UpdateClientRequest:
      $ref: '#/components/schemas/ClientOptions'
    UpdateClientResponse:
      $ref: '#/components/schemas/CreateClientResponse'
    ReadClientResponse:
      example:
        data: null
      properties:
        data:
          $ref: '#/components/schemas/Client'
      type: object
    ListScopesResponse:
      example:
        data:
        - null
        - null
      properties:
        data:
          items:
            $ref: '#/components/schemas/Scope'
          type: array
      type: object
    CreateScopeRequest:
      $ref: '#/components/schemas/ScopeOptions'
    CreateScopeResponse:
      example:
        data: null
      properties:
        data:
          $ref: '#/components/schemas/Scope'
      type: object
    ReadScopeResponse:
      $ref: '#/components/schemas/CreateScopeResponse'
    UpdateScopeRequest:
      $ref: '#/components/schemas/ScopeOptions'
    UpdateScopeResponse:
      $ref: '#/components/schemas/CreateScopeResponse'
    CreateSecretRequest:
      $ref: '#/components/schemas/SecretOptions'
    CreateSecretResponse:
      example:
        data: null
      properties:
        data:
          $ref: '#/components/schemas/Secret'
      type: object
    ReadUserResponse:
      example:
        data:
          subject: Jane Doe
          id: 3bb03708-312f-48a0-821a-e765837dc2c4
          email: user1@orga1.com
      properties:
        data:
          $ref: '#/components/schemas/User'
      type: object
    ListUsersResponse:
      example:
        data:
        - subject: Jane Doe
          id: 3bb03708-312f-48a0-821a-e765837dc2c4
          email: user1@orga1.com
        - subject: Jane Doe
          id: 3bb03708-312f-48a0-821a-e765837dc2c4
          email: user1@orga1.com
      properties:
        data:
          items:
            $ref: '#/components/schemas/User'
          type: array
      type: object
    ServerInfo:
      example:
        version: version
      properties:
        version:
          type: string
      required:
      - version
      type: object
    AccountsCursorResponse:
      example:
        cursor:
          next: ""
          previous: YXVsdCBhbmQgYSBtYXhpbXVtIG1heF9yZXN1bHRzLol=
          data:
          - metadata:
              admin: true
              a:
                nested:
                  key: value
            address: users:001
            type: virtual
          - metadata:
              admin: true
              a:
                nested:
                  key: value
            address: users:001
            type: virtual
          hasMore: false
          pageSize: 15
      properties:
        cursor:
          $ref: '#/components/schemas/AccountsCursorResponse_cursor'
      required:
      - cursor
      type: object
    BalancesCursorResponse:
      example:
        cursor:
          next: ""
          previous: YXVsdCBhbmQgYSBtYXhpbXVtIG1heF9yZXN1bHRzLol=
          data:
          - account1:
              USD: 100
              EUR: 23
            account2:
              CAD: 20
              JPY: 21
          - account1:
              USD: 100
              EUR: 23
            account2:
              CAD: 20
              JPY: 21
          hasMore: false
          pageSize: 15
      properties:
        cursor:
          $ref: '#/components/schemas/BalancesCursorResponse_cursor'
      required:
      - cursor
      type: object
    TransactionsCursorResponse:
      example:
        cursor:
          next: ""
          previous: YXVsdCBhbmQgYSBtYXhpbXVtIG1heF9yZXN1bHRzLol=
          data:
          - reference: ref:001
            metadata:
              admin: true
              a:
                nested:
                  key: value
            postings:
            - amount: 100
              destination: users:002
              source: users:001
              asset: COIN
            - amount: 100
              destination: users:002
              source: users:001
              asset: COIN
            txid: 0
            postCommitVolumes:
              orders:1:
                USD:
                  input: 100
                  output: 10
                  balance: 90
              orders:2:
                USD:
                  input: 100
                  output: 10
                  balance: 90
            preCommitVolumes:
              orders:1:
                USD:
                  input: 100
                  output: 10
                  balance: 90
              orders:2:
                USD:
                  input: 100
                  output: 10
                  balance: 90
            timestamp: 2000-01-23T04:56:07.000+00:00
          - reference: ref:001
            metadata:
              admin: true
              a:
                nested:
                  key: value
            postings:
            - amount: 100
              destination: users:002
              source: users:001
              asset: COIN
            - amount: 100
              destination: users:002
              source: users:001
              asset: COIN
            txid: 0
            postCommitVolumes:
              orders:1:
                USD:
                  input: 100
                  output: 10
                  balance: 90
              orders:2:
                USD:
                  input: 100
                  output: 10
                  balance: 90
            preCommitVolumes:
              orders:1:
                USD:
                  input: 100
                  output: 10
                  balance: 90
              orders:2:
                USD:
                  input: 100
                  output: 10
                  balance: 90
            timestamp: 2000-01-23T04:56:07.000+00:00
          hasMore: false
          pageSize: 15
      properties:
        cursor:
          $ref: '#/components/schemas/TransactionsCursorResponse_cursor'
      required:
      - cursor
      type: object
    LogsCursorResponse:
      example:
        cursor:
          next: ""
          previous: YXVsdCBhbmQgYSBtYXhpbXVtIG1heF9yZXN1bHRzLol=
          data:
          - date: 2000-01-23T04:56:07.000+00:00
            data: "{}"
            id: 1234
            type: NEW_TRANSACTION
            hash: 9ee060170400f556b7e1575cb13f9db004f150a08355c7431c62bc639166431e
          - date: 2000-01-23T04:56:07.000+00:00
            data: "{}"
            id: 1234
            type: NEW_TRANSACTION
            hash: 9ee060170400f556b7e1575cb13f9db004f150a08355c7431c62bc639166431e
          hasMore: false
          pageSize: 15
      properties:
        cursor:
          $ref: '#/components/schemas/LogsCursorResponse_cursor'
      required:
      - cursor
      type: object
    AccountResponse:
      example:
        data:
          metadata:
            admin: true
            a:
              nested:
                key: value
          balances:
            COIN: 100
          address: users:001
          volumes:
            COIN:
              input: 100
              output: 0
          type: virtual
      properties:
        data:
          $ref: '#/components/schemas/AccountWithVolumesAndBalances'
      required:
      - data
      type: object
    AggregateBalancesResponse:
      example:
        data:
          USD: 100
          EUR: 12
      properties:
        data:
          additionalProperties:
            format: int64
            minimum: 0
            type: integer
          example:
            USD: 100
            EUR: 12
          type: object
      required:
      - data
      type: object
    Config:
      example:
        storage:
          driver: driver
          ledgers:
          - ledgers
          - ledgers
      properties:
        storage:
          $ref: '#/components/schemas/LedgerStorage'
      required:
      - storage
      type: object
    LedgerStorage:
      example:
        driver: driver
        ledgers:
        - ledgers
        - ledgers
      properties:
        driver:
          type: string
        ledgers:
          items:
            type: string
          type: array
      required:
      - driver
      - ledgers
      type: object
    ledgerMetadata:
      additionalProperties: {}
      example:
        admin: true
        a:
          nested:
            key: value
      nullable: true
      type: object
    ConfigInfo:
      example:
        server: server
        config:
          storage:
            driver: driver
            ledgers:
            - ledgers
            - ledgers
        version: version
      properties:
        config:
          $ref: '#/components/schemas/Config'
        server:
          type: string
        version:
          type: string
      required:
      - config
      - server
      - version
      type: object
    Account:
      example:
        metadata:
          admin: true
          a:
            nested:
              key: value
        address: users:001
        type: virtual
      properties:
        address:
          example: users:001
          type: string
        type:
          example: virtual
          type: string
        metadata:
          example:
            admin: true
            a:
              nested:
                key: value
          properties: {}
          type: object
      required:
      - address
      type: object
    AccountWithVolumesAndBalances:
      example:
        metadata:
          admin: true
          a:
            nested:
              key: value
        balances:
          COIN: 100
        address: users:001
        volumes:
          COIN:
            input: 100
            output: 0
        type: virtual
      properties:
        address:
          example: users:001
          type: string
        type:
          example: virtual
          type: string
        metadata:
          example:
            admin: true
            a:
              nested:
                key: value
          properties: {}
          type: object
        volumes:
          additionalProperties:
            additionalProperties:
              format: int64
              minimum: 0
              type: integer
            type: object
          example:
            COIN:
              input: 100
              output: 0
          type: object
        balances:
          additionalProperties:
            format: int64
            minimum: 0
            type: integer
          example:
            COIN: 100
          type: object
      required:
      - address
      type: object
    AccountsBalances:
      additionalProperties:
        $ref: '#/components/schemas/AssetsBalances'
      example:
        account1:
          USD: 100
          EUR: 23
        account2:
          CAD: 20
          JPY: 21
      type: object
    AssetsBalances:
      additionalProperties:
        format: int64
        minimum: 0
        type: integer
      example:
        USD: 100
        EUR: 12
      type: object
    Posting:
      example:
        amount: 100
        destination: users:002
        source: users:001
        asset: COIN
      properties:
        amount:
          example: 100
          format: int64
          minimum: 0
          type: integer
        asset:
          example: COIN
          type: string
        destination:
          example: users:002
          type: string
        source:
          example: users:001
          type: string
      required:
      - amount
      - asset
      - destination
      - source
      type: object
    Transaction:
      example:
        reference: ref:001
        metadata:
          admin: true
          a:
            nested:
              key: value
        postings:
        - amount: 100
          destination: users:002
          source: users:001
          asset: COIN
        - amount: 100
          destination: users:002
          source: users:001
          asset: COIN
        txid: 0
        postCommitVolumes:
          orders:1:
            USD:
              input: 100
              output: 10
              balance: 90
          orders:2:
            USD:
              input: 100
              output: 10
              balance: 90
        preCommitVolumes:
          orders:1:
            USD:
              input: 100
              output: 10
              balance: 90
          orders:2:
            USD:
              input: 100
              output: 10
              balance: 90
        timestamp: 2000-01-23T04:56:07.000+00:00
      properties:
        timestamp:
          format: date-time
          type: string
        postings:
          items:
            $ref: '#/components/schemas/Posting'
          type: array
        reference:
          example: ref:001
          type: string
        metadata:
          additionalProperties: {}
          example:
            admin: true
            a:
              nested:
                key: value
          nullable: true
          type: object
        txid:
          format: int64
          minimum: 0
          type: integer
        preCommitVolumes:
          additionalProperties:
            $ref: '#/components/schemas/Volumes'
          example:
            orders:1:
              USD:
                input: 100
                output: 10
                balance: 90
            orders:2:
              USD:
                input: 100
                output: 10
                balance: 90
          type: object
        postCommitVolumes:
          additionalProperties:
            $ref: '#/components/schemas/Volumes'
          example:
            orders:1:
              USD:
                input: 100
                output: 10
                balance: 90
            orders:2:
              USD:
                input: 100
                output: 10
                balance: 90
          type: object
      required:
      - postings
      - timestamp
      - txid
      type: object
    PostTransaction:
      example:
        reference: ref:001
        metadata:
          admin: true
          a:
            nested:
              key: value
        postings:
        - amount: 100
          destination: users:002
          source: users:001
          asset: COIN
        - amount: 100
          destination: users:002
          source: users:001
          asset: COIN
        script:
          plain: "vars {\naccount $user\n}\nsend [COIN 10] (\n\tsource = @world\n\t\
            destination = $user\n)\n"
          vars:
            vars:
              user: users:042
        timestamp: 2000-01-23T04:56:07.000+00:00
      properties:
        timestamp:
          format: date-time
          type: string
        postings:
          items:
            $ref: '#/components/schemas/Posting'
          type: array
        script:
          $ref: '#/components/schemas/PostTransaction_script'
        reference:
          example: ref:001
          type: string
        metadata:
          additionalProperties: {}
          example:
            admin: true
            a:
              nested:
                key: value
          nullable: true
          type: object
      type: object
    Stats:
      example:
        accounts: 0
        transactions: 0
      properties:
        accounts:
          format: int64
          minimum: 0
          type: integer
        transactions:
          format: int64
          minimum: 0
          type: integer
      required:
      - accounts
      - transactions
      type: object
    Log:
      example:
        date: 2000-01-23T04:56:07.000+00:00
        data: "{}"
        id: 1234
        type: NEW_TRANSACTION
        hash: 9ee060170400f556b7e1575cb13f9db004f150a08355c7431c62bc639166431e
      properties:
        id:
          example: 1234
          format: int64
          minimum: 0
          type: integer
        type:
          enum:
          - NEW_TRANSACTION
          - SET_METADATA
          type: string
        data:
          properties: {}
          type: object
        hash:
          example: 9ee060170400f556b7e1575cb13f9db004f150a08355c7431c62bc639166431e
          type: string
        date:
          format: date-time
          type: string
      required:
      - data
      - date
      - hash
      - id
      - type
      type: object
    TransactionResponse:
      example:
        data:
          reference: ref:001
          metadata:
            admin: true
            a:
              nested:
                key: value
          postings:
          - amount: 100
            destination: users:002
            source: users:001
            asset: COIN
          - amount: 100
            destination: users:002
            source: users:001
            asset: COIN
          txid: 0
          postCommitVolumes:
            orders:1:
              USD:
                input: 100
                output: 10
                balance: 90
            orders:2:
              USD:
                input: 100
                output: 10
                balance: 90
          preCommitVolumes:
            orders:1:
              USD:
                input: 100
                output: 10
                balance: 90
            orders:2:
              USD:
                input: 100
                output: 10
                balance: 90
          timestamp: 2000-01-23T04:56:07.000+00:00
      properties:
        data:
          $ref: '#/components/schemas/Transaction'
      required:
      - data
      type: object
    StatsResponse:
      example:
        data:
          accounts: 0
          transactions: 0
      properties:
        data:
          $ref: '#/components/schemas/Stats'
      required:
      - data
      type: object
    ConfigInfoResponse:
      $ref: '#/components/schemas/ConfigInfo'
    Volume:
      example:
        input: 100
        output: 20
        balance: 80
      properties:
        input:
          format: int64
          type: integer
        output:
          format: int64
          type: integer
        balance:
          format: int64
          type: integer
      required:
      - input
      - output
      type: object
    Volumes:
      additionalProperties:
        $ref: '#/components/schemas/Volume'
      example:
        USD:
          input: 100
          output: 10
          balance: 90
        EUR:
          input: 100
          output: 10
          balance: 90
      type: object
    AggregatedVolumes:
      additionalProperties:
        $ref: '#/components/schemas/Volumes'
      example:
        orders:1:
          USD:
            input: 100
            output: 10
            balance: 90
        orders:2:
          USD:
            input: 100
            output: 10
            balance: 90
      type: object
    ErrorResponse:
      properties:
        errorCode:
          $ref: '#/components/schemas/ErrorsEnum'
        errorMessage:
          example: "[VALIDATION] invalid 'cursor' query param"
          type: string
        details:
          example: https://play.numscript.org/?payload=eyJlcnJvciI6ImFjY291bnQgaGFkIGluc3VmZmljaWVudCBmdW5kcyJ9
          type: string
      required:
      - errorCode
<<<<<<< HEAD
      - errorMessage
=======
>>>>>>> 14c0f5a5
      type: object
    ErrorsEnum:
      enum:
      - INTERNAL
      - INSUFFICIENT_FUND
      - VALIDATION
      - CONFLICT
      - NO_SCRIPT
      - COMPILATION_FAILED
      - METADATA_OVERRIDE
<<<<<<< HEAD
      example: VALIDATION
=======
      - NOT_FOUND
      example: INSUFFICIENT_FUND
>>>>>>> 14c0f5a5
      type: string
    LedgerInfoResponse:
      example:
        data:
          name: ledger001
          storage:
            migrations:
            - date: 2000-01-23T04:56:07.000+00:00
              name: migrations:001
              state: to do
              version: 11
            - date: 2000-01-23T04:56:07.000+00:00
              name: migrations:001
              state: to do
              version: 11
      properties:
        data:
          $ref: '#/components/schemas/LedgerInfo'
    LedgerInfo:
      example:
        name: ledger001
        storage:
          migrations:
          - date: 2000-01-23T04:56:07.000+00:00
            name: migrations:001
            state: to do
            version: 11
          - date: 2000-01-23T04:56:07.000+00:00
            name: migrations:001
            state: to do
            version: 11
      properties:
        name:
          example: ledger001
          type: string
        storage:
          $ref: '#/components/schemas/LedgerInfo_storage'
      type: object
    MigrationInfo:
      example:
        date: 2000-01-23T04:56:07.000+00:00
        name: migrations:001
        state: to do
        version: 11
      properties:
        version:
          example: 11
          format: int64
          minimum: 0
          type: integer
        name:
          example: migrations:001
          type: string
        date:
          format: date-time
          type: string
        state:
          enum:
          - to do
          - done
          type: string
      type: object
    CursorBase:
      properties:
        pageSize:
          example: 15
          format: int64
          maximum: 1000
          minimum: 1
          type: integer
        hasMore:
          example: false
          type: boolean
        previous:
          example: YXVsdCBhbmQgYSBtYXhpbXVtIG1heF9yZXN1bHRzLol=
          type: string
        next:
          example: ""
          type: string
      required:
      - data
      - hasMore
      - pageSize
      type: object
    PaymentsCursor:
      example:
        cursor: null
      properties:
        cursor:
          $ref: '#/components/schemas/PaymentsCursor_cursor'
      required:
      - cursor
      type: object
    AccountsCursor:
      example:
        cursor: null
      properties:
        cursor:
          $ref: '#/components/schemas/AccountsCursor_cursor'
      required:
      - cursor
      type: object
    TasksCursor:
      example:
        cursor: null
      properties:
        cursor:
          $ref: '#/components/schemas/TasksCursor_cursor'
      required:
      - cursor
      type: object
    ConnectorConfigResponse:
      example:
        data: null
      properties:
        data:
          $ref: '#/components/schemas/ConnectorConfig'
      required:
      - data
      type: object
    PaymentResponse:
      example:
        data:
          metadata:
            key: key
          adjustments:
          - date: 2000-01-23T04:56:07.000+00:00
            amount: 100
            absolute: true
            raw: "{}"
            status: null
          - date: 2000-01-23T04:56:07.000+00:00
            amount: 100
            absolute: true
            raw: "{}"
            status: null
          scheme: visa
          raw: "{}"
          type: PAY-IN
          reference: reference
          accountID: accountID
          createdAt: 2000-01-23T04:56:07.000+00:00
          provider: null
          initialAmount: 100
          id: XXX
          asset: USD
          status: null
      properties:
        data:
          $ref: '#/components/schemas/Payment'
      required:
      - data
      type: object
    ConnectorsResponse:
      example:
        data:
        - provider: null
          enabled: true
        - provider: null
          enabled: true
      properties:
        data:
          items:
            $ref: '#/components/schemas/ConnectorsResponse_data_inner'
          type: array
      required:
      - data
      type: object
    ConnectorsConfigsResponse:
      example:
        data:
          connector:
            key:
              dataType: dataType
              required: true
      properties:
        data:
          $ref: '#/components/schemas/ConnectorsConfigsResponse_data'
      required:
      - data
      type: object
    TaskResponse:
      example:
        data: null
      properties:
        data:
          $ref: '#/components/schemas/TasksCursor_cursor_allOf_data_inner'
      required:
      - data
      type: object
    TransferResponse:
      example:
        id: id
      properties:
        id:
          type: string
      type: object
    TransfersResponse:
      example:
        data:
        - amount: 0
          destination: destination
          currency: currency
          id: id
          source: source
          asset: asset
          error: error
          status: status
        - amount: 0
          destination: destination
          currency: currency
          id: id
          source: source
          asset: asset
          error: error
          status: status
      properties:
        data:
          items:
            $ref: '#/components/schemas/TransfersResponse_data_inner'
          type: array
      type: object
    Connector:
      enum:
      - STRIPE
      - DUMMY-PAY
      - WISE
      - MODULR
      - CURRENCY-CLOUD
      - BANKING-CIRCLE
      type: string
    ConnectorConfig:
      anyOf:
      - $ref: '#/components/schemas/StripeConfig'
      - $ref: '#/components/schemas/DummyPayConfig'
      - $ref: '#/components/schemas/WiseConfig'
      - $ref: '#/components/schemas/ModulrConfig'
      - $ref: '#/components/schemas/CurrencyCloudConfig'
      - $ref: '#/components/schemas/BankingCircleConfig'
    StripeConfig:
      properties:
        pollingPeriod:
          default: 120s
          description: |
            The frequency at which the connector will try to fetch new BalanceTransaction objects from Stripe API.
          example: 60s
          type: string
        apiKey:
          example: XXX
          type: string
        pageSize:
          default: 10
          description: |
            Number of BalanceTransaction to fetch at each polling interval.
          example: 50
          format: int64
          minimum: 0
          type: integer
      required:
      - apiKey
      type: object
    DummyPayConfig:
      properties:
        filePollingPeriod:
          default: 10s
          description: The frequency at which the connector will try to fetch new
            payment objects from the directory
          example: 60s
          type: string
        fileGenerationPeriod:
          default: 10s
          description: The frequency at which the connector will create new payment
            objects in the directory
          example: 60s
          type: string
        directory:
          example: /tmp/dummypay
          type: string
      required:
      - directory
      type: object
    WiseConfig:
      properties:
        apiKey:
          example: XXX
          type: string
      required:
      - apiKey
      type: object
    ModulrConfig:
      properties:
        apiKey:
          example: XXX
          type: string
        apiSecret:
          example: XXX
          type: string
        endpoint:
          example: XXX
          type: string
      required:
      - apiKey
      - apiSecret
      type: object
    BankingCircleConfig:
      properties:
        username:
          example: XXX
          type: string
        password:
          example: XXX
          type: string
        endpoint:
          example: XXX
          type: string
        authorizationEndpoint:
          example: XXX
          type: string
      required:
      - authorizationEndpoint
      - endpoint
      - password
      - username
      type: object
    CurrencyCloudConfig:
      properties:
        apiKey:
          example: XXX
          type: string
        loginID:
          description: Username of the API Key holder
          example: XXX
          type: string
        pollingPeriod:
          description: The frequency at which the connector will fetch transactions
          example: 60s
          type: string
        endpoint:
          description: The endpoint to use for the API. Defaults to https://devapi.currencycloud.com
          example: XXX
          type: string
      required:
      - apiKey
      - loginID
      type: object
    Payment:
      example:
        metadata:
          key: key
        adjustments:
        - date: 2000-01-23T04:56:07.000+00:00
          amount: 100
          absolute: true
          raw: "{}"
          status: null
        - date: 2000-01-23T04:56:07.000+00:00
          amount: 100
          absolute: true
          raw: "{}"
          status: null
        scheme: visa
        raw: "{}"
        type: PAY-IN
        reference: reference
        accountID: accountID
        createdAt: 2000-01-23T04:56:07.000+00:00
        provider: null
        initialAmount: 100
        id: XXX
        asset: USD
        status: null
      properties:
        id:
          example: XXX
          type: string
        reference:
          type: string
        accountID:
          type: string
        type:
          enum:
          - PAY-IN
          - PAYOUT
          - TRANSFER
          - OTHER
          type: string
        provider:
          $ref: '#/components/schemas/Connector'
        status:
          $ref: '#/components/schemas/PaymentStatus'
        initialAmount:
          example: 100
          format: int64
          minimum: 0
          type: integer
        scheme:
          enum:
          - visa
          - mastercard
          - amex
          - diners
          - discover
          - jcb
          - unionpay
          - sepa debit
          - sepa credit
          - sepa
          - apple pay
          - google pay
          - a2a
          - ach debit
          - ach
          - rtp
          - unknown
          - other
          type: string
        asset:
          example: USD
          type: string
        createdAt:
          format: date-time
          type: string
        raw:
          nullable: true
          type: object
        adjustments:
          items:
            $ref: '#/components/schemas/PaymentAdjustment'
          type: array
        metadata:
          $ref: '#/components/schemas/PaymentMetadata'
      required:
      - accountID
      - adjustments
      - asset
      - createdAt
      - id
      - initialAmount
      - metadata
      - provider
      - raw
      - reference
      - scheme
      - status
      - type
      type: object
    PaymentAdjustment:
      example:
        date: 2000-01-23T04:56:07.000+00:00
        amount: 100
        absolute: true
        raw: "{}"
        status: null
      properties:
        status:
          $ref: '#/components/schemas/PaymentStatus'
        amount:
          example: 100
          format: int64
          minimum: 0
          type: integer
        date:
          format: date-time
          type: string
        raw:
          type: object
        absolute:
          type: boolean
      required:
      - absolute
      - amount
      - date
      - raw
      - status
      type: object
    PaymentMetadata:
      example:
        key: key
      nullable: true
      properties:
        key:
          type: string
      type: object
    paymentsAccount:
      properties:
        id:
          type: string
        createdAt:
          format: date-time
          type: string
        provider:
          $ref: '#/components/schemas/Connector'
        reference:
          type: string
        type:
          enum:
          - TARGET
          - SOURCE
          type: string
      required:
      - createdAt
      - id
      - provider
      - reference
      - type
      type: object
    TaskBase:
      properties:
        id:
          format: uuid
          type: string
        connectorId:
          format: uuid
          type: string
        createdAt:
          format: date-time
          type: string
        updatedAt:
          format: date-time
          type: string
        status:
          $ref: '#/components/schemas/PaymentStatus'
        state:
          type: object
        error:
          type: string
      required:
      - connectorId
      - createdAt
      - descriptor
      - id
      - state
      - status
      - updatedAt
      type: object
    TaskStripe:
      allOf:
      - $ref: '#/components/schemas/TaskBase'
      - $ref: '#/components/schemas/TaskStripe_allOf'
    TaskWise:
      allOf:
      - $ref: '#/components/schemas/TaskBase'
      - $ref: '#/components/schemas/TaskWise_allOf'
    TaskModulr:
      allOf:
      - $ref: '#/components/schemas/TaskBase'
      - $ref: '#/components/schemas/TaskModulr_allOf'
    TaskDummyPay:
      allOf:
      - $ref: '#/components/schemas/TaskBase'
      - $ref: '#/components/schemas/TaskDummyPay_allOf'
    TaskCurrencyCloud:
      allOf:
      - $ref: '#/components/schemas/TaskBase'
      - $ref: '#/components/schemas/TaskCurrencyCloud_allOf'
    TaskBankingCircle:
      allOf:
      - $ref: '#/components/schemas/TaskBase'
      - $ref: '#/components/schemas/TaskBankingCircle_allOf'
    TransferRequest:
      example:
        amount: 100
        destination: acct_1Gqj58KZcSIg2N2q
        source: acct_1Gqj58KZcSIg2N2q
        asset: USD
      properties:
        amount:
          example: 100
          format: int64
          minimum: 0
          type: integer
        asset:
          example: USD
          type: string
        destination:
          example: acct_1Gqj58KZcSIg2N2q
          type: string
        source:
          example: acct_1Gqj58KZcSIg2N2q
          type: string
      required:
      - amount
      - asset
      - destination
      type: object
    StripeTransferRequest:
      example:
        amount: 100
        metadata:
          order_id: "6735"
        destination: acct_1Gqj58KZcSIg2N2q
        asset: USD
      properties:
        amount:
          example: 100
          format: int64
          minimum: 0
          type: integer
        asset:
          example: USD
          type: string
        destination:
          example: acct_1Gqj58KZcSIg2N2q
          type: string
        metadata:
          description: |
            A set of key/value pairs that you can attach to a transfer object.
            It can be useful for storing additional information about the transfer in a structured format.
          example:
            order_id: "6735"
          type: object
      type: object
    StripeTransferResponse:
      type: object
    PaymentStatus:
      enum:
      - PENDING
      - ACTIVE
      - TERMINATED
      - FAILED
      - SUCCEEDED
      - CANCELLED
      type: string
    Query:
      example:
        cursor: YXVsdCBhbmQgYSBtYXhpbXVtIG1heF9yZXN1bHRzLol=
        terms:
        - destination=central_bank1
        - destination=central_bank1
        ledgers:
        - quickstart
        - quickstart
        pageSize: 0
        raw:
          query:
            match_all: {}
        after:
        - users:002
        - users:002
        sort: txid:asc
        policy: OR
        target: target
      properties:
        ledgers:
          items:
            example: quickstart
            type: string
          type: array
        after:
          items:
            example: users:002
            type: string
          type: array
        pageSize:
          format: int64
          minimum: 0
          type: integer
        terms:
          items:
            example: destination=central_bank1
            type: string
          type: array
        sort:
          example: txid:asc
          type: string
        policy:
          example: OR
          type: string
        target:
          type: string
        cursor:
          example: YXVsdCBhbmQgYSBtYXhpbXVtIG1heF9yZXN1bHRzLol=
          type: string
        raw:
          example:
            query:
              match_all: {}
          type: object
      type: object
    Response:
      example:
        cursor:
          next: YXVsdCBhbmQgYSBtYXhpbXVtIG1heF9yZXN1bHRzLol=
          total:
            value: 1
            relation: eq
          previous: YXVsdCBhbmQgYSBtYXhpbXVtIG1heF9yZXN1bHRzLol=
          data:
          - ""
          - ""
          hasMore: true
          pageSize: 0
        data: "{}"
      properties:
        data:
          description: The payload
          type: object
        cursor:
          $ref: '#/components/schemas/cursor'
      type: object
    ConfigUser:
      example:
        endpoint: https://example.com
        secret: V0bivxRWveaoz08afqjU6Ko/jwO0Cb+3
        eventTypes:
        - TYPE1
        - TYPE2
      properties:
        endpoint:
          example: https://example.com
          type: string
        secret:
          example: V0bivxRWveaoz08afqjU6Ko/jwO0Cb+3
          type: string
        eventTypes:
          example:
          - TYPE1
          - TYPE2
          items:
            example: TYPE1
            type: string
          type: array
      required:
      - endpoint
      - eventTypes
      type: object
    ConfigsResponse:
      example:
        cursor: null
      properties:
        cursor:
          $ref: '#/components/schemas/ConfigsResponse_cursor'
      required:
      - cursor
      type: object
    Cursor:
      properties:
        hasMore:
          example: false
          type: boolean
        data:
          items:
            $ref: '#/components/schemas/webhooksConfig'
          type: array
      required:
      - data
      - hasMore
      type: object
    ConfigResponse:
      example:
        data:
          createdAt: 2000-01-23T04:56:07.000+00:00
          endpoint: https://example.com
          active: true
          id: 046b6c7f-0b8a-43b9-b35d-6489e6daee91
          secret: V0bivxRWveaoz08afqjU6Ko/jwO0Cb+3
          eventTypes:
          - TYPE1
          - TYPE2
          updatedAt: 2000-01-23T04:56:07.000+00:00
      properties:
        data:
          $ref: '#/components/schemas/webhooksConfig'
      required:
      - data
      type: object
    webhooksConfig:
      example:
        createdAt: 2000-01-23T04:56:07.000+00:00
        endpoint: https://example.com
        active: true
        id: 046b6c7f-0b8a-43b9-b35d-6489e6daee91
        secret: V0bivxRWveaoz08afqjU6Ko/jwO0Cb+3
        eventTypes:
        - TYPE1
        - TYPE2
        updatedAt: 2000-01-23T04:56:07.000+00:00
      properties:
        id:
          format: uuid
          type: string
        endpoint:
          example: https://example.com
          type: string
        secret:
          example: V0bivxRWveaoz08afqjU6Ko/jwO0Cb+3
          type: string
        eventTypes:
          example:
          - TYPE1
          - TYPE2
          items:
            example: TYPE1
            type: string
          type: array
        active:
          example: true
          type: boolean
        createdAt:
          format: date-time
          type: string
        updatedAt:
          format: date-time
          type: string
    ConfigChangeSecret:
      example:
        secret: V0bivxRWveaoz08afqjU6Ko/jwO0Cb+3
      properties:
        secret:
          example: V0bivxRWveaoz08afqjU6Ko/jwO0Cb+3
          type: string
      type: object
    AttemptResponse:
      example:
        data:
          nextRetryAfter: 2000-01-23T04:56:07.000+00:00
          createdAt: 2000-01-23T04:56:07.000+00:00
          webhookID: 046b6c7f-0b8a-43b9-b35d-6489e6daee91
          payload: "{\"data\":\"test\"}"
          id: 046b6c7f-0b8a-43b9-b35d-6489e6daee91
          retryAttempt: 1
          config:
            createdAt: 2000-01-23T04:56:07.000+00:00
            endpoint: https://example.com
            active: true
            id: 046b6c7f-0b8a-43b9-b35d-6489e6daee91
            secret: V0bivxRWveaoz08afqjU6Ko/jwO0Cb+3
            eventTypes:
            - TYPE1
            - TYPE2
            updatedAt: 2000-01-23T04:56:07.000+00:00
          updatedAt: 2000-01-23T04:56:07.000+00:00
          statusCode: 200
          status: success
      properties:
        data:
          $ref: '#/components/schemas/Attempt'
      required:
      - data
      type: object
    Attempt:
      example:
        nextRetryAfter: 2000-01-23T04:56:07.000+00:00
        createdAt: 2000-01-23T04:56:07.000+00:00
        webhookID: 046b6c7f-0b8a-43b9-b35d-6489e6daee91
        payload: "{\"data\":\"test\"}"
        id: 046b6c7f-0b8a-43b9-b35d-6489e6daee91
        retryAttempt: 1
        config:
          createdAt: 2000-01-23T04:56:07.000+00:00
          endpoint: https://example.com
          active: true
          id: 046b6c7f-0b8a-43b9-b35d-6489e6daee91
          secret: V0bivxRWveaoz08afqjU6Ko/jwO0Cb+3
          eventTypes:
          - TYPE1
          - TYPE2
          updatedAt: 2000-01-23T04:56:07.000+00:00
        updatedAt: 2000-01-23T04:56:07.000+00:00
        statusCode: 200
        status: success
      properties:
        id:
          format: uuid
          type: string
        webhookID:
          format: uuid
          type: string
        createdAt:
          format: date-time
          type: string
        updatedAt:
          format: date-time
          type: string
        config:
          $ref: '#/components/schemas/webhooksConfig'
        payload:
          example: "{\"data\":\"test\"}"
          type: string
        statusCode:
          example: 200
          type: integer
        retryAttempt:
          example: 1
          type: integer
        status:
          example: success
          type: string
        nextRetryAfter:
          format: date-time
          type: string
    Monetary:
      properties:
        asset:
          description: The asset of the monetary value.
          type: string
        amount:
          description: The amount of the monetary value.
          format: int64
          type: integer
      required:
      - amount
      - asset
      type: object
    Wallet:
      example:
        ledger: ledger
        createdAt: 2000-01-23T04:56:07.000+00:00
        metadata:
          key: ""
        name: name
        id: 046b6c7f-0b8a-43b9-b35d-6489e6daee91
      properties:
        id:
          description: The unique ID of the wallet.
          format: uuid
          type: string
        metadata:
          additionalProperties: {}
          description: Metadata associated with the wallet.
          type: object
        name:
          type: string
        createdAt:
          format: date-time
          type: string
        ledger:
          type: string
      required:
      - createdAt
      - id
      - ledger
      - metadata
      - name
      type: object
    WalletWithBalances:
      example:
        ledger: ledger
        createdAt: 2000-01-23T04:56:07.000+00:00
        metadata:
          key: ""
        balances:
          main:
            assets:
              key: 0.8008281904610115
        name: name
        id: 046b6c7f-0b8a-43b9-b35d-6489e6daee91
      properties:
        id:
          description: The unique ID of the wallet.
          format: uuid
          type: string
        metadata:
          additionalProperties: {}
          description: Metadata associated with the wallet.
          type: object
        name:
          type: string
        createdAt:
          format: date-time
          type: string
        balances:
          $ref: '#/components/schemas/WalletWithBalances_balances'
        ledger:
          type: string
      required:
      - balances
      - createdAt
      - id
      - ledger
      - metadata
      - name
      type: object
    Hold:
      example:
        walletID: walletID
        metadata:
          key: ""
        destination: null
        description: description
        id: 046b6c7f-0b8a-43b9-b35d-6489e6daee91
      properties:
        id:
          description: The unique ID of the hold.
          format: uuid
          type: string
        walletID:
          description: The ID of the wallet the hold is associated with.
          type: string
        metadata:
          additionalProperties: {}
          description: Metadata associated with the hold.
          type: object
        description:
          type: string
        destination:
          $ref: '#/components/schemas/Subject'
      required:
      - description
      - id
      - metadata
      - walletID
      type: object
    ExpandedDebitHold:
      allOf:
      - $ref: '#/components/schemas/Hold'
      - $ref: '#/components/schemas/ExpandedDebitHold_allOf'
    ListWalletsResponse:
      example:
        cursor: null
      properties:
        cursor:
          $ref: '#/components/schemas/ListWalletsResponse_cursor'
      required:
      - cursor
      type: object
    CreateWalletResponse:
      example:
        data:
          ledger: ledger
          createdAt: 2000-01-23T04:56:07.000+00:00
          metadata:
            key: ""
          name: name
          id: 046b6c7f-0b8a-43b9-b35d-6489e6daee91
      properties:
        data:
          $ref: '#/components/schemas/Wallet'
      required:
      - data
      type: object
    GetWalletResponse:
      example:
        data:
          ledger: ledger
          createdAt: 2000-01-23T04:56:07.000+00:00
          metadata:
            key: ""
          balances:
            main:
              assets:
                key: 0.8008281904610115
          name: name
          id: 046b6c7f-0b8a-43b9-b35d-6489e6daee91
      properties:
        data:
          $ref: '#/components/schemas/WalletWithBalances'
      required:
      - data
      type: object
    DebitWalletResponse:
      example:
        data:
          walletID: walletID
          metadata:
            key: ""
          destination: null
          description: description
          id: 046b6c7f-0b8a-43b9-b35d-6489e6daee91
      properties:
        data:
          $ref: '#/components/schemas/Hold'
      required:
      - data
      type: object
    walletsAggregatedVolumes:
      additionalProperties:
        $ref: '#/components/schemas/walletsVolumes'
      type: object
      x-go-type:
        type: AggregatedVolumes
    walletsTransaction:
      properties:
        ledger:
          type: string
        timestamp:
          format: date-time
          type: string
        postings:
          items:
            $ref: '#/components/schemas/Posting'
          type: array
        reference:
          example: ref:001
          type: string
        metadata:
          additionalProperties: {}
          description: Metadata associated with the wallet.
          type: object
        txid:
          format: int64
          minimum: 0
          type: integer
        preCommitVolumes:
          additionalProperties:
            $ref: '#/components/schemas/walletsVolumes'
          type: object
          x-go-type:
            type: AggregatedVolumes
        postCommitVolumes:
          additionalProperties:
            $ref: '#/components/schemas/walletsVolumes'
          type: object
          x-go-type:
            type: AggregatedVolumes
      required:
      - postings
      - timestamp
      - txid
      type: object
    walletsCursor:
      properties:
        pageSize:
          example: 15
          format: int64
          maximum: 1000
          minimum: 1
          type: integer
        hasMore:
          example: false
          type: boolean
        previous:
          example: YXVsdCBhbmQgYSBtYXhpbXVtIG1heF9yZXN1bHRzLol=
          type: string
        next:
          example: ""
          type: string
      required:
      - pageSize
      type: object
    GetTransactionsResponse:
      example:
        cursor: null
      properties:
        cursor:
          $ref: '#/components/schemas/GetTransactionsResponse_cursor'
      required:
      - cursor
      type: object
    GetHoldsResponse:
      example:
        cursor: null
      properties:
        cursor:
          $ref: '#/components/schemas/GetHoldsResponse_cursor'
      required:
      - cursor
      type: object
    GetHoldResponse:
      example:
        data: null
      properties:
        data:
          $ref: '#/components/schemas/ExpandedDebitHold'
      required:
      - data
      type: object
    CreateWalletRequest:
      example:
        metadata:
          key: ""
        name: name
      properties:
        metadata:
          additionalProperties: {}
          description: Custom metadata to attach to this wallet.
          type: object
        name:
          type: string
      required:
      - name
      type: object
    walletsVolume:
      example:
        input: 100
        output: 20
        balance: 80
      properties:
        input:
          type: integer
        output:
          type: integer
        balance:
          type: integer
      required:
      - balance
      - input
      - output
      type: object
    walletsVolumes:
      additionalProperties:
        $ref: '#/components/schemas/walletsVolume'
      example:
        USD:
          input: 100
          output: 10
          balance: 90
        EUR:
          input: 100
          output: 10
          balance: 90
      type: object
    ConfirmHoldRequest:
      example:
        amount: 100
        final: true
      properties:
        amount:
          description: Define the amount to transfer.
          example: 100
          format: int64
          type: integer
        final:
          description: Define a final confirmation. Remaining funds will be returned
            to the wallet.
          example: true
          type: boolean
      type: object
    LedgerAccountSubject:
      properties:
        type:
          type: string
        identifier:
          type: string
      required:
      - identifier
      - type
    WalletSubject:
      properties:
        type:
          type: string
        identifier:
          type: string
        balance:
          type: string
      required:
      - identifier
      - type
    Subject:
      anyOf:
      - $ref: '#/components/schemas/LedgerAccountSubject'
      - $ref: '#/components/schemas/WalletSubject'
      discriminator:
        mapping:
          ACCOUNT: '#/components/schemas/LedgerAccountSubject'
          WALLET: '#/components/schemas/WalletSubject'
        propertyName: type
    CreditWalletRequest:
      example:
        amount:
          asset: USD/2
          amount: 100
        sources: []
      properties:
        amount:
          $ref: '#/components/schemas/Monetary'
        metadata:
          additionalProperties: {}
          description: Metadata associated with the wallet.
          type: object
        reference:
          type: string
        sources:
          items:
            $ref: '#/components/schemas/Subject'
          type: array
        balance:
          description: The balance to credit
          type: string
      required:
      - amount
      - sources
      type: object
    DebitWalletRequest:
      example:
        amount:
          asset: USD/2
          amount: 100
        pending: true
      properties:
        amount:
          $ref: '#/components/schemas/Monetary'
        pending:
          description: "Set to true to create a pending hold. If false, the wallet\
            \ will be debited immediately."
          type: boolean
        metadata:
          additionalProperties: {}
          description: Metadata associated with the wallet.
          type: object
        description:
          type: string
        destination:
          $ref: '#/components/schemas/Subject'
        balances:
          items:
            description: A targeted balance (use '*' for all)
            type: string
          type: array
      required:
      - amount
      type: object
    AssetHolder:
      example:
        assets:
          key: 0.8008281904610115
      properties:
        assets:
          additionalProperties:
            type: number
          type: object
      required:
      - assets
      type: object
    Balance:
      example:
        name: name
      properties:
        name:
          type: string
      required:
      - name
      type: object
    BalanceWithAssets:
      allOf:
      - $ref: '#/components/schemas/Balance'
      - $ref: '#/components/schemas/AssetHolder'
    ListBalancesResponse:
      example:
        cursor: null
      properties:
        cursor:
          $ref: '#/components/schemas/ListBalancesResponse_cursor'
      required:
      - cursor
      type: object
    GetBalanceResponse:
      example:
        data: null
      properties:
        data:
          $ref: '#/components/schemas/BalanceWithAssets'
      required:
      - data
      type: object
    CreateBalanceRequest:
      $ref: '#/components/schemas/Balance'
    CreateBalanceResponse:
      example:
        data:
          name: name
      properties:
        data:
          $ref: '#/components/schemas/Balance'
      required:
      - data
      type: object
    walletsErrorResponse:
      properties:
        errorCode:
          enum:
          - VALIDATION
          type: string
        errorMessage:
          type: string
      required:
      - errorCode
      - errorMessage
      type: object
    Error:
      properties:
        errorCode:
          enum:
          - VALIDATION
          type: string
        errorMessage:
          type: string
      required:
      - errorCode
      - errorMessage
      type: object
    WorkflowConfig:
      example:
        name: name
        stages:
        - key: ""
        - key: ""
      properties:
        name:
          type: string
        stages:
          items:
            additionalProperties: {}
            type: object
          type: array
      required:
      - stages
      type: object
    Workflow:
      example:
        createdAt: 2000-01-23T04:56:07.000+00:00
        id: id
        config:
          name: name
          stages:
          - key: ""
          - key: ""
        updatedAt: 2000-01-23T04:56:07.000+00:00
      properties:
        config:
          $ref: '#/components/schemas/WorkflowConfig'
        createdAt:
          format: date-time
          type: string
        updatedAt:
          format: date-time
          type: string
        id:
          type: string
      required:
      - config
      - createdAt
      - id
      - updatedAt
      type: object
    StageStatus:
      example:
        instanceID: instanceID
        stage: 0.8008281904610115
        terminatedAt: 2000-01-23T04:56:07.000+00:00
        startedAt: 2000-01-23T04:56:07.000+00:00
        error: error
      properties:
        stage:
          type: number
        instanceID:
          type: string
        startedAt:
          format: date-time
          type: string
        terminatedAt:
          format: date-time
          type: string
        error:
          type: string
      required:
      - instanceID
      - stage
      - startedAt
      type: object
    WorkflowInstance:
      example:
        createdAt: 2000-01-23T04:56:07.000+00:00
        terminatedAt: 2000-01-23T04:56:07.000+00:00
        id: id
        error: error
        workflowID: workflowID
        terminated: true
        updatedAt: 2000-01-23T04:56:07.000+00:00
        status:
        - instanceID: instanceID
          stage: 0.8008281904610115
          terminatedAt: 2000-01-23T04:56:07.000+00:00
          startedAt: 2000-01-23T04:56:07.000+00:00
          error: error
        - instanceID: instanceID
          stage: 0.8008281904610115
          terminatedAt: 2000-01-23T04:56:07.000+00:00
          startedAt: 2000-01-23T04:56:07.000+00:00
          error: error
      properties:
        workflowID:
          type: string
        id:
          type: string
        createdAt:
          format: date-time
          type: string
        updatedAt:
          format: date-time
          type: string
        status:
          items:
            $ref: '#/components/schemas/StageStatus'
          type: array
        terminated:
          type: boolean
        terminatedAt:
          format: date-time
          type: string
        error:
          type: string
      required:
      - createdAt
      - id
      - statuses
      - terminated
      - updatedAt
      - workflowID
      type: object
    WorkflowInstanceHistoryStage:
      example:
        output:
          CreateTransaction:
            data:
              reference: ref:001
              metadata:
                admin: true
                a:
                  nested:
                    key: value
              postings:
              - amount: 100
                destination: users:002
                source: users:001
                asset: COIN
              - amount: 100
                destination: users:002
                source: users:001
                asset: COIN
              txid: 0
              postCommitVolumes:
                orders:1:
                  USD:
                    input: 100
                    output: 10
                    balance: 90
                orders:2:
                  USD:
                    input: 100
                    output: 10
                    balance: 90
              preCommitVolumes:
                orders:1:
                  USD:
                    input: 100
                    output: 10
                    balance: 90
                orders:2:
                  USD:
                    input: 100
                    output: 10
                    balance: 90
              timestamp: 2000-01-23T04:56:07.000+00:00
          RevertTransaction:
            data:
              reference: ref:001
              metadata:
                admin: true
                a:
                  nested:
                    key: value
              postings:
              - amount: 100
                destination: users:002
                source: users:001
                asset: COIN
              - amount: 100
                destination: users:002
                source: users:001
                asset: COIN
              txid: 0
              postCommitVolumes:
                orders:1:
                  USD:
                    input: 100
                    output: 10
                    balance: 90
                orders:2:
                  USD:
                    input: 100
                    output: 10
                    balance: 90
              preCommitVolumes:
                orders:1:
                  USD:
                    input: 100
                    output: 10
                    balance: 90
                orders:2:
                  USD:
                    input: 100
                    output: 10
                    balance: 90
              timestamp: 2000-01-23T04:56:07.000+00:00
          GetAccount:
            data:
              metadata:
                admin: true
                a:
                  nested:
                    key: value
              balances:
                COIN: 100
              address: users:001
              volumes:
                COIN:
                  input: 100
                  output: 0
              type: virtual
          GetPayment:
            data:
              metadata:
                key: key
              adjustments:
              - date: 2000-01-23T04:56:07.000+00:00
                amount: 100
                absolute: true
                raw: "{}"
                status: null
              - date: 2000-01-23T04:56:07.000+00:00
                amount: 100
                absolute: true
                raw: "{}"
                status: null
              scheme: visa
              raw: "{}"
              type: PAY-IN
              reference: reference
              accountID: accountID
              createdAt: 2000-01-23T04:56:07.000+00:00
              provider: null
              initialAmount: 100
              id: XXX
              asset: USD
              status: null
          DebitWallet:
            data:
              walletID: walletID
              metadata:
                key: ""
              destination: null
              description: description
              id: 046b6c7f-0b8a-43b9-b35d-6489e6daee91
          GetWallet:
            data:
              ledger: ledger
              createdAt: 2000-01-23T04:56:07.000+00:00
              metadata:
                key: ""
              balances:
                main:
                  assets:
                    key: 0.8008281904610115
              name: name
              id: 046b6c7f-0b8a-43b9-b35d-6489e6daee91
        input:
          CreateTransaction:
            ledger: ledger
            data:
              reference: ref:001
              metadata:
                admin: true
                a:
                  nested:
                    key: value
              postings:
              - amount: 100
                destination: users:002
                source: users:001
                asset: COIN
              - amount: 100
                destination: users:002
                source: users:001
                asset: COIN
              script:
                plain: "vars {\naccount $user\n}\nsend [COIN 10] (\n\tsource = @world\n\
                  \tdestination = $user\n)\n"
                vars:
                  vars:
                    user: users:042
              timestamp: 2000-01-23T04:56:07.000+00:00
          RevertTransaction:
            ledger: ledger
            id: id
          ConfirmHold:
            id: id
          GetAccount:
            ledger: ledger
            id: id
          CreditWallet:
            data:
              amount:
                asset: USD/2
                amount: 100
              sources: []
            id: id
          VoidHold:
            id: id
          GetPayment:
            id: id
          StripeTransfer:
            amount: 100
            metadata:
              order_id: "6735"
            destination: acct_1Gqj58KZcSIg2N2q
            asset: USD
          DebitWallet:
            data:
              amount:
                asset: USD/2
                amount: 100
              pending: true
            id: id
          GetWallet:
            id: id
        terminatedAt: 2000-01-23T04:56:07.000+00:00
        name: name
        startedAt: 2000-01-23T04:56:07.000+00:00
        error: error
        nextExecution: 2000-01-23T04:56:07.000+00:00
        attempt: 0
        terminated: true
        lastFailure: lastFailure
      properties:
        name:
          type: string
        input:
          $ref: '#/components/schemas/WorkflowInstanceHistoryStageInput'
        output:
          $ref: '#/components/schemas/WorkflowInstanceHistoryStageOutput'
        error:
          type: string
        terminated:
          type: boolean
        startedAt:
          format: date-time
          type: string
        terminatedAt:
          format: date-time
          type: string
        lastFailure:
          type: string
        attempt:
          type: integer
        nextExecution:
          format: date-time
          type: string
      required:
      - attempt
      - input
      - name
      - startedAt
      - terminated
      type: object
    WorkflowInstanceHistory:
      example:
        input: null
        terminatedAt: 2000-01-23T04:56:07.000+00:00
        name: name
        startedAt: 2000-01-23T04:56:07.000+00:00
        error: error
        terminated: true
      properties:
        name:
          type: string
        input:
          $ref: '#/components/schemas/Stage'
        error:
          type: string
        terminated:
          type: boolean
        startedAt:
          format: date-time
          type: string
        terminatedAt:
          format: date-time
          type: string
      required:
      - input
      - name
      - startedAt
      - terminated
      type: object
    WorkflowInstanceHistoryList:
      items:
        $ref: '#/components/schemas/WorkflowInstanceHistory'
      type: array
    WorkflowInstanceHistoryStageList:
      items:
        $ref: '#/components/schemas/WorkflowInstanceHistoryStage'
      type: array
    ListWorkflowsResponse:
      example:
        data:
        - createdAt: 2000-01-23T04:56:07.000+00:00
          id: id
          config:
            name: name
            stages:
            - key: ""
            - key: ""
          updatedAt: 2000-01-23T04:56:07.000+00:00
        - createdAt: 2000-01-23T04:56:07.000+00:00
          id: id
          config:
            name: name
            stages:
            - key: ""
            - key: ""
          updatedAt: 2000-01-23T04:56:07.000+00:00
      properties:
        data:
          items:
            $ref: '#/components/schemas/Workflow'
          type: array
      required:
      - data
      type: object
    ReadWorkflowResponse:
      properties:
        data:
          $ref: '#/components/schemas/Workflow'
      required:
      - data
      type: object
    CreateWorkflowRequest:
      $ref: '#/components/schemas/WorkflowConfig'
    CreateWorkflowResponse:
      example:
        data:
          createdAt: 2000-01-23T04:56:07.000+00:00
          id: id
          config:
            name: name
            stages:
            - key: ""
            - key: ""
          updatedAt: 2000-01-23T04:56:07.000+00:00
      properties:
        data:
          $ref: '#/components/schemas/Workflow'
      required:
      - data
      type: object
    RunWorkflowRequest:
      additionalProperties:
        type: string
      type: object
    RunWorkflowResponse:
      example:
        data:
          createdAt: 2000-01-23T04:56:07.000+00:00
          terminatedAt: 2000-01-23T04:56:07.000+00:00
          id: id
          error: error
          workflowID: workflowID
          terminated: true
          updatedAt: 2000-01-23T04:56:07.000+00:00
          status:
          - instanceID: instanceID
            stage: 0.8008281904610115
            terminatedAt: 2000-01-23T04:56:07.000+00:00
            startedAt: 2000-01-23T04:56:07.000+00:00
            error: error
          - instanceID: instanceID
            stage: 0.8008281904610115
            terminatedAt: 2000-01-23T04:56:07.000+00:00
            startedAt: 2000-01-23T04:56:07.000+00:00
            error: error
      properties:
        data:
          $ref: '#/components/schemas/WorkflowInstance'
      required:
      - data
      type: object
    ListRunsResponse:
      example:
        data:
        - createdAt: 2000-01-23T04:56:07.000+00:00
          terminatedAt: 2000-01-23T04:56:07.000+00:00
          id: id
          error: error
          workflowID: workflowID
          terminated: true
          updatedAt: 2000-01-23T04:56:07.000+00:00
          status:
          - instanceID: instanceID
            stage: 0.8008281904610115
            terminatedAt: 2000-01-23T04:56:07.000+00:00
            startedAt: 2000-01-23T04:56:07.000+00:00
            error: error
          - instanceID: instanceID
            stage: 0.8008281904610115
            terminatedAt: 2000-01-23T04:56:07.000+00:00
            startedAt: 2000-01-23T04:56:07.000+00:00
            error: error
        - createdAt: 2000-01-23T04:56:07.000+00:00
          terminatedAt: 2000-01-23T04:56:07.000+00:00
          id: id
          error: error
          workflowID: workflowID
          terminated: true
          updatedAt: 2000-01-23T04:56:07.000+00:00
          status:
          - instanceID: instanceID
            stage: 0.8008281904610115
            terminatedAt: 2000-01-23T04:56:07.000+00:00
            startedAt: 2000-01-23T04:56:07.000+00:00
            error: error
          - instanceID: instanceID
            stage: 0.8008281904610115
            terminatedAt: 2000-01-23T04:56:07.000+00:00
            startedAt: 2000-01-23T04:56:07.000+00:00
            error: error
      properties:
        data:
          items:
            $ref: '#/components/schemas/WorkflowInstance'
          type: array
      required:
      - data
    GetWorkflowResponse:
      example:
        data:
          createdAt: 2000-01-23T04:56:07.000+00:00
          id: id
          config:
            name: name
            stages:
            - key: ""
            - key: ""
          updatedAt: 2000-01-23T04:56:07.000+00:00
      properties:
        data:
          $ref: '#/components/schemas/Workflow'
      required:
      - data
      type: object
    GetWorkflowInstanceResponse:
      example:
        data:
          createdAt: 2000-01-23T04:56:07.000+00:00
          terminatedAt: 2000-01-23T04:56:07.000+00:00
          id: id
          error: error
          workflowID: workflowID
          terminated: true
          updatedAt: 2000-01-23T04:56:07.000+00:00
          status:
          - instanceID: instanceID
            stage: 0.8008281904610115
            terminatedAt: 2000-01-23T04:56:07.000+00:00
            startedAt: 2000-01-23T04:56:07.000+00:00
            error: error
          - instanceID: instanceID
            stage: 0.8008281904610115
            terminatedAt: 2000-01-23T04:56:07.000+00:00
            startedAt: 2000-01-23T04:56:07.000+00:00
            error: error
      properties:
        data:
          $ref: '#/components/schemas/WorkflowInstance'
      required:
      - data
      type: object
    GetWorkflowInstanceHistoryResponse:
      example:
        data:
        - input: null
          terminatedAt: 2000-01-23T04:56:07.000+00:00
          name: name
          startedAt: 2000-01-23T04:56:07.000+00:00
          error: error
          terminated: true
        - input: null
          terminatedAt: 2000-01-23T04:56:07.000+00:00
          name: name
          startedAt: 2000-01-23T04:56:07.000+00:00
          error: error
          terminated: true
      properties:
        data:
          items:
            $ref: '#/components/schemas/WorkflowInstanceHistory'
          type: array
      required:
      - data
      type: object
    GetWorkflowInstanceHistoryStageResponse:
      example:
        data:
        - output:
            CreateTransaction:
              data:
                reference: ref:001
                metadata:
                  admin: true
                  a:
                    nested:
                      key: value
                postings:
                - amount: 100
                  destination: users:002
                  source: users:001
                  asset: COIN
                - amount: 100
                  destination: users:002
                  source: users:001
                  asset: COIN
                txid: 0
                postCommitVolumes:
                  orders:1:
                    USD:
                      input: 100
                      output: 10
                      balance: 90
                  orders:2:
                    USD:
                      input: 100
                      output: 10
                      balance: 90
                preCommitVolumes:
                  orders:1:
                    USD:
                      input: 100
                      output: 10
                      balance: 90
                  orders:2:
                    USD:
                      input: 100
                      output: 10
                      balance: 90
                timestamp: 2000-01-23T04:56:07.000+00:00
            RevertTransaction:
              data:
                reference: ref:001
                metadata:
                  admin: true
                  a:
                    nested:
                      key: value
                postings:
                - amount: 100
                  destination: users:002
                  source: users:001
                  asset: COIN
                - amount: 100
                  destination: users:002
                  source: users:001
                  asset: COIN
                txid: 0
                postCommitVolumes:
                  orders:1:
                    USD:
                      input: 100
                      output: 10
                      balance: 90
                  orders:2:
                    USD:
                      input: 100
                      output: 10
                      balance: 90
                preCommitVolumes:
                  orders:1:
                    USD:
                      input: 100
                      output: 10
                      balance: 90
                  orders:2:
                    USD:
                      input: 100
                      output: 10
                      balance: 90
                timestamp: 2000-01-23T04:56:07.000+00:00
            GetAccount:
              data:
                metadata:
                  admin: true
                  a:
                    nested:
                      key: value
                balances:
                  COIN: 100
                address: users:001
                volumes:
                  COIN:
                    input: 100
                    output: 0
                type: virtual
            GetPayment:
              data:
                metadata:
                  key: key
                adjustments:
                - date: 2000-01-23T04:56:07.000+00:00
                  amount: 100
                  absolute: true
                  raw: "{}"
                  status: null
                - date: 2000-01-23T04:56:07.000+00:00
                  amount: 100
                  absolute: true
                  raw: "{}"
                  status: null
                scheme: visa
                raw: "{}"
                type: PAY-IN
                reference: reference
                accountID: accountID
                createdAt: 2000-01-23T04:56:07.000+00:00
                provider: null
                initialAmount: 100
                id: XXX
                asset: USD
                status: null
            DebitWallet:
              data:
                walletID: walletID
                metadata:
                  key: ""
                destination: null
                description: description
                id: 046b6c7f-0b8a-43b9-b35d-6489e6daee91
            GetWallet:
              data:
                ledger: ledger
                createdAt: 2000-01-23T04:56:07.000+00:00
                metadata:
                  key: ""
                balances:
                  main:
                    assets:
                      key: 0.8008281904610115
                name: name
                id: 046b6c7f-0b8a-43b9-b35d-6489e6daee91
          input:
            CreateTransaction:
              ledger: ledger
              data:
                reference: ref:001
                metadata:
                  admin: true
                  a:
                    nested:
                      key: value
                postings:
                - amount: 100
                  destination: users:002
                  source: users:001
                  asset: COIN
                - amount: 100
                  destination: users:002
                  source: users:001
                  asset: COIN
                script:
                  plain: "vars {\naccount $user\n}\nsend [COIN 10] (\n\tsource = @world\n\
                    \tdestination = $user\n)\n"
                  vars:
                    vars:
                      user: users:042
                timestamp: 2000-01-23T04:56:07.000+00:00
            RevertTransaction:
              ledger: ledger
              id: id
            ConfirmHold:
              id: id
            GetAccount:
              ledger: ledger
              id: id
            CreditWallet:
              data:
                amount:
                  asset: USD/2
                  amount: 100
                sources: []
              id: id
            VoidHold:
              id: id
            GetPayment:
              id: id
            StripeTransfer:
              amount: 100
              metadata:
                order_id: "6735"
              destination: acct_1Gqj58KZcSIg2N2q
              asset: USD
            DebitWallet:
              data:
                amount:
                  asset: USD/2
                  amount: 100
                pending: true
              id: id
            GetWallet:
              id: id
          terminatedAt: 2000-01-23T04:56:07.000+00:00
          name: name
          startedAt: 2000-01-23T04:56:07.000+00:00
          error: error
          nextExecution: 2000-01-23T04:56:07.000+00:00
          attempt: 0
          terminated: true
          lastFailure: lastFailure
        - output:
            CreateTransaction:
              data:
                reference: ref:001
                metadata:
                  admin: true
                  a:
                    nested:
                      key: value
                postings:
                - amount: 100
                  destination: users:002
                  source: users:001
                  asset: COIN
                - amount: 100
                  destination: users:002
                  source: users:001
                  asset: COIN
                txid: 0
                postCommitVolumes:
                  orders:1:
                    USD:
                      input: 100
                      output: 10
                      balance: 90
                  orders:2:
                    USD:
                      input: 100
                      output: 10
                      balance: 90
                preCommitVolumes:
                  orders:1:
                    USD:
                      input: 100
                      output: 10
                      balance: 90
                  orders:2:
                    USD:
                      input: 100
                      output: 10
                      balance: 90
                timestamp: 2000-01-23T04:56:07.000+00:00
            RevertTransaction:
              data:
                reference: ref:001
                metadata:
                  admin: true
                  a:
                    nested:
                      key: value
                postings:
                - amount: 100
                  destination: users:002
                  source: users:001
                  asset: COIN
                - amount: 100
                  destination: users:002
                  source: users:001
                  asset: COIN
                txid: 0
                postCommitVolumes:
                  orders:1:
                    USD:
                      input: 100
                      output: 10
                      balance: 90
                  orders:2:
                    USD:
                      input: 100
                      output: 10
                      balance: 90
                preCommitVolumes:
                  orders:1:
                    USD:
                      input: 100
                      output: 10
                      balance: 90
                  orders:2:
                    USD:
                      input: 100
                      output: 10
                      balance: 90
                timestamp: 2000-01-23T04:56:07.000+00:00
            GetAccount:
              data:
                metadata:
                  admin: true
                  a:
                    nested:
                      key: value
                balances:
                  COIN: 100
                address: users:001
                volumes:
                  COIN:
                    input: 100
                    output: 0
                type: virtual
            GetPayment:
              data:
                metadata:
                  key: key
                adjustments:
                - date: 2000-01-23T04:56:07.000+00:00
                  amount: 100
                  absolute: true
                  raw: "{}"
                  status: null
                - date: 2000-01-23T04:56:07.000+00:00
                  amount: 100
                  absolute: true
                  raw: "{}"
                  status: null
                scheme: visa
                raw: "{}"
                type: PAY-IN
                reference: reference
                accountID: accountID
                createdAt: 2000-01-23T04:56:07.000+00:00
                provider: null
                initialAmount: 100
                id: XXX
                asset: USD
                status: null
            DebitWallet:
              data:
                walletID: walletID
                metadata:
                  key: ""
                destination: null
                description: description
                id: 046b6c7f-0b8a-43b9-b35d-6489e6daee91
            GetWallet:
              data:
                ledger: ledger
                createdAt: 2000-01-23T04:56:07.000+00:00
                metadata:
                  key: ""
                balances:
                  main:
                    assets:
                      key: 0.8008281904610115
                name: name
                id: 046b6c7f-0b8a-43b9-b35d-6489e6daee91
          input:
            CreateTransaction:
              ledger: ledger
              data:
                reference: ref:001
                metadata:
                  admin: true
                  a:
                    nested:
                      key: value
                postings:
                - amount: 100
                  destination: users:002
                  source: users:001
                  asset: COIN
                - amount: 100
                  destination: users:002
                  source: users:001
                  asset: COIN
                script:
                  plain: "vars {\naccount $user\n}\nsend [COIN 10] (\n\tsource = @world\n\
                    \tdestination = $user\n)\n"
                  vars:
                    vars:
                      user: users:042
                timestamp: 2000-01-23T04:56:07.000+00:00
            RevertTransaction:
              ledger: ledger
              id: id
            ConfirmHold:
              id: id
            GetAccount:
              ledger: ledger
              id: id
            CreditWallet:
              data:
                amount:
                  asset: USD/2
                  amount: 100
                sources: []
              id: id
            VoidHold:
              id: id
            GetPayment:
              id: id
            StripeTransfer:
              amount: 100
              metadata:
                order_id: "6735"
              destination: acct_1Gqj58KZcSIg2N2q
              asset: USD
            DebitWallet:
              data:
                amount:
                  asset: USD/2
                  amount: 100
                pending: true
              id: id
            GetWallet:
              id: id
          terminatedAt: 2000-01-23T04:56:07.000+00:00
          name: name
          startedAt: 2000-01-23T04:56:07.000+00:00
          error: error
          nextExecution: 2000-01-23T04:56:07.000+00:00
          attempt: 0
          terminated: true
          lastFailure: lastFailure
      properties:
        data:
          items:
            $ref: '#/components/schemas/WorkflowInstanceHistoryStage'
          type: array
      required:
      - data
      type: object
    StageSendSourceWallet:
      properties:
        id:
          type: string
        balance:
          type: string
      required:
      - id
      type: object
    StageSendDestinationWallet:
      $ref: '#/components/schemas/StageSendSourceWallet'
    StageSendSourceAccount:
      properties:
        id:
          type: string
        ledger:
          type: string
      required:
      - id
      type: object
    StageSendDestinationAccount:
      $ref: '#/components/schemas/StageSendSourceAccount'
    StageSendSourcePayment:
      properties:
        id:
          type: string
      required:
      - id
      type: object
    StageSendDestinationPayment:
      properties:
        psp:
          type: string
      required:
      - psp
      type: object
    StageSendSource:
      properties:
        wallet:
          $ref: '#/components/schemas/StageSendSourceWallet'
        account:
          $ref: '#/components/schemas/StageSendSourceAccount'
        payment:
          $ref: '#/components/schemas/StageSendSourcePayment'
      type: object
    StageSendDestination:
      properties:
        wallet:
          $ref: '#/components/schemas/StageSendSourceWallet'
        account:
          $ref: '#/components/schemas/StageSendSourceAccount'
        payment:
          $ref: '#/components/schemas/StageSendDestinationPayment'
      type: object
    StageSend:
      properties:
        amount:
          $ref: '#/components/schemas/Monetary'
        destination:
          $ref: '#/components/schemas/StageSendDestination'
        source:
          $ref: '#/components/schemas/StageSendSource'
      type: object
    StageDelay:
      properties:
        until:
          format: date-time
          type: string
        duration:
          type: string
      type: object
    StageWaitEvent:
      properties:
        event:
          type: string
      required:
      - event
      type: object
    Stage:
      anyOf:
      - $ref: '#/components/schemas/StageSend'
      - $ref: '#/components/schemas/StageDelay'
      - $ref: '#/components/schemas/StageWaitEvent'
    ActivityStripeTransfer:
      $ref: '#/components/schemas/StripeTransferRequest'
    ActivityGetAccount:
      example:
        ledger: ledger
        id: id
      properties:
        id:
          type: string
        ledger:
          type: string
      required:
      - id
      - ledger
      type: object
    ActivityCreateTransaction:
      example:
        ledger: ledger
        data:
          reference: ref:001
          metadata:
            admin: true
            a:
              nested:
                key: value
          postings:
          - amount: 100
            destination: users:002
            source: users:001
            asset: COIN
          - amount: 100
            destination: users:002
            source: users:001
            asset: COIN
          script:
            plain: "vars {\naccount $user\n}\nsend [COIN 10] (\n\tsource = @world\n\
              \tdestination = $user\n)\n"
            vars:
              vars:
                user: users:042
          timestamp: 2000-01-23T04:56:07.000+00:00
      properties:
        ledger:
          type: string
        data:
          $ref: '#/components/schemas/PostTransaction'
      type: object
    ActivityRevertTransaction:
      example:
        ledger: ledger
        id: id
      properties:
        ledger:
          type: string
        id:
          type: string
      required:
      - id
      - ledger
      type: object
    ActivityGetPayment:
      example:
        id: id
      properties:
        id:
          type: string
      required:
      - id
      type: object
    ActivityConfirmHold:
      example:
        id: id
      properties:
        id:
          type: string
      required:
      - id
      type: object
    ActivityCreditWallet:
      example:
        data:
          amount:
            asset: USD/2
            amount: 100
          sources: []
        id: id
      properties:
        id:
          type: string
        data:
          $ref: '#/components/schemas/CreditWalletRequest'
      type: object
    ActivityDebitWallet:
      example:
        data:
          amount:
            asset: USD/2
            amount: 100
          pending: true
        id: id
      properties:
        id:
          type: string
        data:
          $ref: '#/components/schemas/DebitWalletRequest'
      type: object
    ActivityGetWallet:
      example:
        id: id
      properties:
        id:
          type: string
      required:
      - id
      type: object
    ActivityVoidHold:
      example:
        id: id
      properties:
        id:
          type: string
      required:
      - id
      type: object
    ActivityGetAccountOutput:
      $ref: '#/components/schemas/AccountResponse'
    ActivityCreateTransactionOutput:
      $ref: '#/components/schemas/TransactionResponse'
    ActivityRevertTransactionOutput:
      $ref: '#/components/schemas/TransactionResponse'
    ActivityGetPaymentOutput:
      $ref: '#/components/schemas/PaymentResponse'
    ActivityDebitWalletOutput:
      $ref: '#/components/schemas/DebitWalletResponse'
    ActivityGetWalletOutput:
      $ref: '#/components/schemas/GetWalletResponse'
    WorkflowInstanceHistoryStageInput:
      example:
        CreateTransaction:
          ledger: ledger
          data:
            reference: ref:001
            metadata:
              admin: true
              a:
                nested:
                  key: value
            postings:
            - amount: 100
              destination: users:002
              source: users:001
              asset: COIN
            - amount: 100
              destination: users:002
              source: users:001
              asset: COIN
            script:
              plain: "vars {\naccount $user\n}\nsend [COIN 10] (\n\tsource = @world\n\
                \tdestination = $user\n)\n"
              vars:
                vars:
                  user: users:042
            timestamp: 2000-01-23T04:56:07.000+00:00
        RevertTransaction:
          ledger: ledger
          id: id
        ConfirmHold:
          id: id
        GetAccount:
          ledger: ledger
          id: id
        CreditWallet:
          data:
            amount:
              asset: USD/2
              amount: 100
            sources: []
          id: id
        VoidHold:
          id: id
        GetPayment:
          id: id
        StripeTransfer:
          amount: 100
          metadata:
            order_id: "6735"
          destination: acct_1Gqj58KZcSIg2N2q
          asset: USD
        DebitWallet:
          data:
            amount:
              asset: USD/2
              amount: 100
            pending: true
          id: id
        GetWallet:
          id: id
      properties:
        GetAccount:
          $ref: '#/components/schemas/ActivityGetAccount'
        CreateTransaction:
          $ref: '#/components/schemas/ActivityCreateTransaction'
        RevertTransaction:
          $ref: '#/components/schemas/ActivityRevertTransaction'
        StripeTransfer:
          $ref: '#/components/schemas/StripeTransferRequest'
        GetPayment:
          $ref: '#/components/schemas/ActivityGetPayment'
        ConfirmHold:
          $ref: '#/components/schemas/ActivityConfirmHold'
        CreditWallet:
          $ref: '#/components/schemas/ActivityCreditWallet'
        DebitWallet:
          $ref: '#/components/schemas/ActivityDebitWallet'
        GetWallet:
          $ref: '#/components/schemas/ActivityGetWallet'
        VoidHold:
          $ref: '#/components/schemas/ActivityVoidHold'
      type: object
    WorkflowInstanceHistoryStageOutput:
      example:
        CreateTransaction:
          data:
            reference: ref:001
            metadata:
              admin: true
              a:
                nested:
                  key: value
            postings:
            - amount: 100
              destination: users:002
              source: users:001
              asset: COIN
            - amount: 100
              destination: users:002
              source: users:001
              asset: COIN
            txid: 0
            postCommitVolumes:
              orders:1:
                USD:
                  input: 100
                  output: 10
                  balance: 90
              orders:2:
                USD:
                  input: 100
                  output: 10
                  balance: 90
            preCommitVolumes:
              orders:1:
                USD:
                  input: 100
                  output: 10
                  balance: 90
              orders:2:
                USD:
                  input: 100
                  output: 10
                  balance: 90
            timestamp: 2000-01-23T04:56:07.000+00:00
        RevertTransaction:
          data:
            reference: ref:001
            metadata:
              admin: true
              a:
                nested:
                  key: value
            postings:
            - amount: 100
              destination: users:002
              source: users:001
              asset: COIN
            - amount: 100
              destination: users:002
              source: users:001
              asset: COIN
            txid: 0
            postCommitVolumes:
              orders:1:
                USD:
                  input: 100
                  output: 10
                  balance: 90
              orders:2:
                USD:
                  input: 100
                  output: 10
                  balance: 90
            preCommitVolumes:
              orders:1:
                USD:
                  input: 100
                  output: 10
                  balance: 90
              orders:2:
                USD:
                  input: 100
                  output: 10
                  balance: 90
            timestamp: 2000-01-23T04:56:07.000+00:00
        GetAccount:
          data:
            metadata:
              admin: true
              a:
                nested:
                  key: value
            balances:
              COIN: 100
            address: users:001
            volumes:
              COIN:
                input: 100
                output: 0
            type: virtual
        GetPayment:
          data:
            metadata:
              key: key
            adjustments:
            - date: 2000-01-23T04:56:07.000+00:00
              amount: 100
              absolute: true
              raw: "{}"
              status: null
            - date: 2000-01-23T04:56:07.000+00:00
              amount: 100
              absolute: true
              raw: "{}"
              status: null
            scheme: visa
            raw: "{}"
            type: PAY-IN
            reference: reference
            accountID: accountID
            createdAt: 2000-01-23T04:56:07.000+00:00
            provider: null
            initialAmount: 100
            id: XXX
            asset: USD
            status: null
        DebitWallet:
          data:
            walletID: walletID
            metadata:
              key: ""
            destination: null
            description: description
            id: 046b6c7f-0b8a-43b9-b35d-6489e6daee91
        GetWallet:
          data:
            ledger: ledger
            createdAt: 2000-01-23T04:56:07.000+00:00
            metadata:
              key: ""
            balances:
              main:
                assets:
                  key: 0.8008281904610115
            name: name
            id: 046b6c7f-0b8a-43b9-b35d-6489e6daee91
      properties:
        GetAccount:
          $ref: '#/components/schemas/AccountResponse'
        CreateTransaction:
          $ref: '#/components/schemas/TransactionResponse'
        RevertTransaction:
          $ref: '#/components/schemas/TransactionResponse'
        GetPayment:
          $ref: '#/components/schemas/PaymentResponse'
        DebitWallet:
          $ref: '#/components/schemas/DebitWalletResponse'
        GetWallet:
          $ref: '#/components/schemas/GetWalletResponse'
      type: object
    updateWallet_request:
      properties:
        metadata:
          additionalProperties: {}
          description: Custom metadata to attach to this wallet.
          type: object
      type: object
    sendEvent_request:
      properties:
        name:
          type: string
      required:
      - name
      type: object
    Client_allOf:
      properties:
        id:
          type: string
        scopes:
          items:
            type: string
          type: array
        secrets:
          items:
            $ref: '#/components/schemas/ClientSecret'
          type: array
      required:
      - id
      type: object
      example: null
    Scope_allOf:
      properties:
        id:
          type: string
        transient:
          items:
            type: string
          type: array
      required:
      - id
      type: object
      example: null
    Secret_allOf:
      properties:
        id:
          type: string
        lastDigits:
          type: string
        clear:
          type: string
      required:
      - clear
      - id
      - lastDigits
      type: object
      example: null
    AccountsCursorResponse_cursor:
      example:
        next: ""
        previous: YXVsdCBhbmQgYSBtYXhpbXVtIG1heF9yZXN1bHRzLol=
        data:
        - metadata:
            admin: true
            a:
              nested:
                key: value
          address: users:001
          type: virtual
        - metadata:
            admin: true
            a:
              nested:
                key: value
          address: users:001
          type: virtual
        hasMore: false
        pageSize: 15
      properties:
        pageSize:
          example: 15
          format: int64
          maximum: 1000
          minimum: 1
          type: integer
        hasMore:
          example: false
          type: boolean
        previous:
          example: YXVsdCBhbmQgYSBtYXhpbXVtIG1heF9yZXN1bHRzLol=
          type: string
        next:
          example: ""
          type: string
        data:
          items:
            $ref: '#/components/schemas/Account'
          type: array
      required:
      - data
      - hasMore
      - pageSize
      type: object
    BalancesCursorResponse_cursor:
      example:
        next: ""
        previous: YXVsdCBhbmQgYSBtYXhpbXVtIG1heF9yZXN1bHRzLol=
        data:
        - account1:
            USD: 100
            EUR: 23
          account2:
            CAD: 20
            JPY: 21
        - account1:
            USD: 100
            EUR: 23
          account2:
            CAD: 20
            JPY: 21
        hasMore: false
        pageSize: 15
      properties:
        pageSize:
          example: 15
          format: int64
          maximum: 1000
          minimum: 1
          type: integer
        hasMore:
          example: false
          type: boolean
        previous:
          example: YXVsdCBhbmQgYSBtYXhpbXVtIG1heF9yZXN1bHRzLol=
          type: string
        next:
          example: ""
          type: string
        data:
          items:
            $ref: '#/components/schemas/AccountsBalances'
          type: array
      required:
      - data
      - hasMore
      - pageSize
      type: object
    TransactionsCursorResponse_cursor:
      example:
        next: ""
        previous: YXVsdCBhbmQgYSBtYXhpbXVtIG1heF9yZXN1bHRzLol=
        data:
        - reference: ref:001
          metadata:
            admin: true
            a:
              nested:
                key: value
          postings:
          - amount: 100
            destination: users:002
            source: users:001
            asset: COIN
          - amount: 100
            destination: users:002
            source: users:001
            asset: COIN
          txid: 0
          postCommitVolumes:
            orders:1:
              USD:
                input: 100
                output: 10
                balance: 90
            orders:2:
              USD:
                input: 100
                output: 10
                balance: 90
          preCommitVolumes:
            orders:1:
              USD:
                input: 100
                output: 10
                balance: 90
            orders:2:
              USD:
                input: 100
                output: 10
                balance: 90
          timestamp: 2000-01-23T04:56:07.000+00:00
        - reference: ref:001
          metadata:
            admin: true
            a:
              nested:
                key: value
          postings:
          - amount: 100
            destination: users:002
            source: users:001
            asset: COIN
          - amount: 100
            destination: users:002
            source: users:001
            asset: COIN
          txid: 0
          postCommitVolumes:
            orders:1:
              USD:
                input: 100
                output: 10
                balance: 90
            orders:2:
              USD:
                input: 100
                output: 10
                balance: 90
          preCommitVolumes:
            orders:1:
              USD:
                input: 100
                output: 10
                balance: 90
            orders:2:
              USD:
                input: 100
                output: 10
                balance: 90
          timestamp: 2000-01-23T04:56:07.000+00:00
        hasMore: false
        pageSize: 15
      properties:
        pageSize:
          example: 15
          format: int64
          maximum: 1000
          minimum: 1
          type: integer
        hasMore:
          example: false
          type: boolean
        previous:
          example: YXVsdCBhbmQgYSBtYXhpbXVtIG1heF9yZXN1bHRzLol=
          type: string
        next:
          example: ""
          type: string
        data:
          items:
            $ref: '#/components/schemas/Transaction'
          type: array
      required:
      - data
      - hasMore
      - pageSize
      type: object
    LogsCursorResponse_cursor:
      example:
        next: ""
        previous: YXVsdCBhbmQgYSBtYXhpbXVtIG1heF9yZXN1bHRzLol=
        data:
        - date: 2000-01-23T04:56:07.000+00:00
          data: "{}"
          id: 1234
          type: NEW_TRANSACTION
          hash: 9ee060170400f556b7e1575cb13f9db004f150a08355c7431c62bc639166431e
        - date: 2000-01-23T04:56:07.000+00:00
          data: "{}"
          id: 1234
          type: NEW_TRANSACTION
          hash: 9ee060170400f556b7e1575cb13f9db004f150a08355c7431c62bc639166431e
        hasMore: false
        pageSize: 15
      properties:
        pageSize:
          example: 15
          format: int64
          maximum: 1000
          minimum: 1
          type: integer
        hasMore:
          example: false
          type: boolean
        previous:
          example: YXVsdCBhbmQgYSBtYXhpbXVtIG1heF9yZXN1bHRzLol=
          type: string
        next:
          example: ""
          type: string
        data:
          items:
            $ref: '#/components/schemas/Log'
          type: array
      required:
      - data
      - hasMore
      - pageSize
      type: object
    PostTransaction_script:
      example:
        plain: "vars {\naccount $user\n}\nsend [COIN 10] (\n\tsource = @world\n\t\
          destination = $user\n)\n"
        vars:
          vars:
            user: users:042
      properties:
        plain:
          example: "vars {\naccount $user\n}\nsend [COIN 10] (\n\tsource = @world\n\
            \tdestination = $user\n)\n"
          type: string
        vars:
          example:
            vars:
              user: users:042
          properties: {}
          type: object
      required:
      - plain
      type: object
    LedgerInfo_storage:
      example:
        migrations:
        - date: 2000-01-23T04:56:07.000+00:00
          name: migrations:001
          state: to do
          version: 11
        - date: 2000-01-23T04:56:07.000+00:00
          name: migrations:001
          state: to do
          version: 11
      properties:
        migrations:
          items:
            $ref: '#/components/schemas/MigrationInfo'
          type: array
      type: object
    PaymentsCursor_cursor_allOf:
      properties:
        data:
          items:
            $ref: '#/components/schemas/Payment'
          type: array
      required:
      - data
      type: object
    PaymentsCursor_cursor:
      allOf:
      - $ref: '#/components/schemas/CursorBase'
      - $ref: '#/components/schemas/PaymentsCursor_cursor_allOf'
    AccountsCursor_cursor_allOf:
      properties:
        data:
          items:
            $ref: '#/components/schemas/paymentsAccount'
          type: array
      required:
      - data
      type: object
    AccountsCursor_cursor:
      allOf:
      - $ref: '#/components/schemas/CursorBase'
      - $ref: '#/components/schemas/AccountsCursor_cursor_allOf'
    TasksCursor_cursor_allOf_data_inner:
      oneOf:
      - $ref: '#/components/schemas/TaskStripe'
      - $ref: '#/components/schemas/TaskWise'
      - $ref: '#/components/schemas/TaskCurrencyCloud'
      - $ref: '#/components/schemas/TaskDummyPay'
      - $ref: '#/components/schemas/TaskModulr'
      - $ref: '#/components/schemas/TaskBankingCircle'
    TasksCursor_cursor_allOf:
      properties:
        data:
          items:
            $ref: '#/components/schemas/TasksCursor_cursor_allOf_data_inner'
          type: array
      required:
      - data
      type: object
    TasksCursor_cursor:
      allOf:
      - $ref: '#/components/schemas/CursorBase'
      - $ref: '#/components/schemas/TasksCursor_cursor_allOf'
    ConnectorsResponse_data_inner:
      example:
        provider: null
        enabled: true
      properties:
        provider:
          $ref: '#/components/schemas/Connector'
        enabled:
          example: true
          type: boolean
      type: object
    ConnectorsConfigsResponse_data_connector_key:
      example:
        dataType: dataType
        required: true
      properties:
        dataType:
          type: string
        required:
          type: boolean
      required:
      - dataType
      - required
      type: object
    ConnectorsConfigsResponse_data_connector:
      example:
        key:
          dataType: dataType
          required: true
      properties:
        key:
          $ref: '#/components/schemas/ConnectorsConfigsResponse_data_connector_key'
      required:
      - key
      type: object
    ConnectorsConfigsResponse_data:
      example:
        connector:
          key:
            dataType: dataType
            required: true
      properties:
        connector:
          $ref: '#/components/schemas/ConnectorsConfigsResponse_data_connector'
      required:
      - connector
      type: object
    TransfersResponse_data_inner:
      example:
        amount: 0
        destination: destination
        currency: currency
        id: id
        source: source
        asset: asset
        error: error
        status: status
      properties:
        id:
          type: string
        amount:
          format: int64
          minimum: 0
          type: integer
        asset:
          type: string
        destination:
          type: string
        source:
          type: string
        currency:
          type: string
        status:
          type: string
        error:
          type: string
      type: object
    TaskStripe_allOf_descriptor:
      properties:
        name:
          type: string
        main:
          type: boolean
        account:
          type: string
      required:
      - account
      - name
      type: object
      example: null
    TaskStripe_allOf:
      properties:
        descriptor:
          $ref: '#/components/schemas/TaskStripe_allOf_descriptor'
      required:
      - descriptor
      type: object
      example: null
    TaskWise_allOf_descriptor:
      properties:
        name:
          type: string
        key:
          type: string
        profileID:
          format: int64
          minimum: 0
          type: integer
      type: object
      example: null
    TaskWise_allOf:
      properties:
        descriptor:
          $ref: '#/components/schemas/TaskWise_allOf_descriptor'
      required:
      - descriptor
      type: object
      example: null
    TaskModulr_allOf_descriptor:
      properties:
        name:
          type: string
        key:
          type: string
        accountID:
          type: string
      type: object
      example: null
    TaskModulr_allOf:
      properties:
        descriptor:
          $ref: '#/components/schemas/TaskModulr_allOf_descriptor'
      required:
      - descriptor
      type: object
      example: null
    TaskDummyPay_allOf_descriptor:
      properties:
        name:
          type: string
        key:
          type: string
        fileName:
          type: string
      type: object
      example: null
    TaskDummyPay_allOf:
      properties:
        descriptor:
          $ref: '#/components/schemas/TaskDummyPay_allOf_descriptor'
      required:
      - descriptor
      type: object
      example: null
    TaskCurrencyCloud_allOf_descriptor:
      properties:
        name:
          type: string
      type: object
      example: null
    TaskCurrencyCloud_allOf:
      properties:
        descriptor:
          $ref: '#/components/schemas/TaskCurrencyCloud_allOf_descriptor'
      required:
      - descriptor
      type: object
      example: null
    TaskBankingCircle_allOf_descriptor:
      properties:
        name:
          type: string
        key:
          type: string
      type: object
      example: null
    TaskBankingCircle_allOf:
      properties:
        descriptor:
          $ref: '#/components/schemas/TaskBankingCircle_allOf_descriptor'
      required:
      - descriptor
      type: object
      example: null
    total:
      example:
        value: 1
        relation: eq
      properties:
        value:
          example: 1
          format: int64
          minimum: 0
          type: integer
        relation:
          example: eq
          type: string
      title: total
      type: object
    cursor:
      example:
        next: YXVsdCBhbmQgYSBtYXhpbXVtIG1heF9yZXN1bHRzLol=
        total:
          value: 1
          relation: eq
        previous: YXVsdCBhbmQgYSBtYXhpbXVtIG1heF9yZXN1bHRzLol=
        data:
        - ""
        - ""
        hasMore: true
        pageSize: 0
      properties:
        pageSize:
          format: int64
          minimum: 0
          type: integer
        hasMore:
          type: boolean
        total:
          $ref: '#/components/schemas/total'
        next:
          example: YXVsdCBhbmQgYSBtYXhpbXVtIG1heF9yZXN1bHRzLol=
          type: string
        previous:
          example: YXVsdCBhbmQgYSBtYXhpbXVtIG1heF9yZXN1bHRzLol=
          type: string
        data:
          items:
            allOf:
            - type: object
          type: array
      title: cursor
      type: object
    ConfigsResponse_cursor_allOf:
      properties:
        data:
          items:
            $ref: '#/components/schemas/webhooksConfig'
          type: array
      required:
      - data
      type: object
    ConfigsResponse_cursor:
      allOf:
      - $ref: '#/components/schemas/Cursor'
      - $ref: '#/components/schemas/ConfigsResponse_cursor_allOf'
    WalletWithBalances_balances:
      example:
        main:
          assets:
            key: 0.8008281904610115
      properties:
        main:
          $ref: '#/components/schemas/AssetHolder'
      required:
      - main
      type: object
    ExpandedDebitHold_allOf:
      properties:
        remaining:
          description: Remaining amount on hold
          example: 10
          format: int64
          type: integer
        originalAmount:
          description: Original amount on hold
          example: 100
          format: int64
          type: integer
      required:
      - originalAmount
      - remaining
      type: object
      example: null
    ListWalletsResponse_cursor_allOf:
      properties:
        data:
          items:
            $ref: '#/components/schemas/Wallet'
          type: array
      required:
      - data
      type: object
    ListWalletsResponse_cursor:
      allOf:
      - $ref: '#/components/schemas/walletsCursor'
      - $ref: '#/components/schemas/ListWalletsResponse_cursor_allOf'
    GetTransactionsResponse_cursor_allOf:
      properties:
        data:
          items:
            $ref: '#/components/schemas/walletsTransaction'
          type: array
      required:
      - data
      type: object
    GetTransactionsResponse_cursor:
      allOf:
      - $ref: '#/components/schemas/walletsCursor'
      - $ref: '#/components/schemas/GetTransactionsResponse_cursor_allOf'
    GetHoldsResponse_cursor_allOf:
      properties:
        data:
          items:
            $ref: '#/components/schemas/Hold'
          type: array
      required:
      - data
      type: object
    GetHoldsResponse_cursor:
      allOf:
      - $ref: '#/components/schemas/walletsCursor'
      - $ref: '#/components/schemas/GetHoldsResponse_cursor_allOf'
    ListBalancesResponse_cursor_allOf:
      properties:
        data:
          items:
            $ref: '#/components/schemas/Balance'
          type: array
      required:
      - data
      type: object
    ListBalancesResponse_cursor:
      allOf:
      - $ref: '#/components/schemas/walletsCursor'
      - $ref: '#/components/schemas/ListBalancesResponse_cursor_allOf'
  securitySchemes:
    Authorization:
      flows:
        clientCredentials:
          refreshUrl: ""
          scopes: {}
          tokenUrl: ""
      type: oauth2
x-tagGroups:
- name: Auth
  tags:
  - Clients
  - Scopes
  - Users
  - Auth
- name: Ledger
  tags:
  - Ledger
  - Server
  - Accounts
  - Mapping
  - Script
  - Stats
  - Transactions
  - Balances
  - server
  - accounts
  - mapping
  - script
  - stats
  - transactions
  - balances
- name: Payments
  tags:
  - Payments
- name: Search
  tags:
  - Search
- name: Wallets
  tags:
  - Wallets
- name: Webhooks
  tags:
  - Webhooks
- name: Orchestration
  tags:
  - Orchestration<|MERGE_RESOLUTION|>--- conflicted
+++ resolved
@@ -3993,10 +3993,7 @@
           type: string
       required:
       - errorCode
-<<<<<<< HEAD
       - errorMessage
-=======
->>>>>>> 14c0f5a5
       type: object
     ErrorsEnum:
       enum:
@@ -4007,12 +4004,8 @@
       - NO_SCRIPT
       - COMPILATION_FAILED
       - METADATA_OVERRIDE
-<<<<<<< HEAD
-      example: VALIDATION
-=======
       - NOT_FOUND
       example: INSUFFICIENT_FUND
->>>>>>> 14c0f5a5
       type: string
     LedgerInfoResponse:
       example:
