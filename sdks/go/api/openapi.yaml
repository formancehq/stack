openapi: 3.0.3
info:
  contact:
    email: support@formance.com
    name: Formance
    url: https://www.formance.com
  description: |
    Open, modular foundation for unique payments flows

    # Introduction
    This API is documented in **OpenAPI format**.

    # Authentication
    Formance Stack offers one forms of authentication:
      - OAuth2
    OAuth2 - an open protocol to allow secure authorization in a simple
    and standard method from web, mobile and desktop applications.
    <SecurityDefinitions />
  title: Formance Stack API
  version: develop
  x-logo:
    url: https://avatars.githubusercontent.com/u/84325077?s=200&v=4
    altText: Formance
servers:
- description: local server
  url: http://localhost
- description: sandbox server
  url: "https://{organization}.sandbox.formance.cloud"
  variables:
    organization:
      default: ""
      description: The organization on which the ledger is located
security:
- Authorization: []
paths:
  /api/auth/_info:
    get:
      operationId: getServerInfo
      responses:
        "200":
          content:
            application/json:
              schema:
                $ref: '#/components/schemas/ServerInfo'
          description: Server information
      summary: Get server info
  /api/auth/clients:
    get:
      operationId: listClients
      responses:
        "200":
          content:
            application/json:
              schema:
                $ref: '#/components/schemas/ListClientsResponse'
          description: List of clients
      summary: List clients
      tags:
      - Clients
    post:
      operationId: createClient
      requestBody:
        content:
          application/json:
            schema:
              $ref: '#/components/schemas/CreateClientRequest'
      responses:
        "201":
          content:
            application/json:
              schema:
                $ref: '#/components/schemas/CreateClientResponse'
          description: Client created
      summary: Create client
      tags:
      - Clients
  /api/auth/clients/{clientId}:
    delete:
      operationId: deleteClient
      parameters:
      - description: Client ID
        explode: false
        in: path
        name: clientId
        required: true
        schema:
          type: string
        style: simple
      responses:
        "204":
          description: Client deleted
      summary: Delete client
      tags:
      - Clients
    get:
      operationId: readClient
      parameters:
      - description: Client ID
        explode: false
        in: path
        name: clientId
        required: true
        schema:
          type: string
        style: simple
      responses:
        "200":
          content:
            application/json:
              schema:
                $ref: '#/components/schemas/ReadClientResponse'
          description: Retrieved client
      summary: Read client
      tags:
      - Clients
    put:
      operationId: updateClient
      parameters:
      - description: Client ID
        explode: false
        in: path
        name: clientId
        required: true
        schema:
          type: string
        style: simple
      requestBody:
        content:
          application/json:
            schema:
              $ref: '#/components/schemas/UpdateClientRequest'
      responses:
        "200":
          content:
            application/json:
              schema:
                $ref: '#/components/schemas/UpdateClientResponse'
          description: Updated client
      summary: Update client
      tags:
      - Clients
  /api/auth/clients/{clientId}/secrets:
    post:
      operationId: createSecret
      parameters:
      - description: Client ID
        explode: false
        in: path
        name: clientId
        required: true
        schema:
          type: string
        style: simple
      requestBody:
        content:
          application/json:
            schema:
              $ref: '#/components/schemas/CreateSecretRequest'
      responses:
        "200":
          content:
            application/json:
              schema:
                $ref: '#/components/schemas/CreateSecretResponse'
          description: Created secret
      summary: Add a secret to a client
      tags:
      - Clients
  /api/auth/clients/{clientId}/secrets/{secretId}:
    delete:
      operationId: deleteSecret
      parameters:
      - description: Client ID
        explode: false
        in: path
        name: clientId
        required: true
        schema:
          type: string
        style: simple
      - description: Secret ID
        explode: false
        in: path
        name: secretId
        required: true
        schema:
          type: string
        style: simple
      responses:
        "204":
          description: Secret deleted
      summary: Delete a secret from a client
      tags:
      - Clients
  /api/auth/clients/{clientId}/scopes/{scopeId}:
    delete:
      operationId: deleteScopeFromClient
      parameters:
      - description: Client ID
        explode: false
        in: path
        name: clientId
        required: true
        schema:
          type: string
        style: simple
      - description: Scope ID
        explode: false
        in: path
        name: scopeId
        required: true
        schema:
          type: string
        style: simple
      responses:
        "204":
          description: Scope deleted from client
      summary: Delete scope from client
      tags:
      - Clients
    put:
      operationId: addScopeToClient
      parameters:
      - description: Client ID
        explode: false
        in: path
        name: clientId
        required: true
        schema:
          type: string
        style: simple
      - description: Scope ID
        explode: false
        in: path
        name: scopeId
        required: true
        schema:
          type: string
        style: simple
      responses:
        "204":
          description: Scope added to client
      summary: Add scope to client
      tags:
      - Clients
  /api/auth/scopes:
    get:
      description: List Scopes
      operationId: listScopes
      responses:
        "200":
          content:
            application/json:
              schema:
                $ref: '#/components/schemas/ListScopesResponse'
          description: List of scopes
      summary: List scopes
      tags:
      - Scopes
    post:
      description: Create scope
      operationId: createScope
      requestBody:
        content:
          application/json:
            schema:
              $ref: '#/components/schemas/CreateScopeRequest'
      responses:
        "201":
          content:
            application/json:
              schema:
                $ref: '#/components/schemas/CreateScopeResponse'
          description: Created scope
      summary: Create scope
      tags:
      - Scopes
  /api/auth/scopes/{scopeId}:
    delete:
      description: Delete scope
      operationId: deleteScope
      parameters:
      - description: Scope ID
        explode: false
        in: path
        name: scopeId
        required: true
        schema:
          type: string
        style: simple
      responses:
        "204":
          description: Scope deleted
      summary: Delete scope
      tags:
      - Scopes
    get:
      description: Read scope
      operationId: readScope
      parameters:
      - description: Scope ID
        explode: false
        in: path
        name: scopeId
        required: true
        schema:
          type: string
        style: simple
      responses:
        "200":
          content:
            application/json:
              schema:
                $ref: '#/components/schemas/ReadScopeResponse'
          description: Retrieved scope
      summary: Read scope
      tags:
      - Scopes
    put:
      description: Update scope
      operationId: updateScope
      parameters:
      - description: Scope ID
        explode: false
        in: path
        name: scopeId
        required: true
        schema:
          type: string
        style: simple
      requestBody:
        content:
          application/json:
            schema:
              $ref: '#/components/schemas/UpdateScopeRequest'
      responses:
        "200":
          content:
            application/json:
              schema:
                $ref: '#/components/schemas/UpdateScopeResponse'
          description: Updated scope
      summary: Update scope
      tags:
      - Scopes
  /api/auth/scopes/{scopeId}/transient/{transientScopeId}:
    delete:
      description: Delete a transient scope from a scope
      operationId: deleteTransientScope
      parameters:
      - description: Scope ID
        explode: false
        in: path
        name: scopeId
        required: true
        schema:
          type: string
        style: simple
      - description: Transient scope ID
        explode: false
        in: path
        name: transientScopeId
        required: true
        schema:
          type: string
        style: simple
      responses:
        "204":
          description: Transient scope deleted
      summary: Delete a transient scope from a scope
      tags:
      - Scopes
    put:
      description: Add a transient scope to a scope
      operationId: addTransientScope
      parameters:
      - description: Scope ID
        explode: false
        in: path
        name: scopeId
        required: true
        schema:
          type: string
        style: simple
      - description: Transient scope ID
        explode: false
        in: path
        name: transientScopeId
        required: true
        schema:
          type: string
        style: simple
      responses:
        "204":
          description: Scope added
      summary: Add a transient scope to a scope
      tags:
      - Scopes
  /api/auth/users:
    get:
      description: List users
      operationId: listUsers
      responses:
        "200":
          content:
            application/json:
              schema:
                $ref: '#/components/schemas/ListUsersResponse'
          description: List of users
      summary: List users
      tags:
      - Users
  /api/auth/users/{userId}:
    get:
      description: Read user
      operationId: readUser
      parameters:
      - description: User ID
        explode: false
        in: path
        name: userId
        required: true
        schema:
          type: string
        style: simple
      responses:
        "200":
          content:
            application/json:
              schema:
                $ref: '#/components/schemas/ReadUserResponse'
          description: Retrieved user
      summary: Read user
      tags:
      - Users
  /api/ledger/_info:
    get:
      operationId: getInfo
      responses:
        "200":
          content:
            application/json:
              schema:
                $ref: '#/components/schemas/ConfigInfoResponse'
          description: OK
        default:
          content:
            application/json:
              schema:
                $ref: '#/components/schemas/ErrorResponse'
          description: Error
      summary: Show server information
      tags:
      - Server
  /api/ledger/{ledger}/_info:
    get:
      operationId: getLedgerInfo
      parameters:
      - description: Name of the ledger.
        explode: false
        in: path
        name: ledger
        required: true
        schema:
          example: ledger001
          type: string
        style: simple
      responses:
        "200":
          content:
            application/json:
              schema:
                $ref: '#/components/schemas/LedgerInfoResponse'
          description: OK
        default:
          content:
            application/json:
              schema:
                $ref: '#/components/schemas/ErrorResponse'
          description: Error
      summary: Get information about a ledger
      tags:
      - Ledger
  /api/ledger/{ledger}/accounts:
    get:
      description: "List accounts from a ledger, sorted by address in descending order."
      operationId: listAccounts
      parameters:
      - description: Name of the ledger.
        explode: false
        in: path
        name: ledger
        required: true
        schema:
          example: ledger001
          type: string
        style: simple
      - description: |
          The maximum number of results to return per page.
        example: 100
        explode: true
        in: query
        name: pageSize
        required: false
        schema:
          default: 15
          format: int64
          maximum: 1000
          minimum: 1
          type: integer
        style: form
      - description: "Pagination cursor, will return accounts after given address,\
          \ in descending order."
        explode: true
        in: query
        name: after
        required: false
        schema:
          example: users:003
          type: string
        style: form
      - description: Filter accounts by address pattern (regular expression placed
          between ^ and $).
        explode: true
        in: query
        name: address
        required: false
        schema:
          example: users:.+
          type: string
        style: form
      - description: Filter accounts by metadata key value pairs. Nested objects can
          be used as seen in the example below.
        example:
          admin: true
          a:
            nested:
              key: value
        explode: true
        in: query
        name: metadata
        required: false
        schema:
          properties: {}
          type: object
        style: deepObject
      - description: Filter accounts by their balance (default operator is gte)
        explode: true
        in: query
        name: balance
        required: false
        schema:
          example: 2400
          format: int64
          minimum: 0
          type: integer
        style: form
      - description: |
          Operator used for the filtering of balances can be greater than/equal, less than/equal, greater than, less than, equal or not.
        explode: true
        in: query
        name: balanceOperator
        required: false
        schema:
          enum:
          - gte
          - lte
          - gt
          - lt
          - e
          - ne
          example: gte
          type: string
        style: form
      - description: |
          Parameter used in pagination requests. Maximum page size is set to 15.
          Set to the value of next for the next page of results.
          Set to the value of previous for the previous page of results.
          No other parameters can be set when this parameter is set.
        explode: true
        in: query
        name: cursor
        required: false
        schema:
          example: aHR0cHM6Ly9nLnBhZ2UvTmVrby1SYW1lbj9zaGFyZQ==
          type: string
        style: form
      responses:
        "200":
          content:
            application/json:
              schema:
                $ref: '#/components/schemas/AccountsCursorResponse'
          description: OK
        default:
          content:
            application/json:
              schema:
                $ref: '#/components/schemas/ErrorResponse'
          description: Error
      summary: List accounts from a ledger
      tags:
      - Accounts
    head:
      operationId: countAccounts
      parameters:
      - description: Name of the ledger.
        explode: false
        in: path
        name: ledger
        required: true
        schema:
          example: ledger001
          type: string
        style: simple
      - description: Filter accounts by address pattern (regular expression placed
          between ^ and $).
        explode: true
        in: query
        name: address
        required: false
        schema:
          example: users:.+
          type: string
        style: form
      - description: Filter accounts by metadata key value pairs. Nested objects can
          be used as seen in the example below.
        example:
          admin: true
          a:
            nested:
              key: value
        explode: true
        in: query
        name: metadata
        required: false
        schema:
          properties: {}
          type: object
        style: deepObject
      responses:
        "200":
          description: OK
          headers:
            Count:
              explode: false
              schema:
                format: int64
                minimum: 0
                type: integer
              style: simple
        default:
          content:
            application/json:
              schema:
                $ref: '#/components/schemas/ErrorResponse'
          description: Error
      summary: Count the accounts from a ledger
      tags:
      - Accounts
  /api/ledger/{ledger}/accounts/{address}:
    get:
      operationId: getAccount
      parameters:
      - description: Name of the ledger.
        explode: false
        in: path
        name: ledger
        required: true
        schema:
          example: ledger001
          type: string
        style: simple
      - description: |
          Exact address of the account. It must match the following regular expressions pattern:
          ```
          ^\w+(:\w+)*$
          ```
        explode: false
        in: path
        name: address
        required: true
        schema:
          example: users:001
          type: string
        style: simple
      responses:
        "200":
          content:
            application/json:
              schema:
                $ref: '#/components/schemas/AccountResponse'
          description: OK
        default:
          content:
            application/json:
              schema:
                $ref: '#/components/schemas/ErrorResponse'
          description: Error
      summary: Get account by its address
      tags:
      - Accounts
  /api/ledger/{ledger}/accounts/{address}/metadata:
    post:
      operationId: addMetadataToAccount
      parameters:
      - description: Name of the ledger.
        explode: false
        in: path
        name: ledger
        required: true
        schema:
          example: ledger001
          type: string
        style: simple
      - description: |
          Exact address of the account. It must match the following regular expressions pattern:
          ```
          ^\w+(:\w+)*$
          ```
        explode: false
        in: path
        name: address
        required: true
        schema:
          example: users:001
          type: string
        style: simple
      requestBody:
        content:
          application/json:
            schema:
              $ref: '#/components/schemas/ledgerMetadata'
        description: metadata
        required: true
      responses:
        "204":
          description: No Content
        default:
          content:
            application/json:
              schema:
                $ref: '#/components/schemas/ErrorResponse'
          description: Error
      summary: Add metadata to an account
      tags:
      - Accounts
  /api/ledger/{ledger}/stats:
    get:
      description: |
        Get statistics from a ledger. (aggregate metrics on accounts and transactions)
      operationId: readStats
      parameters:
      - description: name of the ledger
        explode: false
        in: path
        name: ledger
        required: true
        schema:
          example: ledger001
          type: string
        style: simple
      responses:
        "200":
          content:
            application/json:
              schema:
                $ref: '#/components/schemas/StatsResponse'
          description: OK
        default:
          content:
            application/json:
              schema:
                $ref: '#/components/schemas/ErrorResponse'
          description: Error
      summary: Get statistics from a ledger
      tags:
      - Stats
  /api/ledger/{ledger}/transactions:
    get:
      description: "List transactions from a ledger, sorted by txid in descending\
        \ order."
      operationId: listTransactions
      parameters:
      - description: Name of the ledger.
        explode: false
        in: path
        name: ledger
        required: true
        schema:
          example: ledger001
          type: string
        style: simple
      - description: |
          The maximum number of results to return per page.
        example: 100
        explode: true
        in: query
        name: pageSize
        required: false
        schema:
          default: 15
          format: int64
          maximum: 1000
          minimum: 1
          type: integer
        style: form
      - description: "Pagination cursor, will return transactions after given txid\
          \ (in descending order)."
        explode: true
        in: query
        name: after
        required: false
        schema:
          example: "1234"
          type: string
        style: form
      - description: Find transactions by reference field.
        explode: true
        in: query
        name: reference
        required: false
        schema:
          example: ref:001
          type: string
        style: form
      - description: "Filter transactions with postings involving given account, either\
          \ as source or destination (regular expression placed between ^ and $)."
        explode: true
        in: query
        name: account
        required: false
        schema:
          example: users:001
          type: string
        style: form
      - description: Filter transactions with postings involving given account at
          source (regular expression placed between ^ and $).
        explode: true
        in: query
        name: source
        required: false
        schema:
          example: users:001
          type: string
        style: form
      - description: Filter transactions with postings involving given account at
          destination (regular expression placed between ^ and $).
        explode: true
        in: query
        name: destination
        required: false
        schema:
          example: users:001
          type: string
        style: form
      - description: |
          Filter transactions that occurred after this timestamp.
          The format is RFC3339 and is inclusive (for example, "2023-01-02T15:04:01Z" includes the first second of 4th minute).
        explode: true
        in: query
        name: startTime
        required: false
        schema:
          format: date-time
          type: string
        style: form
      - description: |
          Filter transactions that occurred before this timestamp.
          The format is RFC3339 and is exclusive (for example, "2023-01-02T15:04:01Z" excludes the first second of 4th minute).
        explode: true
        in: query
        name: endTime
        required: false
        schema:
          format: date-time
          type: string
        style: form
      - description: |
          Parameter used in pagination requests. Maximum page size is set to 15.
          Set to the value of next for the next page of results.
          Set to the value of previous for the previous page of results.
          No other parameters can be set when this parameter is set.
        explode: true
        in: query
        name: cursor
        required: false
        schema:
          example: aHR0cHM6Ly9nLnBhZ2UvTmVrby1SYW1lbj9zaGFyZQ==
          type: string
        style: form
      - description: Filter transactions by metadata key value pairs. Nested objects
          can be used as seen in the example below.
        example:
          admin: true
          a:
            nested:
              key: value
        explode: true
        in: query
        name: metadata
        required: false
        schema:
          properties: {}
          type: object
        style: deepObject
      responses:
        "200":
          content:
            application/json:
              schema:
                $ref: '#/components/schemas/TransactionsCursorResponse'
          description: OK
        default:
          content:
            application/json:
              schema:
                $ref: '#/components/schemas/ErrorResponse'
          description: Error
      summary: List transactions from a ledger
      tags:
      - Transactions
    head:
      operationId: countTransactions
      parameters:
      - description: Name of the ledger.
        explode: false
        in: path
        name: ledger
        required: true
        schema:
          example: ledger001
          type: string
        style: simple
      - description: Filter transactions by reference field.
        explode: true
        in: query
        name: reference
        required: false
        schema:
          example: ref:001
          type: string
        style: form
      - description: "Filter transactions with postings involving given account, either\
          \ as source or destination (regular expression placed between ^ and $)."
        explode: true
        in: query
        name: account
        required: false
        schema:
          example: users:001
          type: string
        style: form
      - description: Filter transactions with postings involving given account at
          source (regular expression placed between ^ and $).
        explode: true
        in: query
        name: source
        required: false
        schema:
          example: users:001
          type: string
        style: form
      - description: Filter transactions with postings involving given account at
          destination (regular expression placed between ^ and $).
        explode: true
        in: query
        name: destination
        required: false
        schema:
          example: users:001
          type: string
        style: form
      - description: |
          Filter transactions that occurred after this timestamp.
          The format is RFC3339 and is inclusive (for example, "2023-01-02T15:04:01Z" includes the first second of 4th minute).
        explode: true
        in: query
        name: startTime
        required: false
        schema:
          format: date-time
          type: string
        style: form
      - description: |
          Filter transactions that occurred before this timestamp.
          The format is RFC3339 and is exclusive (for example, "2023-01-02T15:04:01Z" excludes the first second of 4th minute).
        explode: true
        in: query
        name: endTime
        required: false
        schema:
          format: date-time
          type: string
        style: form
      - description: Filter transactions by metadata key value pairs. Nested objects
          can be used as seen in the example below.
        example:
          admin: true
          a:
            nested:
              key: value
        explode: true
        in: query
        name: metadata
        required: false
        schema:
          properties: {}
          type: object
        style: deepObject
      responses:
        "200":
          description: OK
          headers:
            Count:
              explode: false
              schema:
                format: int64
                minimum: 0
                type: integer
              style: simple
        default:
          content:
            application/json:
              schema:
                $ref: '#/components/schemas/ErrorResponse'
          description: Error
      summary: Count the transactions from a ledger
      tags:
      - Transactions
    post:
      operationId: createTransaction
      parameters:
      - description: Name of the ledger.
        explode: false
        in: path
        name: ledger
        required: true
        schema:
          example: ledger001
          type: string
        style: simple
      - description: Set the preview mode. Preview mode doesn't add the logs to the
          database or publish a message to the message broker.
        explode: true
        in: query
        name: preview
        required: false
        schema:
          example: true
          type: boolean
        style: form
      requestBody:
        content:
          application/json:
            schema:
              $ref: '#/components/schemas/PostTransaction'
        description: |
          The request body must contain at least one of the following objects:
            - `postings`: suitable for simple transactions
            - `script`: enabling more complex transactions with Numscript
        required: true
      responses:
        "200":
          content:
            application/json:
              schema:
                $ref: '#/components/schemas/TransactionResponse'
          description: OK
        default:
          content:
            application/json:
              schema:
                $ref: '#/components/schemas/ErrorResponse'
          description: Error
      summary: Create a new transaction to a ledger
      tags:
      - Transactions
  /api/ledger/{ledger}/transactions/{txid}:
    get:
      operationId: getTransaction
      parameters:
      - description: Name of the ledger.
        explode: false
        in: path
        name: ledger
        required: true
        schema:
          example: ledger001
          type: string
        style: simple
      - description: Transaction ID.
        explode: false
        in: path
        name: txid
        required: true
        schema:
          example: 1234
          format: int64
          minimum: 0
          type: integer
        style: simple
      responses:
        "200":
          content:
            application/json:
              schema:
                $ref: '#/components/schemas/TransactionResponse'
          description: OK
        default:
          content:
            application/json:
              schema:
                $ref: '#/components/schemas/ErrorResponse'
          description: Error
      summary: Get transaction from a ledger by its ID
      tags:
      - Transactions
  /api/ledger/{ledger}/transactions/{txid}/metadata:
    post:
      operationId: addMetadataOnTransaction
      parameters:
      - description: Name of the ledger.
        explode: false
        in: path
        name: ledger
        required: true
        schema:
          example: ledger001
          type: string
        style: simple
      - description: Transaction ID.
        explode: false
        in: path
        name: txid
        required: true
        schema:
          example: 1234
          format: int64
          minimum: 0
          type: integer
        style: simple
      requestBody:
        content:
          application/json:
            schema:
              $ref: '#/components/schemas/ledgerMetadata'
        description: metadata
      responses:
        "204":
          description: No Content
        default:
          content:
            application/json:
              schema:
                $ref: '#/components/schemas/ErrorResponse'
          description: Error
      summary: Set the metadata of a transaction by its ID
      tags:
      - Transactions
  /api/ledger/{ledger}/transactions/{txid}/revert:
    post:
      operationId: revertTransaction
      parameters:
      - description: Name of the ledger.
        explode: false
        in: path
        name: ledger
        required: true
        schema:
          example: ledger001
          type: string
        style: simple
      - description: Transaction ID.
        explode: false
        in: path
        name: txid
        required: true
        schema:
          example: 1234
          format: int64
          minimum: 0
          type: integer
        style: simple
      responses:
        "200":
          content:
            application/json:
              schema:
                $ref: '#/components/schemas/TransactionResponse'
          description: OK
        default:
          content:
            application/json:
              schema:
                $ref: '#/components/schemas/ErrorResponse'
          description: Error
      summary: Revert a ledger transaction by its ID
      tags:
      - Transactions
  /api/ledger/{ledger}/balances:
    get:
      operationId: getBalances
      parameters:
      - description: Name of the ledger.
        explode: false
        in: path
        name: ledger
        required: true
        schema:
          example: ledger001
          type: string
        style: simple
      - description: "Filter balances involving given account, either as source or\
          \ destination."
        explode: true
        in: query
        name: address
        required: false
        schema:
          example: users:001
          type: string
        style: form
      - description: "Pagination cursor, will return accounts after given address,\
          \ in descending order."
        explode: true
        in: query
        name: after
        required: false
        schema:
          example: users:003
          type: string
        style: form
      - description: |
          Parameter used in pagination requests. Maximum page size is set to 15.
          Set to the value of next for the next page of results.
          Set to the value of previous for the previous page of results.
          No other parameters can be set when this parameter is set.
        explode: true
        in: query
        name: cursor
        required: false
        schema:
          example: aHR0cHM6Ly9nLnBhZ2UvTmVrby1SYW1lbj9zaGFyZQ==
          type: string
        style: form
      responses:
        "200":
          content:
            application/json:
              schema:
                $ref: '#/components/schemas/BalancesCursorResponse'
          description: OK
        default:
          content:
            application/json:
              schema:
                $ref: '#/components/schemas/ErrorResponse'
          description: Error
      summary: Get the balances from a ledger's account
      tags:
      - Balances
  /api/ledger/{ledger}/aggregate/balances:
    get:
      operationId: getBalancesAggregated
      parameters:
      - description: Name of the ledger.
        explode: false
        in: path
        name: ledger
        required: true
        schema:
          example: ledger001
          type: string
        style: simple
      - description: "Filter balances involving given account, either as source or\
          \ destination."
        explode: true
        in: query
        name: address
        required: false
        schema:
          example: users:001
          type: string
        style: form
      responses:
        "200":
          content:
            application/json:
              schema:
                $ref: '#/components/schemas/AggregateBalancesResponse'
          description: OK
        default:
          content:
            application/json:
              schema:
                $ref: '#/components/schemas/ErrorResponse'
          description: Error
      summary: Get the aggregated balances from selected accounts
      tags:
      - Balances
  /api/ledger/{ledger}/logs:
    get:
      description: "List the logs from a ledger, sorted by ID in descending order."
      operationId: listLogs
      parameters:
      - description: Name of the ledger.
        explode: false
        in: path
        name: ledger
        required: true
        schema:
          example: ledger001
          type: string
        style: simple
      - description: |
          The maximum number of results to return per page.
        example: 100
        explode: true
        in: query
        name: pageSize
        required: false
        schema:
          default: 15
          format: int64
          maximum: 1000
          minimum: 1
          type: integer
        style: form
      - description: "Pagination cursor, will return the logs after a given ID. (in\
          \ descending order)."
        explode: true
        in: query
        name: after
        required: false
        schema:
          example: "1234"
          type: string
        style: form
      - description: |
          Filter transactions that occurred after this timestamp.
          The format is RFC3339 and is inclusive (for example, "2023-01-02T15:04:01Z" includes the first second of 4th minute).
        explode: true
        in: query
        name: startTime
        required: false
        schema:
          format: date-time
          type: string
        style: form
      - description: |
          Filter transactions that occurred before this timestamp.
          The format is RFC3339 and is exclusive (for example, "2023-01-02T15:04:01Z" excludes the first second of 4th minute).
        explode: true
        in: query
        name: endTime
        required: false
        schema:
          format: date-time
          type: string
        style: form
      - description: |
          Parameter used in pagination requests. Maximum page size is set to 15.
          Set to the value of next for the next page of results.
          Set to the value of previous for the previous page of results.
          No other parameters can be set when this parameter is set.
        explode: true
        in: query
        name: cursor
        required: false
        schema:
          example: aHR0cHM6Ly9nLnBhZ2UvTmVrby1SYW1lbj9zaGFyZQ==
          type: string
        style: form
      responses:
        "200":
          content:
            application/json:
              schema:
                $ref: '#/components/schemas/LogsCursorResponse'
          description: OK
        default:
          content:
            application/json:
              schema:
                $ref: '#/components/schemas/ErrorResponse'
          description: Error
      summary: List the logs from a ledger
      tags:
      - Logs
  /api/payments/_info:
    get:
      operationId: paymentsgetServerInfo
      responses:
        "200":
          content:
            application/json:
              schema:
                $ref: '#/components/schemas/ServerInfo'
          description: Server information
      summary: Get server info
  /api/payments/payments:
    get:
      operationId: listPayments
      parameters:
      - description: |
          The maximum number of results to return per page.
        example: 100
        explode: true
        in: query
        name: pageSize
        required: false
        schema:
          default: 15
          format: int64
          maximum: 1000
          minimum: 1
          type: integer
        style: form
      - description: |
          Parameter used in pagination requests. Maximum page size is set to 15.
          Set to the value of next for the next page of results.
          Set to the value of previous for the previous page of results.
          No other parameters can be set when this parameter is set.
        explode: true
        in: query
        name: cursor
        required: false
        schema:
          example: aHR0cHM6Ly9nLnBhZ2UvTmVrby1SYW1lbj9zaGFyZQ==
          type: string
        style: form
      - description: Fields used to sort payments (default is date:desc).
        example:
        - date:asc
        - status:desc
        explode: true
        in: query
        name: sort
        required: false
        schema:
          items:
            type: string
          type: array
        style: form
      responses:
        "200":
          content:
            application/json:
              schema:
                $ref: '#/components/schemas/PaymentsCursor'
          description: OK
      summary: List payments
      tags:
      - Payments
  /api/payments/payments/{paymentId}:
    get:
      operationId: getPayment
      parameters:
      - description: The payment ID.
        example: XXX
        explode: false
        in: path
        name: paymentId
        required: true
        schema:
          type: string
        style: simple
      responses:
        "200":
          content:
            application/json:
              schema:
                $ref: '#/components/schemas/PaymentResponse'
          description: OK
      summary: Get a payment
      tags:
      - Payments
  /api/payments/payments/{paymentId}/metadata:
    patch:
      operationId: updateMetadata
      parameters:
      - description: The payment ID.
        example: XXX
        explode: false
        in: path
        name: paymentId
        required: true
        schema:
          type: string
        style: simple
      requestBody:
        $ref: '#/components/requestBodies/UpdateMetadata'
      responses:
        "204":
          description: No content
      summary: Update metadata
      tags:
      - Payments
  /api/payments/accounts:
    get:
      operationId: paymentslistAccounts
      parameters:
      - description: |
          The maximum number of results to return per page.
        example: 100
        explode: true
        in: query
        name: pageSize
        required: false
        schema:
          default: 15
          format: int64
          maximum: 1000
          minimum: 1
          type: integer
        style: form
      - description: |
          Parameter used in pagination requests. Maximum page size is set to 15.
          Set to the value of next for the next page of results.
          Set to the value of previous for the previous page of results.
          No other parameters can be set when this parameter is set.
        explode: true
        in: query
        name: cursor
        required: false
        schema:
          example: aHR0cHM6Ly9nLnBhZ2UvTmVrby1SYW1lbj9zaGFyZQ==
          type: string
        style: form
      - description: Fields used to sort payments (default is date:desc).
        example:
        - date:asc
        - status:desc
        explode: true
        in: query
        name: sort
        required: false
        schema:
          items:
            type: string
          type: array
        style: form
      responses:
        "200":
          content:
            application/json:
              schema:
                $ref: '#/components/schemas/AccountsCursor'
          description: OK
      summary: List accounts
      tags:
      - Payments
  /api/payments/connectors:
    get:
      description: List all installed connectors.
      operationId: listAllConnectors
      responses:
        "200":
          content:
            application/json:
              schema:
                $ref: '#/components/schemas/ConnectorsResponse'
          description: OK
      summary: List all installed connectors
      tags:
      - Payments
  /api/payments/connectors/configs:
    get:
      description: List the configs of each available connector.
      operationId: listConfigsAvailableConnectors
      responses:
        "200":
          content:
            application/json:
              schema:
                $ref: '#/components/schemas/ConnectorsConfigsResponse'
          description: OK
      summary: List the configs of each available connector
      tags:
      - Payments
  /api/payments/connectors/{connector}:
    delete:
      description: Uninstall a connector by its name.
      operationId: uninstallConnector
      parameters:
      - description: The name of the connector.
        explode: false
        in: path
        name: connector
        required: true
        schema:
          $ref: '#/components/schemas/Connector'
        style: simple
      responses:
        "204":
          description: No content
      summary: Uninstall a connector
      tags:
      - Payments
    post:
      description: Install a connector by its name and config.
      operationId: installConnector
      parameters:
      - description: The name of the connector.
        explode: false
        in: path
        name: connector
        required: true
        schema:
          $ref: '#/components/schemas/Connector'
        style: simple
      requestBody:
        $ref: '#/components/requestBodies/ConnectorConfig'
      responses:
        "204":
          description: No content
      summary: Install a connector
      tags:
      - Payments
  /api/payments/connectors/{connector}/config:
    get:
      description: Read connector config
      operationId: readConnectorConfig
      parameters:
      - description: The name of the connector.
        explode: false
        in: path
        name: connector
        required: true
        schema:
          $ref: '#/components/schemas/Connector'
        style: simple
      responses:
        "200":
          content:
            application/json:
              schema:
                $ref: '#/components/schemas/ConnectorConfigResponse'
          description: OK
      summary: Read the config of a connector
      tags:
      - Payments
  /api/payments/connectors/{connector}/reset:
    post:
      description: |
        Reset a connector by its name.
        It will remove the connector and ALL PAYMENTS generated with it.
      operationId: resetConnector
      parameters:
      - description: The name of the connector.
        explode: false
        in: path
        name: connector
        required: true
        schema:
          $ref: '#/components/schemas/Connector'
        style: simple
      responses:
        "204":
          description: No content
      summary: Reset a connector
      tags:
      - Payments
  /api/payments/connectors/{connector}/tasks:
    get:
      description: List all tasks associated with this connector.
      operationId: listConnectorTasks
      parameters:
      - description: The name of the connector.
        explode: false
        in: path
        name: connector
        required: true
        schema:
          $ref: '#/components/schemas/Connector'
        style: simple
      - description: |
          The maximum number of results to return per page.
        example: 100
        explode: true
        in: query
        name: pageSize
        required: false
        schema:
          default: 15
          format: int64
          maximum: 1000
          minimum: 1
          type: integer
        style: form
      - description: |
          Parameter used in pagination requests. Maximum page size is set to 15.
          Set to the value of next for the next page of results.
          Set to the value of previous for the previous page of results.
          No other parameters can be set when this parameter is set.
        explode: true
        in: query
        name: cursor
        required: false
        schema:
          example: aHR0cHM6Ly9nLnBhZ2UvTmVrby1SYW1lbj9zaGFyZQ==
          type: string
        style: form
      responses:
        "200":
          content:
            application/json:
              schema:
                $ref: '#/components/schemas/TasksCursor'
          description: OK
      summary: List tasks from a connector
      tags:
      - Payments
  /api/payments/connectors/{connector}/tasks/{taskId}:
    get:
      description: Get a specific task associated to the connector.
      operationId: getConnectorTask
      parameters:
      - description: The name of the connector.
        explode: false
        in: path
        name: connector
        required: true
        schema:
          $ref: '#/components/schemas/Connector'
        style: simple
      - description: The task ID.
        example: task1
        explode: false
        in: path
        name: taskId
        required: true
        schema:
          type: string
        style: simple
      responses:
        "200":
          content:
            application/json:
              schema:
                $ref: '#/components/schemas/TaskResponse'
          description: OK
      summary: Read a specific task of the connector
      tags:
      - Payments
  /api/payments/connectors/{connector}/transfers:
    get:
      description: List transfers
      operationId: listConnectorsTransfers
      parameters:
      - description: The name of the connector.
        explode: false
        in: path
        name: connector
        required: true
        schema:
          $ref: '#/components/schemas/Connector'
        style: simple
      responses:
        "200":
          content:
            application/json:
              schema:
                $ref: '#/components/schemas/TransfersResponse'
          description: OK
      summary: List transfers and their statuses
      tags:
      - Payments
    post:
      description: Execute a transfer between two accounts.
      operationId: connectorsTransfer
      parameters:
      - description: The name of the connector.
        explode: false
        in: path
        name: connector
        required: true
        schema:
          $ref: '#/components/schemas/Connector'
        style: simple
      requestBody:
        $ref: '#/components/requestBodies/Transfer'
      responses:
        "200":
          content:
            application/json:
              schema:
                $ref: '#/components/schemas/TransferResponse'
          description: OK
      summary: Transfer funds between Connector accounts
      tags:
      - Payments
  /api/payments/connectors/stripe/transfers:
    post:
      description: Execute a transfer between two Stripe accounts.
      operationId: connectorsStripeTransfer
      requestBody:
        $ref: '#/components/requestBodies/StripeTransfer'
      responses:
        "200":
          content:
            application/json:
              schema:
                $ref: '#/components/schemas/StripeTransferResponse'
          description: OK
      summary: Transfer funds between Stripe accounts
      tags:
      - Payments
  /api/search/_info:
    get:
      operationId: searchgetServerInfo
      responses:
        "200":
          content:
            application/json:
              schema:
                $ref: '#/components/schemas/ServerInfo'
          description: Server information
      summary: Get server info
  /api/search/:
    post:
      description: ElasticSearch query engine
      operationId: search
      requestBody:
        content:
          application/json:
            schema:
              $ref: '#/components/schemas/Query'
        required: true
      responses:
        "200":
          content:
            application/json:
              schema:
                $ref: '#/components/schemas/Response'
          description: Success
        default:
          content: {}
          description: Error
      summary: Search
      tags:
      - Search
  /api/webhooks/configs:
    get:
      description: Sorted by updated date descending
      operationId: getManyConfigs
      parameters:
      - description: Optional filter by Config ID
        explode: true
        in: query
        name: id
        required: false
        schema:
          example: 4997257d-dfb6-445b-929c-cbe2ab182818
          type: string
        style: form
      - description: Optional filter by endpoint URL
        explode: true
        in: query
        name: endpoint
        required: false
        schema:
          example: https://example.com
          type: string
        style: form
      responses:
        "200":
          content:
            application/json:
              schema:
                $ref: '#/components/schemas/ConfigsResponse'
          description: OK
        default:
          content:
            application/json:
              schema:
                $ref: '#/components/schemas/ErrorResponse'
          description: Error
      summary: Get many configs
      tags:
      - Webhooks
    post:
      description: |
        Insert a new webhooks config.

        The endpoint should be a valid https URL and be unique.

        The secret is the endpoint's verification secret.
        If not passed or empty, a secret is automatically generated.
        The format is a random string of bytes of size 24, base64 encoded. (larger size after encoding)

        All eventTypes are converted to lower-case when inserted.
      operationId: insertConfig
      requestBody:
        content:
          application/json:
            schema:
              $ref: '#/components/schemas/ConfigUser'
        required: true
      responses:
        "200":
          content:
            application/json:
              schema:
                $ref: '#/components/schemas/ConfigResponse'
          description: Config created successfully.
        default:
          content:
            application/json:
              schema:
                $ref: '#/components/schemas/ErrorResponse'
          description: Error
      summary: Insert a new config
      tags:
      - Webhooks
  /api/webhooks/configs/{id}:
    delete:
      description: Delete a webhooks config by ID.
      operationId: deleteConfig
      parameters:
      - description: Config ID
        explode: false
        in: path
        name: id
        required: true
        schema:
          example: 4997257d-dfb6-445b-929c-cbe2ab182818
          type: string
        style: simple
      responses:
        "200":
          description: Config successfully deleted.
        default:
          content:
            application/json:
              schema:
                $ref: '#/components/schemas/ErrorResponse'
          description: Error
      summary: Delete one config
      tags:
      - Webhooks
  /api/webhooks/configs/{id}/test:
    get:
      description: Test a config by sending a webhook to its endpoint.
      operationId: testConfig
      parameters:
      - description: Config ID
        explode: false
        in: path
        name: id
        required: true
        schema:
          example: 4997257d-dfb6-445b-929c-cbe2ab182818
          type: string
        style: simple
      responses:
        "200":
          content:
            application/json:
              schema:
                $ref: '#/components/schemas/AttemptResponse'
          description: OK
        default:
          content:
            application/json:
              schema:
                $ref: '#/components/schemas/ErrorResponse'
          description: Error
      summary: Test one config
      tags:
      - Webhooks
  /api/webhooks/configs/{id}/activate:
    put:
      description: "Activate a webhooks config by ID, to start receiving webhooks\
        \ to its endpoint."
      operationId: activateConfig
      parameters:
      - description: Config ID
        explode: false
        in: path
        name: id
        required: true
        schema:
          example: 4997257d-dfb6-445b-929c-cbe2ab182818
          type: string
        style: simple
      responses:
        "200":
          content:
            application/json:
              schema:
                $ref: '#/components/schemas/ConfigResponse'
          description: Config successfully activated.
<<<<<<< HEAD
        default:
          content:
            application/json:
              schema:
                $ref: '#/components/schemas/ErrorResponse'
          description: Error
=======
        "304":
          description: "Config not modified, was already activated."
>>>>>>> e729b8db
      summary: Activate one config
      tags:
      - Webhooks
  /api/webhooks/configs/{id}/deactivate:
    put:
      description: "Deactivate a webhooks config by ID, to stop receiving webhooks\
        \ to its endpoint."
      operationId: deactivateConfig
      parameters:
      - description: Config ID
        explode: false
        in: path
        name: id
        required: true
        schema:
          example: 4997257d-dfb6-445b-929c-cbe2ab182818
          type: string
        style: simple
      responses:
        "200":
          content:
            application/json:
              schema:
                $ref: '#/components/schemas/ConfigResponse'
          description: Config successfully deactivated.
<<<<<<< HEAD
        default:
          content:
            application/json:
              schema:
                $ref: '#/components/schemas/ErrorResponse'
          description: Error
=======
        "304":
          description: "Config not modified, was already deactivated."
>>>>>>> e729b8db
      summary: Deactivate one config
      tags:
      - Webhooks
  /api/webhooks/configs/{id}/secret/change:
    put:
      description: |
        Change the signing secret of the endpoint of a webhooks config.

        If not passed or empty, a secret is automatically generated.
        The format is a random string of bytes of size 24, base64 encoded. (larger size after encoding)
      operationId: changeConfigSecret
      parameters:
      - description: Config ID
        explode: false
        in: path
        name: id
        required: true
        schema:
          example: 4997257d-dfb6-445b-929c-cbe2ab182818
          type: string
        style: simple
      requestBody:
        content:
          application/json:
            schema:
              $ref: '#/components/schemas/ConfigChangeSecret'
      responses:
        "200":
          content:
            application/json:
              schema:
                $ref: '#/components/schemas/ConfigResponse'
          description: Secret successfully changed.
        default:
          content:
            application/json:
              schema:
                $ref: '#/components/schemas/ErrorResponse'
          description: Error
      summary: Change the signing secret of a config
      tags:
      - Webhooks
  /api/wallets/_info:
    get:
      operationId: walletsgetServerInfo
      responses:
        "200":
          content:
            application/json:
              schema:
                $ref: '#/components/schemas/ServerInfo'
          description: Server information
        default:
          content:
            application/json:
              schema:
                $ref: '#/components/schemas/walletsErrorResponse'
          description: Error
      summary: Get server info
      tags:
      - Wallets
  /api/wallets/transactions:
    get:
      operationId: getTransactions
      parameters:
      - description: The maximum number of results to return per page
        example: 100
        explode: true
        in: query
        name: pageSize
        required: false
        schema:
          default: 15
          maximum: 1000
          minimum: 1
          type: integer
        style: form
      - description: A wallet ID to filter on
        example: wallet1
        explode: true
        in: query
        name: wallet_id
        required: false
        schema:
          type: string
        style: form
      - description: |
          Parameter used in pagination requests.
          Set to the value of next for the next page of results.
          Set to the value of previous for the previous page of results.
          No other parameters can be set when the cursor is set.
        explode: true
        in: query
        name: cursor
        required: false
        schema:
          example: aHR0cHM6Ly9nLnBhZ2UvTmVrby1SYW1lbj9zaGFyZQ==
          type: string
        style: form
      responses:
        "200":
          content:
            application/json:
              schema:
                $ref: '#/components/schemas/GetTransactionsResponse'
          description: OK
        default:
          content:
            application/json:
              schema:
                $ref: '#/components/schemas/walletsErrorResponse'
          description: Error
      tags:
      - Wallets
  /api/wallets/wallets:
    get:
      operationId: listWallets
      parameters:
      - description: Filter on wallet name
        example: wallet1
        explode: true
        in: query
        name: name
        required: false
        schema:
          type: string
        style: form
      - description: Filter wallets by metadata key value pairs. Nested objects can
          be used as seen in the example below.
        example:
          admin: true
          a:
            nested:
              key: value
        explode: true
        in: query
        name: metadata
        required: false
        schema:
          properties: {}
          type: object
        style: deepObject
      - description: The maximum number of results to return per page
        example: 100
        explode: true
        in: query
        name: pageSize
        required: false
        schema:
          default: 15
          maximum: 1000
          minimum: 1
          type: integer
        style: form
      - description: |
          Parameter used in pagination requests.
          Set to the value of next for the next page of results.
          Set to the value of previous for the previous page of results.
          No other parameters can be set when the pagination token is set.
        explode: true
        in: query
        name: cursor
        required: false
        schema:
          example: aHR0cHM6Ly9nLnBhZ2UvTmVrby1SYW1lbj9zaGFyZQ==
          type: string
        style: form
      responses:
        "200":
          content:
            application/json:
              schema:
                $ref: '#/components/schemas/ListWalletsResponse'
          description: OK
      summary: List all wallets
      tags:
      - Wallets
    post:
      operationId: createWallet
      requestBody:
        content:
          application/json:
            schema:
              $ref: '#/components/schemas/CreateWalletRequest'
      responses:
        "201":
          content:
            application/json:
              schema:
                $ref: '#/components/schemas/CreateWalletResponse'
          description: Wallet created
        default:
          content:
            application/json:
              schema:
                $ref: '#/components/schemas/walletsErrorResponse'
          description: Error
      summary: Create a new wallet
      tags:
      - Wallets
  /api/wallets/wallets/{id}:
    get:
      operationId: getWallet
      parameters:
      - explode: false
        in: path
        name: id
        required: true
        schema:
          type: string
        style: simple
      responses:
        "200":
          content:
            application/json:
              schema:
                $ref: '#/components/schemas/GetWalletResponse'
          description: Wallet
        "404":
          description: Wallet not found
        default:
          content:
            application/json:
              schema:
                $ref: '#/components/schemas/walletsErrorResponse'
          description: Error
      summary: Get a wallet
      tags:
      - Wallets
    patch:
      operationId: updateWallet
      parameters:
      - explode: false
        in: path
        name: id
        required: true
        schema:
          type: string
        style: simple
      requestBody:
        content:
          application/json:
            schema:
              $ref: '#/components/schemas/updateWallet_request'
      responses:
        "204":
          description: Wallet successfully updated
        default:
          content:
            application/json:
              schema:
                $ref: '#/components/schemas/walletsErrorResponse'
          description: Error
      summary: Update a wallet
      tags:
      - Wallets
  /api/wallets/wallets/{id}/balances:
    get:
      operationId: listBalances
      parameters:
      - explode: false
        in: path
        name: id
        required: true
        schema:
          type: string
        style: simple
      responses:
        "200":
          content:
            application/json:
              schema:
                $ref: '#/components/schemas/ListBalancesResponse'
          description: Balances list
      summary: List balances of a wallet
      tags:
      - Wallets
    post:
      operationId: createBalance
      parameters:
      - explode: false
        in: path
        name: id
        required: true
        schema:
          type: string
        style: simple
      requestBody:
        content:
          application/json:
            schema:
              $ref: '#/components/schemas/CreateBalanceRequest'
      responses:
        "201":
          content:
            application/json:
              schema:
                $ref: '#/components/schemas/CreateBalanceResponse'
          description: Created balance
        default:
          content:
            application/json:
              schema:
                $ref: '#/components/schemas/walletsErrorResponse'
          description: Error
      summary: Create a balance
      tags:
      - Wallets
  /api/wallets/wallets/{id}/balances/{balanceName}:
    get:
      operationId: getBalance
      parameters:
      - explode: false
        in: path
        name: id
        required: true
        schema:
          type: string
        style: simple
      - explode: false
        in: path
        name: balanceName
        required: true
        schema:
          type: string
        style: simple
      responses:
        "200":
          content:
            application/json:
              schema:
                $ref: '#/components/schemas/GetBalanceResponse'
          description: Balance summary
        default:
          content:
            application/json:
              schema:
                $ref: '#/components/schemas/walletsErrorResponse'
          description: Error
      summary: Get detailed balance
      tags:
      - Wallets
  /api/wallets/wallets/{id}/debit:
    post:
      operationId: debitWallet
      parameters:
      - explode: false
        in: path
        name: id
        required: true
        schema:
          type: string
        style: simple
      requestBody:
        content:
          application/json:
            schema:
              $ref: '#/components/schemas/DebitWalletRequest'
      responses:
        "201":
          content:
            application/json:
              schema:
                $ref: '#/components/schemas/DebitWalletResponse'
          description: Wallet successfully debited as a pending hold
        "204":
          description: Wallet successfully debited
        default:
          content:
            application/json:
              schema:
                $ref: '#/components/schemas/walletsErrorResponse'
          description: Error
      summary: Debit a wallet
      tags:
      - Wallets
  /api/wallets/wallets/{id}/credit:
    post:
      operationId: creditWallet
      parameters:
      - explode: false
        in: path
        name: id
        required: true
        schema:
          type: string
        style: simple
      requestBody:
        content:
          application/json:
            schema:
              $ref: '#/components/schemas/CreditWalletRequest'
      responses:
        "204":
          description: Wallet successfully credited
        default:
          content:
            application/json:
              schema:
                $ref: '#/components/schemas/walletsErrorResponse'
          description: Error
      summary: Credit a wallet
      tags:
      - Wallets
  /api/wallets/holds:
    get:
      operationId: getHolds
      parameters:
      - description: The maximum number of results to return per page
        example: 100
        explode: true
        in: query
        name: pageSize
        required: false
        schema:
          default: 15
          maximum: 1000
          minimum: 1
          type: integer
        style: form
      - description: The wallet to filter on
        example: wallet1
        explode: true
        in: query
        name: walletID
        required: false
        schema:
          type: string
        style: form
      - description: Filter holds by metadata key value pairs. Nested objects can
          be used as seen in the example below.
        example:
          admin: true
          a:
            nested:
              key: value
        explode: true
        in: query
        name: metadata
        required: false
        schema:
          properties: {}
          type: object
        style: deepObject
      - description: |
          Parameter used in pagination requests.
          Set to the value of next for the next page of results.
          Set to the value of previous for the previous page of results.
          No other parameters can be set when the pagination token is set.
        explode: true
        in: query
        name: cursor
        required: false
        schema:
          example: aHR0cHM6Ly9nLnBhZ2UvTmVrby1SYW1lbj9zaGFyZQ==
          type: string
        style: form
      responses:
        "200":
          content:
            application/json:
              schema:
                $ref: '#/components/schemas/GetHoldsResponse'
          description: Holds
        default:
          content:
            application/json:
              schema:
                $ref: '#/components/schemas/walletsErrorResponse'
          description: Error
      summary: Get all holds for a wallet
      tags:
      - Wallets
  /api/wallets/holds/{holdID}:
    get:
      operationId: getHold
      parameters:
      - description: The hold ID
        explode: false
        in: path
        name: holdID
        required: true
        schema:
          type: string
        style: simple
      responses:
        "200":
          content:
            application/json:
              schema:
                $ref: '#/components/schemas/GetHoldResponse'
          description: Holds
        default:
          content:
            application/json:
              schema:
                $ref: '#/components/schemas/walletsErrorResponse'
          description: Error
      summary: Get a hold
      tags:
      - Wallets
  /api/wallets/holds/{hold_id}/confirm:
    post:
      operationId: confirmHold
      parameters:
      - explode: false
        in: path
        name: hold_id
        required: true
        schema:
          type: string
        style: simple
      requestBody:
        content:
          application/json:
            schema:
              $ref: '#/components/schemas/ConfirmHoldRequest'
      responses:
        "204":
          description: "Hold successfully confirmed, funds moved back to initial destination"
        default:
          content:
            application/json:
              schema:
                $ref: '#/components/schemas/walletsErrorResponse'
          description: Error
      summary: Confirm a hold
      tags:
      - Wallets
  /api/wallets/holds/{hold_id}/void:
    post:
      operationId: voidHold
      parameters:
      - explode: false
        in: path
        name: hold_id
        required: true
        schema:
          type: string
        style: simple
      responses:
        "204":
          description: "Hold successfully cancelled, funds returned to wallet"
        default:
          content:
            application/json:
              schema:
                $ref: '#/components/schemas/walletsErrorResponse'
          description: Error
      summary: Cancel a hold
      tags:
      - Wallets
  /api/orchestration/_info:
    get:
      operationId: orchestrationgetServerInfo
      responses:
        "200":
          content:
            application/json:
              schema:
                $ref: '#/components/schemas/ServerInfo'
          description: Server information
        default:
          content:
            application/json:
              schema:
                $ref: '#/components/schemas/Error'
          description: General error
      summary: Get server info
      tags:
      - Orchestration
  /api/orchestration/workflows:
    get:
      description: List registered workflows
      operationId: listWorkflows
      responses:
        "200":
          content:
            application/json:
              schema:
                $ref: '#/components/schemas/ListWorkflowsResponse'
          description: List of workflows
        default:
          content:
            application/json:
              schema:
                $ref: '#/components/schemas/Error'
          description: General error
      summary: List registered workflows
      tags:
      - Orchestration
    post:
      description: Create a workflow
      operationId: createWorkflow
      requestBody:
        content:
          application/json:
            schema:
              $ref: '#/components/schemas/CreateWorkflowRequest'
      responses:
        "201":
          content:
            application/json:
              schema:
                $ref: '#/components/schemas/CreateWorkflowResponse'
          description: Created workflow
        default:
          content:
            application/json:
              schema:
                $ref: '#/components/schemas/Error'
          description: General error
      summary: Create workflow
      tags:
      - Orchestration
  /api/orchestration/workflows/{flowId}:
    get:
      description: Get a flow by id
      operationId: getWorkflow
      parameters:
      - description: The flow id
        example: xxx
        explode: false
        in: path
        name: flowId
        required: true
        schema:
          type: string
        style: simple
      responses:
        "200":
          content:
            application/json:
              schema:
                $ref: '#/components/schemas/GetWorkflowResponse'
          description: The workflow
        default:
          content:
            application/json:
              schema:
                $ref: '#/components/schemas/Error'
          description: General error
      summary: Get a flow by id
      tags:
      - Orchestration
  /api/orchestration/workflows/{workflowID}/instances:
    post:
      description: Run workflow
      operationId: runWorkflow
      parameters:
      - description: The flow id
        example: xxx
        explode: false
        in: path
        name: workflowID
        required: true
        schema:
          type: string
        style: simple
      - description: Wait end of the workflow before return
        explode: true
        in: query
        name: wait
        required: false
        schema:
          type: boolean
        style: form
      requestBody:
        content:
          application/json:
            schema:
              $ref: '#/components/schemas/RunWorkflowRequest'
      responses:
        "201":
          content:
            application/json:
              schema:
                $ref: '#/components/schemas/RunWorkflowResponse'
          description: The workflow instance
        default:
          content:
            application/json:
              schema:
                $ref: '#/components/schemas/Error'
          description: General error
      summary: Run workflow
      tags:
      - Orchestration
  /api/orchestration/instances:
    get:
      description: List instances of a workflow
      operationId: listInstances
      parameters:
      - description: A workflow id
        example: xxx
        explode: true
        in: query
        name: workflowID
        required: false
        schema:
          type: string
        style: form
      - description: Filter running instances
        example: true
        explode: true
        in: query
        name: running
        required: false
        schema:
          type: boolean
        style: form
      responses:
        "200":
          content:
            application/json:
              schema:
                $ref: '#/components/schemas/ListRunsResponse'
          description: List of workflow instances
        default:
          content:
            application/json:
              schema:
                $ref: '#/components/schemas/Error'
          description: General error
      summary: List instances of a workflow
      tags:
      - Orchestration
  /api/orchestration/instances/{instanceID}:
    get:
      description: Get a workflow instance by id
      operationId: getInstance
      parameters:
      - description: The instance id
        example: xxx
        explode: false
        in: path
        name: instanceID
        required: true
        schema:
          type: string
        style: simple
      responses:
        "200":
          content:
            application/json:
              schema:
                $ref: '#/components/schemas/GetWorkflowInstanceResponse'
          description: The workflow instance
        default:
          content:
            application/json:
              schema:
                $ref: '#/components/schemas/Error'
          description: General error
      summary: Get a workflow instance by id
      tags:
      - Orchestration
  /api/orchestration/instances/{instanceID}/events:
    post:
      description: Send an event to a running workflow
      operationId: sendEvent
      parameters:
      - description: The instance id
        example: xxx
        explode: false
        in: path
        name: instanceID
        required: true
        schema:
          type: string
        style: simple
      requestBody:
        content:
          application/json:
            schema:
              $ref: '#/components/schemas/sendEvent_request'
      responses:
        "204":
          description: No content
        default:
          content:
            application/json:
              schema:
                $ref: '#/components/schemas/Error'
          description: General error
      summary: Send an event to a running workflow
      tags:
      - Orchestration
  /api/orchestration/instances/{instanceID}/abort:
    put:
      description: Cancel a running workflow
      operationId: cancelEvent
      parameters:
      - description: The instance id
        example: xxx
        explode: false
        in: path
        name: instanceID
        required: true
        schema:
          type: string
        style: simple
      responses:
        "204":
          description: No content
        default:
          content:
            application/json:
              schema:
                $ref: '#/components/schemas/Error'
          description: General error
      summary: Cancel a running workflow
      tags:
      - Orchestration
  /api/orchestration/instances/{instanceID}/history:
    get:
      description: Get a workflow instance history by id
      operationId: getInstanceHistory
      parameters:
      - description: The instance id
        example: xxx
        explode: false
        in: path
        name: instanceID
        required: true
        schema:
          type: string
        style: simple
      responses:
        "200":
          content:
            application/json:
              schema:
                $ref: '#/components/schemas/GetWorkflowInstanceHistoryResponse'
          description: The workflow instance history
        default:
          content:
            application/json:
              schema:
                $ref: '#/components/schemas/Error'
          description: General error
      summary: Get a workflow instance history by id
      tags:
      - Orchestration
  /api/orchestration/instances/{instanceID}/stages/{number}/history:
    get:
      description: Get a workflow instance stage history
      operationId: getInstanceStageHistory
      parameters:
      - description: The instance id
        example: xxx
        explode: false
        in: path
        name: instanceID
        required: true
        schema:
          type: string
        style: simple
      - description: The stage number
        example: 0
        explode: false
        in: path
        name: number
        required: true
        schema:
          type: integer
        style: simple
      responses:
        "200":
          content:
            application/json:
              schema:
                $ref: '#/components/schemas/GetWorkflowInstanceHistoryStageResponse'
          description: The workflow instance stage history
        default:
          content:
            application/json:
              schema:
                $ref: '#/components/schemas/Error'
          description: General error
      summary: Get a workflow instance stage history
      tags:
      - Orchestration
components:
  parameters:
    PageSize:
      description: |
        The maximum number of results to return per page.
      example: 100
      explode: true
      in: query
      name: pageSize
      required: false
      schema:
        default: 15
        format: int64
        maximum: 1000
        minimum: 1
        type: integer
      style: form
    Cursor:
      description: |
        Parameter used in pagination requests. Maximum page size is set to 15.
        Set to the value of next for the next page of results.
        Set to the value of previous for the previous page of results.
        No other parameters can be set when this parameter is set.
      explode: true
      in: query
      name: cursor
      required: false
      schema:
        example: aHR0cHM6Ly9nLnBhZ2UvTmVrby1SYW1lbj9zaGFyZQ==
        type: string
      style: form
    Sort:
      description: Fields used to sort payments (default is date:desc).
      example:
      - date:asc
      - status:desc
      explode: true
      in: query
      name: sort
      required: false
      schema:
        items:
          type: string
        type: array
      style: form
    PaymentId:
      description: The payment ID.
      example: XXX
      explode: false
      in: path
      name: paymentId
      required: true
      schema:
        type: string
      style: simple
    Connector:
      description: The name of the connector.
      explode: false
      in: path
      name: connector
      required: true
      schema:
        $ref: '#/components/schemas/Connector'
      style: simple
    TaskId:
      description: The task ID.
      example: task1
      explode: false
      in: path
      name: taskId
      required: true
      schema:
        type: string
      style: simple
  requestBodies:
    ConnectorConfig:
      content:
        application/json:
          schema:
            $ref: '#/components/schemas/ConnectorConfig'
      required: true
    StripeTransfer:
      content:
        application/json:
          schema:
            $ref: '#/components/schemas/StripeTransferRequest'
      required: true
    UpdateMetadata:
      content:
        application/json:
          schema:
            $ref: '#/components/schemas/PaymentMetadata'
      required: true
    Transfer:
      content:
        application/json:
          schema:
            $ref: '#/components/schemas/TransferRequest'
      required: true
  responses:
    NoContent:
      description: No content
    ServerInfo:
      content:
        application/json:
          schema:
            $ref: '#/components/schemas/ServerInfo'
      description: Server information
    Payments:
      content:
        application/json:
          schema:
            $ref: '#/components/schemas/PaymentsCursor'
      description: OK
    Payment:
      content:
        application/json:
          schema:
            $ref: '#/components/schemas/PaymentResponse'
      description: OK
    Accounts:
      content:
        application/json:
          schema:
            $ref: '#/components/schemas/AccountsCursor'
      description: OK
    Connectors:
      content:
        application/json:
          schema:
            $ref: '#/components/schemas/ConnectorsResponse'
      description: OK
    ConnectorsConfigs:
      content:
        application/json:
          schema:
            $ref: '#/components/schemas/ConnectorsConfigsResponse'
      description: OK
    ConnectorConfig:
      content:
        application/json:
          schema:
            $ref: '#/components/schemas/ConnectorConfigResponse'
      description: OK
    Tasks:
      content:
        application/json:
          schema:
            $ref: '#/components/schemas/TasksCursor'
      description: OK
    Task:
      content:
        application/json:
          schema:
            $ref: '#/components/schemas/TaskResponse'
      description: OK
    StripeTransfer:
      content:
        application/json:
          schema:
            $ref: '#/components/schemas/StripeTransferResponse'
      description: OK
    Transfer:
      content:
        application/json:
          schema:
            $ref: '#/components/schemas/TransferResponse'
      description: OK
    Transfers:
      content:
        application/json:
          schema:
            $ref: '#/components/schemas/TransfersResponse'
      description: OK
    ErrorResponse:
      content:
        application/json:
          schema:
            $ref: '#/components/schemas/Error'
      description: General error
  schemas:
    Metadata:
      additionalProperties: {}
      type: object
    ClientOptions:
      example:
        metadata:
          key: ""
        public: true
        trusted: true
        postLogoutRedirectUris:
        - postLogoutRedirectUris
        - postLogoutRedirectUris
        name: name
        description: description
        redirectUris:
        - redirectUris
        - redirectUris
      properties:
        public:
          type: boolean
        redirectUris:
          items:
            type: string
          type: array
        description:
          type: string
        name:
          type: string
        trusted:
          type: boolean
        postLogoutRedirectUris:
          items:
            type: string
          type: array
        metadata:
          additionalProperties: {}
          type: object
      required:
      - name
      type: object
    ClientSecret:
      properties:
        lastDigits:
          type: string
        name:
          type: string
        id:
          type: string
        metadata:
          additionalProperties: {}
          type: object
      required:
      - id
      - lastDigits
      - name
      type: object
    Client:
      allOf:
      - $ref: '#/components/schemas/ClientOptions'
      - $ref: '#/components/schemas/Client_allOf'
    ScopeOptions:
      example:
        metadata:
          key: ""
        label: label
      properties:
        label:
          type: string
        metadata:
          additionalProperties: {}
          type: object
      required:
      - label
      type: object
    Scope:
      allOf:
      - $ref: '#/components/schemas/ScopeOptions'
      - $ref: '#/components/schemas/Scope_allOf'
    SecretOptions:
      example:
        metadata:
          key: ""
        name: name
      properties:
        name:
          type: string
        metadata:
          additionalProperties: {}
          type: object
      required:
      - name
      type: object
    Secret:
      allOf:
      - $ref: '#/components/schemas/SecretOptions'
      - $ref: '#/components/schemas/Secret_allOf'
    User:
      example:
        subject: Jane Doe
        id: 3bb03708-312f-48a0-821a-e765837dc2c4
        email: user1@orga1.com
      properties:
        id:
          example: 3bb03708-312f-48a0-821a-e765837dc2c4
          type: string
        subject:
          example: Jane Doe
          type: string
        email:
          example: user1@orga1.com
          type: string
      type: object
    CreateClientRequest:
      $ref: '#/components/schemas/ClientOptions'
    CreateClientResponse:
      example:
        data: null
      properties:
        data:
          $ref: '#/components/schemas/Client'
      type: object
    ListClientsResponse:
      example:
        data:
        - null
        - null
      properties:
        data:
          items:
            $ref: '#/components/schemas/Client'
          type: array
      type: object
    UpdateClientRequest:
      $ref: '#/components/schemas/ClientOptions'
    UpdateClientResponse:
      $ref: '#/components/schemas/CreateClientResponse'
    ReadClientResponse:
      example:
        data: null
      properties:
        data:
          $ref: '#/components/schemas/Client'
      type: object
    ListScopesResponse:
      example:
        data:
        - null
        - null
      properties:
        data:
          items:
            $ref: '#/components/schemas/Scope'
          type: array
      type: object
    CreateScopeRequest:
      $ref: '#/components/schemas/ScopeOptions'
    CreateScopeResponse:
      example:
        data: null
      properties:
        data:
          $ref: '#/components/schemas/Scope'
      type: object
    ReadScopeResponse:
      $ref: '#/components/schemas/CreateScopeResponse'
    UpdateScopeRequest:
      $ref: '#/components/schemas/ScopeOptions'
    UpdateScopeResponse:
      $ref: '#/components/schemas/CreateScopeResponse'
    CreateSecretRequest:
      $ref: '#/components/schemas/SecretOptions'
    CreateSecretResponse:
      example:
        data: null
      properties:
        data:
          $ref: '#/components/schemas/Secret'
      type: object
    ReadUserResponse:
      example:
        data:
          subject: Jane Doe
          id: 3bb03708-312f-48a0-821a-e765837dc2c4
          email: user1@orga1.com
      properties:
        data:
          $ref: '#/components/schemas/User'
      type: object
    ListUsersResponse:
      example:
        data:
        - subject: Jane Doe
          id: 3bb03708-312f-48a0-821a-e765837dc2c4
          email: user1@orga1.com
        - subject: Jane Doe
          id: 3bb03708-312f-48a0-821a-e765837dc2c4
          email: user1@orga1.com
      properties:
        data:
          items:
            $ref: '#/components/schemas/User'
          type: array
      type: object
    ServerInfo:
      example:
        version: version
      properties:
        version:
          type: string
      required:
      - version
      type: object
    AccountsCursorResponse:
      example:
        cursor:
          next: ""
          previous: YXVsdCBhbmQgYSBtYXhpbXVtIG1heF9yZXN1bHRzLol=
          data:
          - metadata:
              admin: true
              a:
                nested:
                  key: value
            address: users:001
            type: virtual
          - metadata:
              admin: true
              a:
                nested:
                  key: value
            address: users:001
            type: virtual
          hasMore: false
          pageSize: 15
      properties:
        cursor:
          $ref: '#/components/schemas/AccountsCursorResponse_cursor'
      required:
      - cursor
      type: object
    BalancesCursorResponse:
      example:
        cursor:
          next: ""
          previous: YXVsdCBhbmQgYSBtYXhpbXVtIG1heF9yZXN1bHRzLol=
          data:
          - account1:
              USD: 100
              EUR: 23
            account2:
              CAD: 20
              JPY: 21
          - account1:
              USD: 100
              EUR: 23
            account2:
              CAD: 20
              JPY: 21
          hasMore: false
          pageSize: 15
      properties:
        cursor:
          $ref: '#/components/schemas/BalancesCursorResponse_cursor'
      required:
      - cursor
      type: object
    TransactionsCursorResponse:
      example:
        cursor:
          next: ""
          previous: YXVsdCBhbmQgYSBtYXhpbXVtIG1heF9yZXN1bHRzLol=
          data:
          - reference: ref:001
            metadata:
              admin: true
              a:
                nested:
                  key: value
            postings:
            - amount: 100
              destination: users:002
              source: users:001
              asset: COIN
            - amount: 100
              destination: users:002
              source: users:001
              asset: COIN
            txid: 0
            postCommitVolumes:
              orders:1:
                USD:
                  input: 100
                  output: 10
                  balance: 90
              orders:2:
                USD:
                  input: 100
                  output: 10
                  balance: 90
            preCommitVolumes:
              orders:1:
                USD:
                  input: 100
                  output: 10
                  balance: 90
              orders:2:
                USD:
                  input: 100
                  output: 10
                  balance: 90
            timestamp: 2000-01-23T04:56:07.000+00:00
          - reference: ref:001
            metadata:
              admin: true
              a:
                nested:
                  key: value
            postings:
            - amount: 100
              destination: users:002
              source: users:001
              asset: COIN
            - amount: 100
              destination: users:002
              source: users:001
              asset: COIN
            txid: 0
            postCommitVolumes:
              orders:1:
                USD:
                  input: 100
                  output: 10
                  balance: 90
              orders:2:
                USD:
                  input: 100
                  output: 10
                  balance: 90
            preCommitVolumes:
              orders:1:
                USD:
                  input: 100
                  output: 10
                  balance: 90
              orders:2:
                USD:
                  input: 100
                  output: 10
                  balance: 90
            timestamp: 2000-01-23T04:56:07.000+00:00
          hasMore: false
          pageSize: 15
      properties:
        cursor:
          $ref: '#/components/schemas/TransactionsCursorResponse_cursor'
      required:
      - cursor
      type: object
    LogsCursorResponse:
      example:
        cursor:
          next: ""
          previous: YXVsdCBhbmQgYSBtYXhpbXVtIG1heF9yZXN1bHRzLol=
          data:
          - date: 2000-01-23T04:56:07.000+00:00
            data: "{}"
            id: 1234
            type: NEW_TRANSACTION
            hash: 9ee060170400f556b7e1575cb13f9db004f150a08355c7431c62bc639166431e
          - date: 2000-01-23T04:56:07.000+00:00
            data: "{}"
            id: 1234
            type: NEW_TRANSACTION
            hash: 9ee060170400f556b7e1575cb13f9db004f150a08355c7431c62bc639166431e
          hasMore: false
          pageSize: 15
      properties:
        cursor:
          $ref: '#/components/schemas/LogsCursorResponse_cursor'
      required:
      - cursor
      type: object
    AccountResponse:
      example:
        data:
          metadata:
            admin: true
            a:
              nested:
                key: value
          balances:
            COIN: 100
          address: users:001
          volumes:
            COIN:
              input: 100
              output: 0
          type: virtual
      properties:
        data:
          $ref: '#/components/schemas/AccountWithVolumesAndBalances'
      required:
      - data
      type: object
    AggregateBalancesResponse:
      example:
        data:
          USD: 100
          EUR: 12
      properties:
        data:
          additionalProperties:
            format: int64
            minimum: 0
            type: integer
          example:
            USD: 100
            EUR: 12
          type: object
      required:
      - data
      type: object
    Config:
      example:
        storage:
          driver: driver
          ledgers:
          - ledgers
          - ledgers
      properties:
        storage:
          $ref: '#/components/schemas/LedgerStorage'
      required:
      - storage
      type: object
    LedgerStorage:
      example:
        driver: driver
        ledgers:
        - ledgers
        - ledgers
      properties:
        driver:
          type: string
        ledgers:
          items:
            type: string
          type: array
      required:
      - driver
      - ledgers
      type: object
    ledgerMetadata:
      additionalProperties: {}
      example:
        admin: true
        a:
          nested:
            key: value
      nullable: true
      type: object
    ConfigInfo:
      example:
        server: server
        config:
          storage:
            driver: driver
            ledgers:
            - ledgers
            - ledgers
        version: version
      properties:
        config:
          $ref: '#/components/schemas/Config'
        server:
          type: string
        version:
          type: string
      required:
      - config
      - server
      - version
      type: object
    Account:
      example:
        metadata:
          admin: true
          a:
            nested:
              key: value
        address: users:001
        type: virtual
      properties:
        address:
          example: users:001
          type: string
        type:
          example: virtual
          type: string
        metadata:
          example:
            admin: true
            a:
              nested:
                key: value
          properties: {}
          type: object
      required:
      - address
      type: object
    AccountWithVolumesAndBalances:
      example:
        metadata:
          admin: true
          a:
            nested:
              key: value
        balances:
          COIN: 100
        address: users:001
        volumes:
          COIN:
            input: 100
            output: 0
        type: virtual
      properties:
        address:
          example: users:001
          type: string
        type:
          example: virtual
          type: string
        metadata:
          example:
            admin: true
            a:
              nested:
                key: value
          properties: {}
          type: object
        volumes:
          additionalProperties:
            additionalProperties:
              format: int64
              minimum: 0
              type: integer
            type: object
          example:
            COIN:
              input: 100
              output: 0
          type: object
        balances:
          additionalProperties:
            format: int64
            minimum: 0
            type: integer
          example:
            COIN: 100
          type: object
      required:
      - address
      type: object
    AccountsBalances:
      additionalProperties:
        $ref: '#/components/schemas/AssetsBalances'
      example:
        account1:
          USD: 100
          EUR: 23
        account2:
          CAD: 20
          JPY: 21
      type: object
    AssetsBalances:
      additionalProperties:
        format: int64
        minimum: 0
        type: integer
      example:
        USD: 100
        EUR: 12
      type: object
    Posting:
      example:
        amount: 100
        destination: users:002
        source: users:001
        asset: COIN
      properties:
        amount:
          example: 100
          format: int64
          minimum: 0
          type: integer
        asset:
          example: COIN
          type: string
        destination:
          example: users:002
          type: string
        source:
          example: users:001
          type: string
      required:
      - amount
      - asset
      - destination
      - source
      type: object
    Transaction:
      example:
        reference: ref:001
        metadata:
          admin: true
          a:
            nested:
              key: value
        postings:
        - amount: 100
          destination: users:002
          source: users:001
          asset: COIN
        - amount: 100
          destination: users:002
          source: users:001
          asset: COIN
        txid: 0
        postCommitVolumes:
          orders:1:
            USD:
              input: 100
              output: 10
              balance: 90
          orders:2:
            USD:
              input: 100
              output: 10
              balance: 90
        preCommitVolumes:
          orders:1:
            USD:
              input: 100
              output: 10
              balance: 90
          orders:2:
            USD:
              input: 100
              output: 10
              balance: 90
        timestamp: 2000-01-23T04:56:07.000+00:00
      properties:
        timestamp:
          format: date-time
          type: string
        postings:
          items:
            $ref: '#/components/schemas/Posting'
          type: array
        reference:
          example: ref:001
          type: string
        metadata:
          additionalProperties: {}
          example:
            admin: true
            a:
              nested:
                key: value
          nullable: true
          type: object
        txid:
          format: int64
          minimum: 0
          type: integer
        preCommitVolumes:
          additionalProperties:
            $ref: '#/components/schemas/Volumes'
          example:
            orders:1:
              USD:
                input: 100
                output: 10
                balance: 90
            orders:2:
              USD:
                input: 100
                output: 10
                balance: 90
          type: object
        postCommitVolumes:
          additionalProperties:
            $ref: '#/components/schemas/Volumes'
          example:
            orders:1:
              USD:
                input: 100
                output: 10
                balance: 90
            orders:2:
              USD:
                input: 100
                output: 10
                balance: 90
          type: object
      required:
      - postings
      - timestamp
      - txid
      type: object
    PostTransaction:
      example:
        reference: ref:001
        metadata:
          admin: true
          a:
            nested:
              key: value
        postings:
        - amount: 100
          destination: users:002
          source: users:001
          asset: COIN
        - amount: 100
          destination: users:002
          source: users:001
          asset: COIN
        script:
          plain: "vars {\naccount $user\n}\nsend [COIN 10] (\n\tsource = @world\n\t\
            destination = $user\n)\n"
          vars:
            vars:
              user: users:042
        timestamp: 2000-01-23T04:56:07.000+00:00
      properties:
        timestamp:
          format: date-time
          type: string
        postings:
          items:
            $ref: '#/components/schemas/Posting'
          type: array
        script:
          $ref: '#/components/schemas/PostTransaction_script'
        reference:
          example: ref:001
          type: string
        metadata:
          additionalProperties: {}
          example:
            admin: true
            a:
              nested:
                key: value
          nullable: true
          type: object
      type: object
    Stats:
      example:
        accounts: 0
        transactions: 0
      properties:
        accounts:
          format: int64
          minimum: 0
          type: integer
        transactions:
          format: int64
          minimum: 0
          type: integer
      required:
      - accounts
      - transactions
      type: object
    Log:
      example:
        date: 2000-01-23T04:56:07.000+00:00
        data: "{}"
        id: 1234
        type: NEW_TRANSACTION
        hash: 9ee060170400f556b7e1575cb13f9db004f150a08355c7431c62bc639166431e
      properties:
        id:
          example: 1234
          format: int64
          minimum: 0
          type: integer
        type:
          enum:
          - NEW_TRANSACTION
          - SET_METADATA
          type: string
        data:
          properties: {}
          type: object
        hash:
          example: 9ee060170400f556b7e1575cb13f9db004f150a08355c7431c62bc639166431e
          type: string
        date:
          format: date-time
          type: string
      required:
      - data
      - date
      - hash
      - id
      - type
      type: object
    TransactionResponse:
      example:
        data:
          reference: ref:001
          metadata:
            admin: true
            a:
              nested:
                key: value
          postings:
          - amount: 100
            destination: users:002
            source: users:001
            asset: COIN
          - amount: 100
            destination: users:002
            source: users:001
            asset: COIN
          txid: 0
          postCommitVolumes:
            orders:1:
              USD:
                input: 100
                output: 10
                balance: 90
            orders:2:
              USD:
                input: 100
                output: 10
                balance: 90
          preCommitVolumes:
            orders:1:
              USD:
                input: 100
                output: 10
                balance: 90
            orders:2:
              USD:
                input: 100
                output: 10
                balance: 90
          timestamp: 2000-01-23T04:56:07.000+00:00
      properties:
        data:
          $ref: '#/components/schemas/Transaction'
      required:
      - data
      type: object
    StatsResponse:
      example:
        data:
          accounts: 0
          transactions: 0
      properties:
        data:
          $ref: '#/components/schemas/Stats'
      required:
      - data
      type: object
    ConfigInfoResponse:
      $ref: '#/components/schemas/ConfigInfo'
    Volume:
      example:
        input: 100
        output: 20
        balance: 80
      properties:
        input:
          format: int64
          type: integer
        output:
          format: int64
          type: integer
        balance:
          format: int64
          type: integer
      required:
      - input
      - output
      type: object
    Volumes:
      additionalProperties:
        $ref: '#/components/schemas/Volume'
      example:
        USD:
          input: 100
          output: 10
          balance: 90
        EUR:
          input: 100
          output: 10
          balance: 90
      type: object
    AggregatedVolumes:
      additionalProperties:
        $ref: '#/components/schemas/Volumes'
      example:
        orders:1:
          USD:
            input: 100
            output: 10
            balance: 90
        orders:2:
          USD:
            input: 100
            output: 10
            balance: 90
      type: object
    ErrorResponse:
      properties:
        errorCode:
          $ref: '#/components/schemas/ErrorsEnum'
        errorMessage:
          example: "[VALIDATION] invalid 'cursor' query param"
          type: string
        details:
          example: https://play.numscript.org/?payload=eyJlcnJvciI6ImFjY291bnQgaGFkIGluc3VmZmljaWVudCBmdW5kcyJ9
          type: string
      required:
      - errorCode
      - errorMessage
      type: object
    ErrorsEnum:
      enum:
      - INTERNAL
      - INSUFFICIENT_FUND
      - VALIDATION
      - CONFLICT
      - NO_SCRIPT
      - COMPILATION_FAILED
      - METADATA_OVERRIDE
      - NOT_FOUND
<<<<<<< HEAD
      - CONTEXT_CANCELLED
      - STORE
      example: VALIDATION
=======
      example: INSUFFICIENT_FUND
>>>>>>> e729b8db
      type: string
    LedgerInfoResponse:
      example:
        data:
          name: ledger001
          storage:
            migrations:
            - date: 2000-01-23T04:56:07.000+00:00
              name: migrations:001
              state: to do
              version: 11
            - date: 2000-01-23T04:56:07.000+00:00
              name: migrations:001
              state: to do
              version: 11
      properties:
        data:
          $ref: '#/components/schemas/LedgerInfo'
    LedgerInfo:
      example:
        name: ledger001
        storage:
          migrations:
          - date: 2000-01-23T04:56:07.000+00:00
            name: migrations:001
            state: to do
            version: 11
          - date: 2000-01-23T04:56:07.000+00:00
            name: migrations:001
            state: to do
            version: 11
      properties:
        name:
          example: ledger001
          type: string
        storage:
          $ref: '#/components/schemas/LedgerInfo_storage'
      type: object
    MigrationInfo:
      example:
        date: 2000-01-23T04:56:07.000+00:00
        name: migrations:001
        state: to do
        version: 11
      properties:
        version:
          example: 11
          format: int64
          minimum: 0
          type: integer
        name:
          example: migrations:001
          type: string
        date:
          format: date-time
          type: string
        state:
          enum:
          - to do
          - done
          type: string
      type: object
    CursorBase:
      properties:
        pageSize:
          example: 15
          format: int64
          maximum: 1000
          minimum: 1
          type: integer
        hasMore:
          example: false
          type: boolean
        previous:
          example: YXVsdCBhbmQgYSBtYXhpbXVtIG1heF9yZXN1bHRzLol=
          type: string
        next:
          example: ""
          type: string
      required:
      - data
      - hasMore
      - pageSize
      type: object
    PaymentsCursor:
      example:
        cursor: null
      properties:
        cursor:
          $ref: '#/components/schemas/PaymentsCursor_cursor'
      required:
      - cursor
      type: object
    AccountsCursor:
      example:
        cursor: null
      properties:
        cursor:
          $ref: '#/components/schemas/AccountsCursor_cursor'
      required:
      - cursor
      type: object
    TasksCursor:
      example:
        cursor: null
      properties:
        cursor:
          $ref: '#/components/schemas/TasksCursor_cursor'
      required:
      - cursor
      type: object
    ConnectorConfigResponse:
      example:
        data: null
      properties:
        data:
          $ref: '#/components/schemas/ConnectorConfig'
      required:
      - data
      type: object
    PaymentResponse:
      example:
        data:
          metadata:
            key: key
          adjustments:
          - date: 2000-01-23T04:56:07.000+00:00
            amount: 100
            absolute: true
            raw: "{}"
            status: null
          - date: 2000-01-23T04:56:07.000+00:00
            amount: 100
            absolute: true
            raw: "{}"
            status: null
          scheme: visa
          raw: "{}"
          type: PAY-IN
          reference: reference
          accountID: accountID
          createdAt: 2000-01-23T04:56:07.000+00:00
          provider: null
          initialAmount: 100
          id: XXX
          asset: USD
          status: null
      properties:
        data:
          $ref: '#/components/schemas/Payment'
      required:
      - data
      type: object
    ConnectorsResponse:
      example:
        data:
        - provider: null
          enabled: true
        - provider: null
          enabled: true
      properties:
        data:
          items:
            $ref: '#/components/schemas/ConnectorsResponse_data_inner'
          type: array
      required:
      - data
      type: object
    ConnectorsConfigsResponse:
      example:
        data:
          connector:
            key:
              dataType: dataType
              required: true
      properties:
        data:
          $ref: '#/components/schemas/ConnectorsConfigsResponse_data'
      required:
      - data
      type: object
    TaskResponse:
      example:
        data: null
      properties:
        data:
          $ref: '#/components/schemas/TasksCursor_cursor_allOf_data_inner'
      required:
      - data
      type: object
    TransferResponse:
      example:
        id: id
      properties:
        id:
          type: string
      type: object
    TransfersResponse:
      example:
        data:
        - amount: 0
          destination: destination
          currency: currency
          id: id
          source: source
          asset: asset
          error: error
          status: status
        - amount: 0
          destination: destination
          currency: currency
          id: id
          source: source
          asset: asset
          error: error
          status: status
      properties:
        data:
          items:
            $ref: '#/components/schemas/TransfersResponse_data_inner'
          type: array
      type: object
    Connector:
      enum:
      - STRIPE
      - DUMMY-PAY
      - WISE
      - MODULR
      - CURRENCY-CLOUD
      - BANKING-CIRCLE
      type: string
    ConnectorConfig:
      anyOf:
      - $ref: '#/components/schemas/StripeConfig'
      - $ref: '#/components/schemas/DummyPayConfig'
      - $ref: '#/components/schemas/WiseConfig'
      - $ref: '#/components/schemas/ModulrConfig'
      - $ref: '#/components/schemas/CurrencyCloudConfig'
      - $ref: '#/components/schemas/BankingCircleConfig'
    StripeConfig:
      properties:
        pollingPeriod:
          default: 120s
          description: |
            The frequency at which the connector will try to fetch new BalanceTransaction objects from Stripe API.
          example: 60s
          type: string
        apiKey:
          example: XXX
          type: string
        pageSize:
          default: 10
          description: |
            Number of BalanceTransaction to fetch at each polling interval.
          example: 50
          format: int64
          minimum: 0
          type: integer
      required:
      - apiKey
      type: object
    DummyPayConfig:
      properties:
        filePollingPeriod:
          default: 10s
          description: The frequency at which the connector will try to fetch new
            payment objects from the directory
          example: 60s
          type: string
        fileGenerationPeriod:
          default: 10s
          description: The frequency at which the connector will create new payment
            objects in the directory
          example: 60s
          type: string
        directory:
          example: /tmp/dummypay
          type: string
      required:
      - directory
      type: object
    WiseConfig:
      properties:
        apiKey:
          example: XXX
          type: string
      required:
      - apiKey
      type: object
    ModulrConfig:
      properties:
        apiKey:
          example: XXX
          type: string
        apiSecret:
          example: XXX
          type: string
        endpoint:
          example: XXX
          type: string
      required:
      - apiKey
      - apiSecret
      type: object
    BankingCircleConfig:
      properties:
        username:
          example: XXX
          type: string
        password:
          example: XXX
          type: string
        endpoint:
          example: XXX
          type: string
        authorizationEndpoint:
          example: XXX
          type: string
      required:
      - authorizationEndpoint
      - endpoint
      - password
      - username
      type: object
    CurrencyCloudConfig:
      properties:
        apiKey:
          example: XXX
          type: string
        loginID:
          description: Username of the API Key holder
          example: XXX
          type: string
        pollingPeriod:
          description: The frequency at which the connector will fetch transactions
          example: 60s
          type: string
        endpoint:
          description: The endpoint to use for the API. Defaults to https://devapi.currencycloud.com
          example: XXX
          type: string
      required:
      - apiKey
      - loginID
      type: object
    Payment:
      example:
        metadata:
          key: key
        adjustments:
        - date: 2000-01-23T04:56:07.000+00:00
          amount: 100
          absolute: true
          raw: "{}"
          status: null
        - date: 2000-01-23T04:56:07.000+00:00
          amount: 100
          absolute: true
          raw: "{}"
          status: null
        scheme: visa
        raw: "{}"
        type: PAY-IN
        reference: reference
        accountID: accountID
        createdAt: 2000-01-23T04:56:07.000+00:00
        provider: null
        initialAmount: 100
        id: XXX
        asset: USD
        status: null
      properties:
        id:
          example: XXX
          type: string
        reference:
          type: string
        accountID:
          type: string
        type:
          enum:
          - PAY-IN
          - PAYOUT
          - TRANSFER
          - OTHER
          type: string
        provider:
          $ref: '#/components/schemas/Connector'
        status:
          $ref: '#/components/schemas/PaymentStatus'
        initialAmount:
          example: 100
          format: int64
          minimum: 0
          type: integer
        scheme:
          enum:
          - visa
          - mastercard
          - amex
          - diners
          - discover
          - jcb
          - unionpay
          - sepa debit
          - sepa credit
          - sepa
          - apple pay
          - google pay
          - a2a
          - ach debit
          - ach
          - rtp
          - unknown
          - other
          type: string
        asset:
          example: USD
          type: string
        createdAt:
          format: date-time
          type: string
        raw:
          nullable: true
          type: object
        adjustments:
          items:
            $ref: '#/components/schemas/PaymentAdjustment'
          type: array
        metadata:
          $ref: '#/components/schemas/PaymentMetadata'
      required:
      - accountID
      - adjustments
      - asset
      - createdAt
      - id
      - initialAmount
      - metadata
      - provider
      - raw
      - reference
      - scheme
      - status
      - type
      type: object
    PaymentAdjustment:
      example:
        date: 2000-01-23T04:56:07.000+00:00
        amount: 100
        absolute: true
        raw: "{}"
        status: null
      properties:
        status:
          $ref: '#/components/schemas/PaymentStatus'
        amount:
          example: 100
          format: int64
          minimum: 0
          type: integer
        date:
          format: date-time
          type: string
        raw:
          type: object
        absolute:
          type: boolean
      required:
      - absolute
      - amount
      - date
      - raw
      - status
      type: object
    PaymentMetadata:
      example:
        key: key
      nullable: true
      properties:
        key:
          type: string
      type: object
    paymentsAccount:
      properties:
        id:
          type: string
        createdAt:
          format: date-time
          type: string
        provider:
          $ref: '#/components/schemas/Connector'
        reference:
          type: string
        type:
          enum:
          - TARGET
          - SOURCE
          type: string
      required:
      - createdAt
      - id
      - provider
      - reference
      - type
      type: object
    TaskBase:
      properties:
        id:
          format: uuid
          type: string
        connectorId:
          format: uuid
          type: string
        createdAt:
          format: date-time
          type: string
        updatedAt:
          format: date-time
          type: string
        status:
          $ref: '#/components/schemas/PaymentStatus'
        state:
          type: object
        error:
          type: string
      required:
      - connectorId
      - createdAt
      - descriptor
      - id
      - state
      - status
      - updatedAt
      type: object
    TaskStripe:
      allOf:
      - $ref: '#/components/schemas/TaskBase'
      - $ref: '#/components/schemas/TaskStripe_allOf'
    TaskWise:
      allOf:
      - $ref: '#/components/schemas/TaskBase'
      - $ref: '#/components/schemas/TaskWise_allOf'
    TaskModulr:
      allOf:
      - $ref: '#/components/schemas/TaskBase'
      - $ref: '#/components/schemas/TaskModulr_allOf'
    TaskDummyPay:
      allOf:
      - $ref: '#/components/schemas/TaskBase'
      - $ref: '#/components/schemas/TaskDummyPay_allOf'
    TaskCurrencyCloud:
      allOf:
      - $ref: '#/components/schemas/TaskBase'
      - $ref: '#/components/schemas/TaskCurrencyCloud_allOf'
    TaskBankingCircle:
      allOf:
      - $ref: '#/components/schemas/TaskBase'
      - $ref: '#/components/schemas/TaskBankingCircle_allOf'
    TransferRequest:
      example:
        amount: 100
        destination: acct_1Gqj58KZcSIg2N2q
        source: acct_1Gqj58KZcSIg2N2q
        asset: USD
      properties:
        amount:
          example: 100
          format: int64
          minimum: 0
          type: integer
        asset:
          example: USD
          type: string
        destination:
          example: acct_1Gqj58KZcSIg2N2q
          type: string
        source:
          example: acct_1Gqj58KZcSIg2N2q
          type: string
      required:
      - amount
      - asset
      - destination
      type: object
    StripeTransferRequest:
      example:
        amount: 100
        metadata:
          order_id: "6735"
        destination: acct_1Gqj58KZcSIg2N2q
        asset: USD
      properties:
        amount:
          example: 100
          format: int64
          minimum: 0
          type: integer
        asset:
          example: USD
          type: string
        destination:
          example: acct_1Gqj58KZcSIg2N2q
          type: string
        metadata:
          description: |
            A set of key/value pairs that you can attach to a transfer object.
            It can be useful for storing additional information about the transfer in a structured format.
          example:
            order_id: "6735"
          type: object
      type: object
    StripeTransferResponse:
      type: object
    PaymentStatus:
      enum:
      - PENDING
      - ACTIVE
      - TERMINATED
      - FAILED
      - SUCCEEDED
      - CANCELLED
      type: string
    Query:
      example:
        cursor: YXVsdCBhbmQgYSBtYXhpbXVtIG1heF9yZXN1bHRzLol=
        terms:
        - destination=central_bank1
        - destination=central_bank1
        ledgers:
        - quickstart
        - quickstart
        pageSize: 0
        raw:
          query:
            match_all: {}
        after:
        - users:002
        - users:002
        sort: txid:asc
        policy: OR
        target: target
      properties:
        ledgers:
          items:
            example: quickstart
            type: string
          type: array
        after:
          items:
            example: users:002
            type: string
          type: array
        pageSize:
          format: int64
          minimum: 0
          type: integer
        terms:
          items:
            example: destination=central_bank1
            type: string
          type: array
        sort:
          example: txid:asc
          type: string
        policy:
          example: OR
          type: string
        target:
          type: string
        cursor:
          example: YXVsdCBhbmQgYSBtYXhpbXVtIG1heF9yZXN1bHRzLol=
          type: string
        raw:
          example:
            query:
              match_all: {}
          type: object
      type: object
    Response:
      example:
        cursor:
          next: YXVsdCBhbmQgYSBtYXhpbXVtIG1heF9yZXN1bHRzLol=
          total:
            value: 1
            relation: eq
          previous: YXVsdCBhbmQgYSBtYXhpbXVtIG1heF9yZXN1bHRzLol=
          data:
          - ""
          - ""
          hasMore: true
          pageSize: 0
        data: "{}"
      properties:
        data:
          description: The payload
          type: object
        cursor:
          $ref: '#/components/schemas/cursor'
      type: object
    ConfigUser:
      example:
        endpoint: https://example.com
        secret: V0bivxRWveaoz08afqjU6Ko/jwO0Cb+3
        eventTypes:
        - TYPE1
        - TYPE2
      properties:
        endpoint:
          example: https://example.com
          type: string
        secret:
          example: V0bivxRWveaoz08afqjU6Ko/jwO0Cb+3
          type: string
        eventTypes:
          example:
          - TYPE1
          - TYPE2
          items:
            example: TYPE1
            type: string
          type: array
      required:
      - endpoint
      - eventTypes
      type: object
    ConfigsResponse:
      example:
        cursor: null
      properties:
        cursor:
          $ref: '#/components/schemas/ConfigsResponse_cursor'
      required:
      - cursor
      type: object
    Cursor:
      properties:
        hasMore:
          example: false
          type: boolean
        data:
          items:
            $ref: '#/components/schemas/webhooksConfig'
          type: array
      required:
      - data
      - hasMore
      type: object
    ConfigResponse:
      example:
        data:
          createdAt: 2000-01-23T04:56:07.000+00:00
          endpoint: https://example.com
          active: true
          id: 046b6c7f-0b8a-43b9-b35d-6489e6daee91
          secret: V0bivxRWveaoz08afqjU6Ko/jwO0Cb+3
          eventTypes:
          - TYPE1
          - TYPE2
          updatedAt: 2000-01-23T04:56:07.000+00:00
      properties:
        data:
          $ref: '#/components/schemas/webhooksConfig'
      required:
      - data
      type: object
    webhooksConfig:
      example:
        createdAt: 2000-01-23T04:56:07.000+00:00
        endpoint: https://example.com
        active: true
        id: 046b6c7f-0b8a-43b9-b35d-6489e6daee91
        secret: V0bivxRWveaoz08afqjU6Ko/jwO0Cb+3
        eventTypes:
        - TYPE1
        - TYPE2
        updatedAt: 2000-01-23T04:56:07.000+00:00
      properties:
        id:
          format: uuid
          type: string
        endpoint:
          example: https://example.com
          type: string
        secret:
          example: V0bivxRWveaoz08afqjU6Ko/jwO0Cb+3
          type: string
        eventTypes:
          example:
          - TYPE1
          - TYPE2
          items:
            example: TYPE1
            type: string
          type: array
        active:
          example: true
          type: boolean
        createdAt:
          format: date-time
          type: string
        updatedAt:
          format: date-time
          type: string
      required:
      - active
      - createdAt
      - endpoint
      - eventTypes
      - id
      - secret
      - updatedAt
    ConfigChangeSecret:
      example:
        secret: V0bivxRWveaoz08afqjU6Ko/jwO0Cb+3
      properties:
        secret:
          example: V0bivxRWveaoz08afqjU6Ko/jwO0Cb+3
          type: string
      required:
      - secret
      type: object
    AttemptResponse:
      example:
        data:
          nextRetryAfter: 2000-01-23T04:56:07.000+00:00
          createdAt: 2000-01-23T04:56:07.000+00:00
          webhookID: 046b6c7f-0b8a-43b9-b35d-6489e6daee91
          payload: "{\"data\":\"test\"}"
          id: 046b6c7f-0b8a-43b9-b35d-6489e6daee91
          retryAttempt: 1
          config:
            createdAt: 2000-01-23T04:56:07.000+00:00
            endpoint: https://example.com
            active: true
            id: 046b6c7f-0b8a-43b9-b35d-6489e6daee91
            secret: V0bivxRWveaoz08afqjU6Ko/jwO0Cb+3
            eventTypes:
            - TYPE1
            - TYPE2
            updatedAt: 2000-01-23T04:56:07.000+00:00
          updatedAt: 2000-01-23T04:56:07.000+00:00
          statusCode: 200
          status: success
      properties:
        data:
          $ref: '#/components/schemas/Attempt'
      required:
      - data
      type: object
    Attempt:
      example:
        nextRetryAfter: 2000-01-23T04:56:07.000+00:00
        createdAt: 2000-01-23T04:56:07.000+00:00
        webhookID: 046b6c7f-0b8a-43b9-b35d-6489e6daee91
        payload: "{\"data\":\"test\"}"
        id: 046b6c7f-0b8a-43b9-b35d-6489e6daee91
        retryAttempt: 1
        config:
          createdAt: 2000-01-23T04:56:07.000+00:00
          endpoint: https://example.com
          active: true
          id: 046b6c7f-0b8a-43b9-b35d-6489e6daee91
          secret: V0bivxRWveaoz08afqjU6Ko/jwO0Cb+3
          eventTypes:
          - TYPE1
          - TYPE2
          updatedAt: 2000-01-23T04:56:07.000+00:00
        updatedAt: 2000-01-23T04:56:07.000+00:00
        statusCode: 200
        status: success
      properties:
        id:
          format: uuid
          type: string
        webhookID:
          format: uuid
          type: string
        createdAt:
          format: date-time
          type: string
        updatedAt:
          format: date-time
          type: string
        config:
          $ref: '#/components/schemas/webhooksConfig'
        payload:
          example: "{\"data\":\"test\"}"
          type: string
        statusCode:
          example: 200
          type: integer
        retryAttempt:
          example: 1
          type: integer
        status:
          example: success
          type: string
        nextRetryAfter:
          format: date-time
          type: string
      required:
      - config
      - createdAt
      - id
      - payload
      - retryAttempt
      - status
      - statusCode
      - updatedAt
      - webhookID
    Monetary:
      properties:
        asset:
          description: The asset of the monetary value.
          type: string
        amount:
          description: The amount of the monetary value.
          format: int64
          type: integer
      required:
      - amount
      - asset
      type: object
    Wallet:
      example:
        ledger: ledger
        createdAt: 2000-01-23T04:56:07.000+00:00
        metadata:
          key: ""
        name: name
        id: 046b6c7f-0b8a-43b9-b35d-6489e6daee91
      properties:
        id:
          description: The unique ID of the wallet.
          format: uuid
          type: string
        metadata:
          additionalProperties: {}
          description: Metadata associated with the wallet.
          type: object
        name:
          type: string
        createdAt:
          format: date-time
          type: string
        ledger:
          type: string
      required:
      - createdAt
      - id
      - ledger
      - metadata
      - name
      type: object
    WalletWithBalances:
      example:
        ledger: ledger
        createdAt: 2000-01-23T04:56:07.000+00:00
        metadata:
          key: ""
        balances:
          main:
            assets:
              key: 0.8008281904610115
        name: name
        id: 046b6c7f-0b8a-43b9-b35d-6489e6daee91
      properties:
        id:
          description: The unique ID of the wallet.
          format: uuid
          type: string
        metadata:
          additionalProperties: {}
          description: Metadata associated with the wallet.
          type: object
        name:
          type: string
        createdAt:
          format: date-time
          type: string
        balances:
          $ref: '#/components/schemas/WalletWithBalances_balances'
        ledger:
          type: string
      required:
      - balances
      - createdAt
      - id
      - ledger
      - metadata
      - name
      type: object
    Hold:
      example:
        walletID: walletID
        metadata:
          key: ""
        destination: null
        description: description
        id: 046b6c7f-0b8a-43b9-b35d-6489e6daee91
      properties:
        id:
          description: The unique ID of the hold.
          format: uuid
          type: string
        walletID:
          description: The ID of the wallet the hold is associated with.
          type: string
        metadata:
          additionalProperties: {}
          description: Metadata associated with the hold.
          type: object
        description:
          type: string
        destination:
          $ref: '#/components/schemas/Subject'
      required:
      - description
      - id
      - metadata
      - walletID
      type: object
    ExpandedDebitHold:
      allOf:
      - $ref: '#/components/schemas/Hold'
      - $ref: '#/components/schemas/ExpandedDebitHold_allOf'
    ListWalletsResponse:
      example:
        cursor: null
      properties:
        cursor:
          $ref: '#/components/schemas/ListWalletsResponse_cursor'
      required:
      - cursor
      type: object
    CreateWalletResponse:
      example:
        data:
          ledger: ledger
          createdAt: 2000-01-23T04:56:07.000+00:00
          metadata:
            key: ""
          name: name
          id: 046b6c7f-0b8a-43b9-b35d-6489e6daee91
      properties:
        data:
          $ref: '#/components/schemas/Wallet'
      required:
      - data
      type: object
    GetWalletResponse:
      example:
        data:
          ledger: ledger
          createdAt: 2000-01-23T04:56:07.000+00:00
          metadata:
            key: ""
          balances:
            main:
              assets:
                key: 0.8008281904610115
          name: name
          id: 046b6c7f-0b8a-43b9-b35d-6489e6daee91
      properties:
        data:
          $ref: '#/components/schemas/WalletWithBalances'
      required:
      - data
      type: object
    DebitWalletResponse:
      example:
        data:
          walletID: walletID
          metadata:
            key: ""
          destination: null
          description: description
          id: 046b6c7f-0b8a-43b9-b35d-6489e6daee91
      properties:
        data:
          $ref: '#/components/schemas/Hold'
      required:
      - data
      type: object
    walletsAggregatedVolumes:
      additionalProperties:
        $ref: '#/components/schemas/walletsVolumes'
      type: object
      x-go-type:
        type: AggregatedVolumes
    walletsTransaction:
      properties:
        ledger:
          type: string
        timestamp:
          format: date-time
          type: string
        postings:
          items:
            $ref: '#/components/schemas/Posting'
          type: array
        reference:
          example: ref:001
          type: string
        metadata:
          additionalProperties: {}
          description: Metadata associated with the wallet.
          type: object
        txid:
          format: int64
          minimum: 0
          type: integer
        preCommitVolumes:
          additionalProperties:
            $ref: '#/components/schemas/walletsVolumes'
          type: object
          x-go-type:
            type: AggregatedVolumes
        postCommitVolumes:
          additionalProperties:
            $ref: '#/components/schemas/walletsVolumes'
          type: object
          x-go-type:
            type: AggregatedVolumes
      required:
      - postings
      - timestamp
      - txid
      type: object
    walletsCursor:
      properties:
        pageSize:
          example: 15
          format: int64
          maximum: 1000
          minimum: 1
          type: integer
        hasMore:
          example: false
          type: boolean
        previous:
          example: YXVsdCBhbmQgYSBtYXhpbXVtIG1heF9yZXN1bHRzLol=
          type: string
        next:
          example: ""
          type: string
      required:
      - pageSize
      type: object
    GetTransactionsResponse:
      example:
        cursor: null
      properties:
        cursor:
          $ref: '#/components/schemas/GetTransactionsResponse_cursor'
      required:
      - cursor
      type: object
    GetHoldsResponse:
      example:
        cursor: null
      properties:
        cursor:
          $ref: '#/components/schemas/GetHoldsResponse_cursor'
      required:
      - cursor
      type: object
    GetHoldResponse:
      example:
        data: null
      properties:
        data:
          $ref: '#/components/schemas/ExpandedDebitHold'
      required:
      - data
      type: object
    CreateWalletRequest:
      example:
        metadata:
          key: ""
        name: name
      properties:
        metadata:
          additionalProperties: {}
          description: Custom metadata to attach to this wallet.
          type: object
        name:
          type: string
      required:
      - name
      type: object
    walletsVolume:
      example:
        input: 100
        output: 20
        balance: 80
      properties:
        input:
          type: integer
        output:
          type: integer
        balance:
          type: integer
      required:
      - balance
      - input
      - output
      type: object
    walletsVolumes:
      additionalProperties:
        $ref: '#/components/schemas/walletsVolume'
      example:
        USD:
          input: 100
          output: 10
          balance: 90
        EUR:
          input: 100
          output: 10
          balance: 90
      type: object
    ConfirmHoldRequest:
      example:
        amount: 100
        final: true
      properties:
        amount:
          description: Define the amount to transfer.
          example: 100
          format: int64
          type: integer
        final:
          description: Define a final confirmation. Remaining funds will be returned
            to the wallet.
          example: true
          type: boolean
      type: object
    LedgerAccountSubject:
      properties:
        type:
          type: string
        identifier:
          type: string
      required:
      - identifier
      - type
    WalletSubject:
      properties:
        type:
          type: string
        identifier:
          type: string
        balance:
          type: string
      required:
      - identifier
      - type
    Subject:
      anyOf:
      - $ref: '#/components/schemas/LedgerAccountSubject'
      - $ref: '#/components/schemas/WalletSubject'
      discriminator:
        mapping:
          ACCOUNT: '#/components/schemas/LedgerAccountSubject'
          WALLET: '#/components/schemas/WalletSubject'
        propertyName: type
    CreditWalletRequest:
      example:
        amount:
          asset: USD/2
          amount: 100
        sources: []
      properties:
        amount:
          $ref: '#/components/schemas/Monetary'
        metadata:
          additionalProperties: {}
          description: Metadata associated with the wallet.
          type: object
        reference:
          type: string
        sources:
          items:
            $ref: '#/components/schemas/Subject'
          type: array
        balance:
          description: The balance to credit
          type: string
      required:
      - amount
      - sources
      type: object
    DebitWalletRequest:
      example:
        amount:
          asset: USD/2
          amount: 100
        pending: true
      properties:
        amount:
          $ref: '#/components/schemas/Monetary'
        pending:
          description: "Set to true to create a pending hold. If false, the wallet\
            \ will be debited immediately."
          type: boolean
        metadata:
          additionalProperties: {}
          description: Metadata associated with the wallet.
          type: object
        description:
          type: string
        destination:
          $ref: '#/components/schemas/Subject'
        balances:
          items:
            description: A targeted balance (use '*' for all)
            type: string
          type: array
      required:
      - amount
      type: object
    AssetHolder:
      example:
        assets:
          key: 0.8008281904610115
      properties:
        assets:
          additionalProperties:
            type: number
          type: object
      required:
      - assets
      type: object
    Balance:
      example:
        name: name
      properties:
        name:
          type: string
      required:
      - name
      type: object
    BalanceWithAssets:
      allOf:
      - $ref: '#/components/schemas/Balance'
      - $ref: '#/components/schemas/AssetHolder'
    ListBalancesResponse:
      example:
        cursor: null
      properties:
        cursor:
          $ref: '#/components/schemas/ListBalancesResponse_cursor'
      required:
      - cursor
      type: object
    GetBalanceResponse:
      example:
        data: null
      properties:
        data:
          $ref: '#/components/schemas/BalanceWithAssets'
      required:
      - data
      type: object
    CreateBalanceRequest:
      $ref: '#/components/schemas/Balance'
    CreateBalanceResponse:
      example:
        data:
          name: name
      properties:
        data:
          $ref: '#/components/schemas/Balance'
      required:
      - data
      type: object
    walletsErrorResponse:
      properties:
        errorCode:
          enum:
          - VALIDATION
          type: string
        errorMessage:
          type: string
      required:
      - errorCode
      - errorMessage
      type: object
    Error:
      properties:
        errorCode:
          enum:
          - VALIDATION
          type: string
        errorMessage:
          type: string
      required:
      - errorCode
      - errorMessage
      type: object
    WorkflowConfig:
      example:
        name: name
        stages:
        - key: ""
        - key: ""
      properties:
        name:
          type: string
        stages:
          items:
            additionalProperties: {}
            type: object
          type: array
      required:
      - stages
      type: object
    Workflow:
      example:
        createdAt: 2000-01-23T04:56:07.000+00:00
        id: id
        config:
          name: name
          stages:
          - key: ""
          - key: ""
        updatedAt: 2000-01-23T04:56:07.000+00:00
      properties:
        config:
          $ref: '#/components/schemas/WorkflowConfig'
        createdAt:
          format: date-time
          type: string
        updatedAt:
          format: date-time
          type: string
        id:
          type: string
      required:
      - config
      - createdAt
      - id
      - updatedAt
      type: object
    StageStatus:
      example:
        instanceID: instanceID
        stage: 0.8008281904610115
        terminatedAt: 2000-01-23T04:56:07.000+00:00
        startedAt: 2000-01-23T04:56:07.000+00:00
        error: error
      properties:
        stage:
          type: number
        instanceID:
          type: string
        startedAt:
          format: date-time
          type: string
        terminatedAt:
          format: date-time
          type: string
        error:
          type: string
      required:
      - instanceID
      - stage
      - startedAt
      type: object
    WorkflowInstance:
      example:
        createdAt: 2000-01-23T04:56:07.000+00:00
        terminatedAt: 2000-01-23T04:56:07.000+00:00
        id: id
        error: error
        workflowID: workflowID
        terminated: true
        updatedAt: 2000-01-23T04:56:07.000+00:00
        status:
        - instanceID: instanceID
          stage: 0.8008281904610115
          terminatedAt: 2000-01-23T04:56:07.000+00:00
          startedAt: 2000-01-23T04:56:07.000+00:00
          error: error
        - instanceID: instanceID
          stage: 0.8008281904610115
          terminatedAt: 2000-01-23T04:56:07.000+00:00
          startedAt: 2000-01-23T04:56:07.000+00:00
          error: error
      properties:
        workflowID:
          type: string
        id:
          type: string
        createdAt:
          format: date-time
          type: string
        updatedAt:
          format: date-time
          type: string
        status:
          items:
            $ref: '#/components/schemas/StageStatus'
          type: array
        terminated:
          type: boolean
        terminatedAt:
          format: date-time
          type: string
        error:
          type: string
      required:
      - createdAt
      - id
      - statuses
      - terminated
      - updatedAt
      - workflowID
      type: object
    WorkflowInstanceHistoryStage:
      example:
        output:
          CreateTransaction:
            data:
              reference: ref:001
              metadata:
                admin: true
                a:
                  nested:
                    key: value
              postings:
              - amount: 100
                destination: users:002
                source: users:001
                asset: COIN
              - amount: 100
                destination: users:002
                source: users:001
                asset: COIN
              txid: 0
              postCommitVolumes:
                orders:1:
                  USD:
                    input: 100
                    output: 10
                    balance: 90
                orders:2:
                  USD:
                    input: 100
                    output: 10
                    balance: 90
              preCommitVolumes:
                orders:1:
                  USD:
                    input: 100
                    output: 10
                    balance: 90
                orders:2:
                  USD:
                    input: 100
                    output: 10
                    balance: 90
              timestamp: 2000-01-23T04:56:07.000+00:00
          RevertTransaction:
            data:
              reference: ref:001
              metadata:
                admin: true
                a:
                  nested:
                    key: value
              postings:
              - amount: 100
                destination: users:002
                source: users:001
                asset: COIN
              - amount: 100
                destination: users:002
                source: users:001
                asset: COIN
              txid: 0
              postCommitVolumes:
                orders:1:
                  USD:
                    input: 100
                    output: 10
                    balance: 90
                orders:2:
                  USD:
                    input: 100
                    output: 10
                    balance: 90
              preCommitVolumes:
                orders:1:
                  USD:
                    input: 100
                    output: 10
                    balance: 90
                orders:2:
                  USD:
                    input: 100
                    output: 10
                    balance: 90
              timestamp: 2000-01-23T04:56:07.000+00:00
          GetAccount:
            data:
              metadata:
                admin: true
                a:
                  nested:
                    key: value
              balances:
                COIN: 100
              address: users:001
              volumes:
                COIN:
                  input: 100
                  output: 0
              type: virtual
          GetPayment:
            data:
              metadata:
                key: key
              adjustments:
              - date: 2000-01-23T04:56:07.000+00:00
                amount: 100
                absolute: true
                raw: "{}"
                status: null
              - date: 2000-01-23T04:56:07.000+00:00
                amount: 100
                absolute: true
                raw: "{}"
                status: null
              scheme: visa
              raw: "{}"
              type: PAY-IN
              reference: reference
              accountID: accountID
              createdAt: 2000-01-23T04:56:07.000+00:00
              provider: null
              initialAmount: 100
              id: XXX
              asset: USD
              status: null
          DebitWallet:
            data:
              walletID: walletID
              metadata:
                key: ""
              destination: null
              description: description
              id: 046b6c7f-0b8a-43b9-b35d-6489e6daee91
          GetWallet:
            data:
              ledger: ledger
              createdAt: 2000-01-23T04:56:07.000+00:00
              metadata:
                key: ""
              balances:
                main:
                  assets:
                    key: 0.8008281904610115
              name: name
              id: 046b6c7f-0b8a-43b9-b35d-6489e6daee91
        input:
          CreateTransaction:
            ledger: ledger
            data:
              reference: ref:001
              metadata:
                admin: true
                a:
                  nested:
                    key: value
              postings:
              - amount: 100
                destination: users:002
                source: users:001
                asset: COIN
              - amount: 100
                destination: users:002
                source: users:001
                asset: COIN
              script:
                plain: "vars {\naccount $user\n}\nsend [COIN 10] (\n\tsource = @world\n\
                  \tdestination = $user\n)\n"
                vars:
                  vars:
                    user: users:042
              timestamp: 2000-01-23T04:56:07.000+00:00
          RevertTransaction:
            ledger: ledger
            id: id
          ConfirmHold:
            id: id
          GetAccount:
            ledger: ledger
            id: id
          CreditWallet:
            data:
              amount:
                asset: USD/2
                amount: 100
              sources: []
            id: id
          VoidHold:
            id: id
          GetPayment:
            id: id
          StripeTransfer:
            amount: 100
            metadata:
              order_id: "6735"
            destination: acct_1Gqj58KZcSIg2N2q
            asset: USD
          DebitWallet:
            data:
              amount:
                asset: USD/2
                amount: 100
              pending: true
            id: id
          GetWallet:
            id: id
        terminatedAt: 2000-01-23T04:56:07.000+00:00
        name: name
        startedAt: 2000-01-23T04:56:07.000+00:00
        error: error
        nextExecution: 2000-01-23T04:56:07.000+00:00
        attempt: 0
        terminated: true
        lastFailure: lastFailure
      properties:
        name:
          type: string
        input:
          $ref: '#/components/schemas/WorkflowInstanceHistoryStageInput'
        output:
          $ref: '#/components/schemas/WorkflowInstanceHistoryStageOutput'
        error:
          type: string
        terminated:
          type: boolean
        startedAt:
          format: date-time
          type: string
        terminatedAt:
          format: date-time
          type: string
        lastFailure:
          type: string
        attempt:
          type: integer
        nextExecution:
          format: date-time
          type: string
      required:
      - attempt
      - input
      - name
      - startedAt
      - terminated
      type: object
    WorkflowInstanceHistory:
      example:
        input: null
        terminatedAt: 2000-01-23T04:56:07.000+00:00
        name: name
        startedAt: 2000-01-23T04:56:07.000+00:00
        error: error
        terminated: true
      properties:
        name:
          type: string
        input:
          $ref: '#/components/schemas/Stage'
        error:
          type: string
        terminated:
          type: boolean
        startedAt:
          format: date-time
          type: string
        terminatedAt:
          format: date-time
          type: string
      required:
      - input
      - name
      - startedAt
      - terminated
      type: object
    WorkflowInstanceHistoryList:
      items:
        $ref: '#/components/schemas/WorkflowInstanceHistory'
      type: array
    WorkflowInstanceHistoryStageList:
      items:
        $ref: '#/components/schemas/WorkflowInstanceHistoryStage'
      type: array
    ListWorkflowsResponse:
      example:
        data:
        - createdAt: 2000-01-23T04:56:07.000+00:00
          id: id
          config:
            name: name
            stages:
            - key: ""
            - key: ""
          updatedAt: 2000-01-23T04:56:07.000+00:00
        - createdAt: 2000-01-23T04:56:07.000+00:00
          id: id
          config:
            name: name
            stages:
            - key: ""
            - key: ""
          updatedAt: 2000-01-23T04:56:07.000+00:00
      properties:
        data:
          items:
            $ref: '#/components/schemas/Workflow'
          type: array
      required:
      - data
      type: object
    ReadWorkflowResponse:
      properties:
        data:
          $ref: '#/components/schemas/Workflow'
      required:
      - data
      type: object
    CreateWorkflowRequest:
      $ref: '#/components/schemas/WorkflowConfig'
    CreateWorkflowResponse:
      example:
        data:
          createdAt: 2000-01-23T04:56:07.000+00:00
          id: id
          config:
            name: name
            stages:
            - key: ""
            - key: ""
          updatedAt: 2000-01-23T04:56:07.000+00:00
      properties:
        data:
          $ref: '#/components/schemas/Workflow'
      required:
      - data
      type: object
    RunWorkflowRequest:
      additionalProperties:
        type: string
      type: object
    RunWorkflowResponse:
      example:
        data:
          createdAt: 2000-01-23T04:56:07.000+00:00
          terminatedAt: 2000-01-23T04:56:07.000+00:00
          id: id
          error: error
          workflowID: workflowID
          terminated: true
          updatedAt: 2000-01-23T04:56:07.000+00:00
          status:
          - instanceID: instanceID
            stage: 0.8008281904610115
            terminatedAt: 2000-01-23T04:56:07.000+00:00
            startedAt: 2000-01-23T04:56:07.000+00:00
            error: error
          - instanceID: instanceID
            stage: 0.8008281904610115
            terminatedAt: 2000-01-23T04:56:07.000+00:00
            startedAt: 2000-01-23T04:56:07.000+00:00
            error: error
      properties:
        data:
          $ref: '#/components/schemas/WorkflowInstance'
      required:
      - data
      type: object
    ListRunsResponse:
      example:
        data:
        - createdAt: 2000-01-23T04:56:07.000+00:00
          terminatedAt: 2000-01-23T04:56:07.000+00:00
          id: id
          error: error
          workflowID: workflowID
          terminated: true
          updatedAt: 2000-01-23T04:56:07.000+00:00
          status:
          - instanceID: instanceID
            stage: 0.8008281904610115
            terminatedAt: 2000-01-23T04:56:07.000+00:00
            startedAt: 2000-01-23T04:56:07.000+00:00
            error: error
          - instanceID: instanceID
            stage: 0.8008281904610115
            terminatedAt: 2000-01-23T04:56:07.000+00:00
            startedAt: 2000-01-23T04:56:07.000+00:00
            error: error
        - createdAt: 2000-01-23T04:56:07.000+00:00
          terminatedAt: 2000-01-23T04:56:07.000+00:00
          id: id
          error: error
          workflowID: workflowID
          terminated: true
          updatedAt: 2000-01-23T04:56:07.000+00:00
          status:
          - instanceID: instanceID
            stage: 0.8008281904610115
            terminatedAt: 2000-01-23T04:56:07.000+00:00
            startedAt: 2000-01-23T04:56:07.000+00:00
            error: error
          - instanceID: instanceID
            stage: 0.8008281904610115
            terminatedAt: 2000-01-23T04:56:07.000+00:00
            startedAt: 2000-01-23T04:56:07.000+00:00
            error: error
      properties:
        data:
          items:
            $ref: '#/components/schemas/WorkflowInstance'
          type: array
      required:
      - data
    GetWorkflowResponse:
      example:
        data:
          createdAt: 2000-01-23T04:56:07.000+00:00
          id: id
          config:
            name: name
            stages:
            - key: ""
            - key: ""
          updatedAt: 2000-01-23T04:56:07.000+00:00
      properties:
        data:
          $ref: '#/components/schemas/Workflow'
      required:
      - data
      type: object
    GetWorkflowInstanceResponse:
      example:
        data:
          createdAt: 2000-01-23T04:56:07.000+00:00
          terminatedAt: 2000-01-23T04:56:07.000+00:00
          id: id
          error: error
          workflowID: workflowID
          terminated: true
          updatedAt: 2000-01-23T04:56:07.000+00:00
          status:
          - instanceID: instanceID
            stage: 0.8008281904610115
            terminatedAt: 2000-01-23T04:56:07.000+00:00
            startedAt: 2000-01-23T04:56:07.000+00:00
            error: error
          - instanceID: instanceID
            stage: 0.8008281904610115
            terminatedAt: 2000-01-23T04:56:07.000+00:00
            startedAt: 2000-01-23T04:56:07.000+00:00
            error: error
      properties:
        data:
          $ref: '#/components/schemas/WorkflowInstance'
      required:
      - data
      type: object
    GetWorkflowInstanceHistoryResponse:
      example:
        data:
        - input: null
          terminatedAt: 2000-01-23T04:56:07.000+00:00
          name: name
          startedAt: 2000-01-23T04:56:07.000+00:00
          error: error
          terminated: true
        - input: null
          terminatedAt: 2000-01-23T04:56:07.000+00:00
          name: name
          startedAt: 2000-01-23T04:56:07.000+00:00
          error: error
          terminated: true
      properties:
        data:
          items:
            $ref: '#/components/schemas/WorkflowInstanceHistory'
          type: array
      required:
      - data
      type: object
    GetWorkflowInstanceHistoryStageResponse:
      example:
        data:
        - output:
            CreateTransaction:
              data:
                reference: ref:001
                metadata:
                  admin: true
                  a:
                    nested:
                      key: value
                postings:
                - amount: 100
                  destination: users:002
                  source: users:001
                  asset: COIN
                - amount: 100
                  destination: users:002
                  source: users:001
                  asset: COIN
                txid: 0
                postCommitVolumes:
                  orders:1:
                    USD:
                      input: 100
                      output: 10
                      balance: 90
                  orders:2:
                    USD:
                      input: 100
                      output: 10
                      balance: 90
                preCommitVolumes:
                  orders:1:
                    USD:
                      input: 100
                      output: 10
                      balance: 90
                  orders:2:
                    USD:
                      input: 100
                      output: 10
                      balance: 90
                timestamp: 2000-01-23T04:56:07.000+00:00
            RevertTransaction:
              data:
                reference: ref:001
                metadata:
                  admin: true
                  a:
                    nested:
                      key: value
                postings:
                - amount: 100
                  destination: users:002
                  source: users:001
                  asset: COIN
                - amount: 100
                  destination: users:002
                  source: users:001
                  asset: COIN
                txid: 0
                postCommitVolumes:
                  orders:1:
                    USD:
                      input: 100
                      output: 10
                      balance: 90
                  orders:2:
                    USD:
                      input: 100
                      output: 10
                      balance: 90
                preCommitVolumes:
                  orders:1:
                    USD:
                      input: 100
                      output: 10
                      balance: 90
                  orders:2:
                    USD:
                      input: 100
                      output: 10
                      balance: 90
                timestamp: 2000-01-23T04:56:07.000+00:00
            GetAccount:
              data:
                metadata:
                  admin: true
                  a:
                    nested:
                      key: value
                balances:
                  COIN: 100
                address: users:001
                volumes:
                  COIN:
                    input: 100
                    output: 0
                type: virtual
            GetPayment:
              data:
                metadata:
                  key: key
                adjustments:
                - date: 2000-01-23T04:56:07.000+00:00
                  amount: 100
                  absolute: true
                  raw: "{}"
                  status: null
                - date: 2000-01-23T04:56:07.000+00:00
                  amount: 100
                  absolute: true
                  raw: "{}"
                  status: null
                scheme: visa
                raw: "{}"
                type: PAY-IN
                reference: reference
                accountID: accountID
                createdAt: 2000-01-23T04:56:07.000+00:00
                provider: null
                initialAmount: 100
                id: XXX
                asset: USD
                status: null
            DebitWallet:
              data:
                walletID: walletID
                metadata:
                  key: ""
                destination: null
                description: description
                id: 046b6c7f-0b8a-43b9-b35d-6489e6daee91
            GetWallet:
              data:
                ledger: ledger
                createdAt: 2000-01-23T04:56:07.000+00:00
                metadata:
                  key: ""
                balances:
                  main:
                    assets:
                      key: 0.8008281904610115
                name: name
                id: 046b6c7f-0b8a-43b9-b35d-6489e6daee91
          input:
            CreateTransaction:
              ledger: ledger
              data:
                reference: ref:001
                metadata:
                  admin: true
                  a:
                    nested:
                      key: value
                postings:
                - amount: 100
                  destination: users:002
                  source: users:001
                  asset: COIN
                - amount: 100
                  destination: users:002
                  source: users:001
                  asset: COIN
                script:
                  plain: "vars {\naccount $user\n}\nsend [COIN 10] (\n\tsource = @world\n\
                    \tdestination = $user\n)\n"
                  vars:
                    vars:
                      user: users:042
                timestamp: 2000-01-23T04:56:07.000+00:00
            RevertTransaction:
              ledger: ledger
              id: id
            ConfirmHold:
              id: id
            GetAccount:
              ledger: ledger
              id: id
            CreditWallet:
              data:
                amount:
                  asset: USD/2
                  amount: 100
                sources: []
              id: id
            VoidHold:
              id: id
            GetPayment:
              id: id
            StripeTransfer:
              amount: 100
              metadata:
                order_id: "6735"
              destination: acct_1Gqj58KZcSIg2N2q
              asset: USD
            DebitWallet:
              data:
                amount:
                  asset: USD/2
                  amount: 100
                pending: true
              id: id
            GetWallet:
              id: id
          terminatedAt: 2000-01-23T04:56:07.000+00:00
          name: name
          startedAt: 2000-01-23T04:56:07.000+00:00
          error: error
          nextExecution: 2000-01-23T04:56:07.000+00:00
          attempt: 0
          terminated: true
          lastFailure: lastFailure
        - output:
            CreateTransaction:
              data:
                reference: ref:001
                metadata:
                  admin: true
                  a:
                    nested:
                      key: value
                postings:
                - amount: 100
                  destination: users:002
                  source: users:001
                  asset: COIN
                - amount: 100
                  destination: users:002
                  source: users:001
                  asset: COIN
                txid: 0
                postCommitVolumes:
                  orders:1:
                    USD:
                      input: 100
                      output: 10
                      balance: 90
                  orders:2:
                    USD:
                      input: 100
                      output: 10
                      balance: 90
                preCommitVolumes:
                  orders:1:
                    USD:
                      input: 100
                      output: 10
                      balance: 90
                  orders:2:
                    USD:
                      input: 100
                      output: 10
                      balance: 90
                timestamp: 2000-01-23T04:56:07.000+00:00
            RevertTransaction:
              data:
                reference: ref:001
                metadata:
                  admin: true
                  a:
                    nested:
                      key: value
                postings:
                - amount: 100
                  destination: users:002
                  source: users:001
                  asset: COIN
                - amount: 100
                  destination: users:002
                  source: users:001
                  asset: COIN
                txid: 0
                postCommitVolumes:
                  orders:1:
                    USD:
                      input: 100
                      output: 10
                      balance: 90
                  orders:2:
                    USD:
                      input: 100
                      output: 10
                      balance: 90
                preCommitVolumes:
                  orders:1:
                    USD:
                      input: 100
                      output: 10
                      balance: 90
                  orders:2:
                    USD:
                      input: 100
                      output: 10
                      balance: 90
                timestamp: 2000-01-23T04:56:07.000+00:00
            GetAccount:
              data:
                metadata:
                  admin: true
                  a:
                    nested:
                      key: value
                balances:
                  COIN: 100
                address: users:001
                volumes:
                  COIN:
                    input: 100
                    output: 0
                type: virtual
            GetPayment:
              data:
                metadata:
                  key: key
                adjustments:
                - date: 2000-01-23T04:56:07.000+00:00
                  amount: 100
                  absolute: true
                  raw: "{}"
                  status: null
                - date: 2000-01-23T04:56:07.000+00:00
                  amount: 100
                  absolute: true
                  raw: "{}"
                  status: null
                scheme: visa
                raw: "{}"
                type: PAY-IN
                reference: reference
                accountID: accountID
                createdAt: 2000-01-23T04:56:07.000+00:00
                provider: null
                initialAmount: 100
                id: XXX
                asset: USD
                status: null
            DebitWallet:
              data:
                walletID: walletID
                metadata:
                  key: ""
                destination: null
                description: description
                id: 046b6c7f-0b8a-43b9-b35d-6489e6daee91
            GetWallet:
              data:
                ledger: ledger
                createdAt: 2000-01-23T04:56:07.000+00:00
                metadata:
                  key: ""
                balances:
                  main:
                    assets:
                      key: 0.8008281904610115
                name: name
                id: 046b6c7f-0b8a-43b9-b35d-6489e6daee91
          input:
            CreateTransaction:
              ledger: ledger
              data:
                reference: ref:001
                metadata:
                  admin: true
                  a:
                    nested:
                      key: value
                postings:
                - amount: 100
                  destination: users:002
                  source: users:001
                  asset: COIN
                - amount: 100
                  destination: users:002
                  source: users:001
                  asset: COIN
                script:
                  plain: "vars {\naccount $user\n}\nsend [COIN 10] (\n\tsource = @world\n\
                    \tdestination = $user\n)\n"
                  vars:
                    vars:
                      user: users:042
                timestamp: 2000-01-23T04:56:07.000+00:00
            RevertTransaction:
              ledger: ledger
              id: id
            ConfirmHold:
              id: id
            GetAccount:
              ledger: ledger
              id: id
            CreditWallet:
              data:
                amount:
                  asset: USD/2
                  amount: 100
                sources: []
              id: id
            VoidHold:
              id: id
            GetPayment:
              id: id
            StripeTransfer:
              amount: 100
              metadata:
                order_id: "6735"
              destination: acct_1Gqj58KZcSIg2N2q
              asset: USD
            DebitWallet:
              data:
                amount:
                  asset: USD/2
                  amount: 100
                pending: true
              id: id
            GetWallet:
              id: id
          terminatedAt: 2000-01-23T04:56:07.000+00:00
          name: name
          startedAt: 2000-01-23T04:56:07.000+00:00
          error: error
          nextExecution: 2000-01-23T04:56:07.000+00:00
          attempt: 0
          terminated: true
          lastFailure: lastFailure
      properties:
        data:
          items:
            $ref: '#/components/schemas/WorkflowInstanceHistoryStage'
          type: array
      required:
      - data
      type: object
    StageSendSourceWallet:
      properties:
        id:
          type: string
        balance:
          type: string
      required:
      - id
      type: object
    StageSendDestinationWallet:
      $ref: '#/components/schemas/StageSendSourceWallet'
    StageSendSourceAccount:
      properties:
        id:
          type: string
        ledger:
          type: string
      required:
      - id
      type: object
    StageSendDestinationAccount:
      $ref: '#/components/schemas/StageSendSourceAccount'
    StageSendSourcePayment:
      properties:
        id:
          type: string
      required:
      - id
      type: object
    StageSendDestinationPayment:
      properties:
        psp:
          type: string
      required:
      - psp
      type: object
    StageSendSource:
      properties:
        wallet:
          $ref: '#/components/schemas/StageSendSourceWallet'
        account:
          $ref: '#/components/schemas/StageSendSourceAccount'
        payment:
          $ref: '#/components/schemas/StageSendSourcePayment'
      type: object
    StageSendDestination:
      properties:
        wallet:
          $ref: '#/components/schemas/StageSendSourceWallet'
        account:
          $ref: '#/components/schemas/StageSendSourceAccount'
        payment:
          $ref: '#/components/schemas/StageSendDestinationPayment'
      type: object
    StageSend:
      properties:
        amount:
          $ref: '#/components/schemas/Monetary'
        destination:
          $ref: '#/components/schemas/StageSendDestination'
        source:
          $ref: '#/components/schemas/StageSendSource'
      type: object
    StageDelay:
      properties:
        until:
          format: date-time
          type: string
        duration:
          type: string
      type: object
    StageWaitEvent:
      properties:
        event:
          type: string
      required:
      - event
      type: object
    Stage:
      anyOf:
      - $ref: '#/components/schemas/StageSend'
      - $ref: '#/components/schemas/StageDelay'
      - $ref: '#/components/schemas/StageWaitEvent'
    ActivityStripeTransfer:
      $ref: '#/components/schemas/StripeTransferRequest'
    ActivityGetAccount:
      example:
        ledger: ledger
        id: id
      properties:
        id:
          type: string
        ledger:
          type: string
      required:
      - id
      - ledger
      type: object
    ActivityCreateTransaction:
      example:
        ledger: ledger
        data:
          reference: ref:001
          metadata:
            admin: true
            a:
              nested:
                key: value
          postings:
          - amount: 100
            destination: users:002
            source: users:001
            asset: COIN
          - amount: 100
            destination: users:002
            source: users:001
            asset: COIN
          script:
            plain: "vars {\naccount $user\n}\nsend [COIN 10] (\n\tsource = @world\n\
              \tdestination = $user\n)\n"
            vars:
              vars:
                user: users:042
          timestamp: 2000-01-23T04:56:07.000+00:00
      properties:
        ledger:
          type: string
        data:
          $ref: '#/components/schemas/PostTransaction'
      type: object
    ActivityRevertTransaction:
      example:
        ledger: ledger
        id: id
      properties:
        ledger:
          type: string
        id:
          type: string
      required:
      - id
      - ledger
      type: object
    ActivityGetPayment:
      example:
        id: id
      properties:
        id:
          type: string
      required:
      - id
      type: object
    ActivityConfirmHold:
      example:
        id: id
      properties:
        id:
          type: string
      required:
      - id
      type: object
    ActivityCreditWallet:
      example:
        data:
          amount:
            asset: USD/2
            amount: 100
          sources: []
        id: id
      properties:
        id:
          type: string
        data:
          $ref: '#/components/schemas/CreditWalletRequest'
      type: object
    ActivityDebitWallet:
      example:
        data:
          amount:
            asset: USD/2
            amount: 100
          pending: true
        id: id
      properties:
        id:
          type: string
        data:
          $ref: '#/components/schemas/DebitWalletRequest'
      type: object
    ActivityGetWallet:
      example:
        id: id
      properties:
        id:
          type: string
      required:
      - id
      type: object
    ActivityVoidHold:
      example:
        id: id
      properties:
        id:
          type: string
      required:
      - id
      type: object
    ActivityGetAccountOutput:
      $ref: '#/components/schemas/AccountResponse'
    ActivityCreateTransactionOutput:
      $ref: '#/components/schemas/TransactionResponse'
    ActivityRevertTransactionOutput:
      $ref: '#/components/schemas/TransactionResponse'
    ActivityGetPaymentOutput:
      $ref: '#/components/schemas/PaymentResponse'
    ActivityDebitWalletOutput:
      $ref: '#/components/schemas/DebitWalletResponse'
    ActivityGetWalletOutput:
      $ref: '#/components/schemas/GetWalletResponse'
    WorkflowInstanceHistoryStageInput:
      example:
        CreateTransaction:
          ledger: ledger
          data:
            reference: ref:001
            metadata:
              admin: true
              a:
                nested:
                  key: value
            postings:
            - amount: 100
              destination: users:002
              source: users:001
              asset: COIN
            - amount: 100
              destination: users:002
              source: users:001
              asset: COIN
            script:
              plain: "vars {\naccount $user\n}\nsend [COIN 10] (\n\tsource = @world\n\
                \tdestination = $user\n)\n"
              vars:
                vars:
                  user: users:042
            timestamp: 2000-01-23T04:56:07.000+00:00
        RevertTransaction:
          ledger: ledger
          id: id
        ConfirmHold:
          id: id
        GetAccount:
          ledger: ledger
          id: id
        CreditWallet:
          data:
            amount:
              asset: USD/2
              amount: 100
            sources: []
          id: id
        VoidHold:
          id: id
        GetPayment:
          id: id
        StripeTransfer:
          amount: 100
          metadata:
            order_id: "6735"
          destination: acct_1Gqj58KZcSIg2N2q
          asset: USD
        DebitWallet:
          data:
            amount:
              asset: USD/2
              amount: 100
            pending: true
          id: id
        GetWallet:
          id: id
      properties:
        GetAccount:
          $ref: '#/components/schemas/ActivityGetAccount'
        CreateTransaction:
          $ref: '#/components/schemas/ActivityCreateTransaction'
        RevertTransaction:
          $ref: '#/components/schemas/ActivityRevertTransaction'
        StripeTransfer:
          $ref: '#/components/schemas/StripeTransferRequest'
        GetPayment:
          $ref: '#/components/schemas/ActivityGetPayment'
        ConfirmHold:
          $ref: '#/components/schemas/ActivityConfirmHold'
        CreditWallet:
          $ref: '#/components/schemas/ActivityCreditWallet'
        DebitWallet:
          $ref: '#/components/schemas/ActivityDebitWallet'
        GetWallet:
          $ref: '#/components/schemas/ActivityGetWallet'
        VoidHold:
          $ref: '#/components/schemas/ActivityVoidHold'
      type: object
    WorkflowInstanceHistoryStageOutput:
      example:
        CreateTransaction:
          data:
            reference: ref:001
            metadata:
              admin: true
              a:
                nested:
                  key: value
            postings:
            - amount: 100
              destination: users:002
              source: users:001
              asset: COIN
            - amount: 100
              destination: users:002
              source: users:001
              asset: COIN
            txid: 0
            postCommitVolumes:
              orders:1:
                USD:
                  input: 100
                  output: 10
                  balance: 90
              orders:2:
                USD:
                  input: 100
                  output: 10
                  balance: 90
            preCommitVolumes:
              orders:1:
                USD:
                  input: 100
                  output: 10
                  balance: 90
              orders:2:
                USD:
                  input: 100
                  output: 10
                  balance: 90
            timestamp: 2000-01-23T04:56:07.000+00:00
        RevertTransaction:
          data:
            reference: ref:001
            metadata:
              admin: true
              a:
                nested:
                  key: value
            postings:
            - amount: 100
              destination: users:002
              source: users:001
              asset: COIN
            - amount: 100
              destination: users:002
              source: users:001
              asset: COIN
            txid: 0
            postCommitVolumes:
              orders:1:
                USD:
                  input: 100
                  output: 10
                  balance: 90
              orders:2:
                USD:
                  input: 100
                  output: 10
                  balance: 90
            preCommitVolumes:
              orders:1:
                USD:
                  input: 100
                  output: 10
                  balance: 90
              orders:2:
                USD:
                  input: 100
                  output: 10
                  balance: 90
            timestamp: 2000-01-23T04:56:07.000+00:00
        GetAccount:
          data:
            metadata:
              admin: true
              a:
                nested:
                  key: value
            balances:
              COIN: 100
            address: users:001
            volumes:
              COIN:
                input: 100
                output: 0
            type: virtual
        GetPayment:
          data:
            metadata:
              key: key
            adjustments:
            - date: 2000-01-23T04:56:07.000+00:00
              amount: 100
              absolute: true
              raw: "{}"
              status: null
            - date: 2000-01-23T04:56:07.000+00:00
              amount: 100
              absolute: true
              raw: "{}"
              status: null
            scheme: visa
            raw: "{}"
            type: PAY-IN
            reference: reference
            accountID: accountID
            createdAt: 2000-01-23T04:56:07.000+00:00
            provider: null
            initialAmount: 100
            id: XXX
            asset: USD
            status: null
        DebitWallet:
          data:
            walletID: walletID
            metadata:
              key: ""
            destination: null
            description: description
            id: 046b6c7f-0b8a-43b9-b35d-6489e6daee91
        GetWallet:
          data:
            ledger: ledger
            createdAt: 2000-01-23T04:56:07.000+00:00
            metadata:
              key: ""
            balances:
              main:
                assets:
                  key: 0.8008281904610115
            name: name
            id: 046b6c7f-0b8a-43b9-b35d-6489e6daee91
      properties:
        GetAccount:
          $ref: '#/components/schemas/AccountResponse'
        CreateTransaction:
          $ref: '#/components/schemas/TransactionResponse'
        RevertTransaction:
          $ref: '#/components/schemas/TransactionResponse'
        GetPayment:
          $ref: '#/components/schemas/PaymentResponse'
        DebitWallet:
          $ref: '#/components/schemas/DebitWalletResponse'
        GetWallet:
          $ref: '#/components/schemas/GetWalletResponse'
      type: object
    updateWallet_request:
      properties:
        metadata:
          additionalProperties: {}
          description: Custom metadata to attach to this wallet.
          type: object
      type: object
    sendEvent_request:
      properties:
        name:
          type: string
      required:
      - name
      type: object
    Client_allOf:
      properties:
        id:
          type: string
        scopes:
          items:
            type: string
          type: array
        secrets:
          items:
            $ref: '#/components/schemas/ClientSecret'
          type: array
      required:
      - id
      type: object
      example: null
    Scope_allOf:
      properties:
        id:
          type: string
        transient:
          items:
            type: string
          type: array
      required:
      - id
      type: object
      example: null
    Secret_allOf:
      properties:
        id:
          type: string
        lastDigits:
          type: string
        clear:
          type: string
      required:
      - clear
      - id
      - lastDigits
      type: object
      example: null
    AccountsCursorResponse_cursor:
      example:
        next: ""
        previous: YXVsdCBhbmQgYSBtYXhpbXVtIG1heF9yZXN1bHRzLol=
        data:
        - metadata:
            admin: true
            a:
              nested:
                key: value
          address: users:001
          type: virtual
        - metadata:
            admin: true
            a:
              nested:
                key: value
          address: users:001
          type: virtual
        hasMore: false
        pageSize: 15
      properties:
        pageSize:
          example: 15
          format: int64
          maximum: 1000
          minimum: 1
          type: integer
        hasMore:
          example: false
          type: boolean
        previous:
          example: YXVsdCBhbmQgYSBtYXhpbXVtIG1heF9yZXN1bHRzLol=
          type: string
        next:
          example: ""
          type: string
        data:
          items:
            $ref: '#/components/schemas/Account'
          type: array
      required:
      - data
      - hasMore
      - pageSize
      type: object
    BalancesCursorResponse_cursor:
      example:
        next: ""
        previous: YXVsdCBhbmQgYSBtYXhpbXVtIG1heF9yZXN1bHRzLol=
        data:
        - account1:
            USD: 100
            EUR: 23
          account2:
            CAD: 20
            JPY: 21
        - account1:
            USD: 100
            EUR: 23
          account2:
            CAD: 20
            JPY: 21
        hasMore: false
        pageSize: 15
      properties:
        pageSize:
          example: 15
          format: int64
          maximum: 1000
          minimum: 1
          type: integer
        hasMore:
          example: false
          type: boolean
        previous:
          example: YXVsdCBhbmQgYSBtYXhpbXVtIG1heF9yZXN1bHRzLol=
          type: string
        next:
          example: ""
          type: string
        data:
          items:
            $ref: '#/components/schemas/AccountsBalances'
          type: array
      required:
      - data
      - hasMore
      - pageSize
      type: object
    TransactionsCursorResponse_cursor:
      example:
        next: ""
        previous: YXVsdCBhbmQgYSBtYXhpbXVtIG1heF9yZXN1bHRzLol=
        data:
        - reference: ref:001
          metadata:
            admin: true
            a:
              nested:
                key: value
          postings:
          - amount: 100
            destination: users:002
            source: users:001
            asset: COIN
          - amount: 100
            destination: users:002
            source: users:001
            asset: COIN
          txid: 0
          postCommitVolumes:
            orders:1:
              USD:
                input: 100
                output: 10
                balance: 90
            orders:2:
              USD:
                input: 100
                output: 10
                balance: 90
          preCommitVolumes:
            orders:1:
              USD:
                input: 100
                output: 10
                balance: 90
            orders:2:
              USD:
                input: 100
                output: 10
                balance: 90
          timestamp: 2000-01-23T04:56:07.000+00:00
        - reference: ref:001
          metadata:
            admin: true
            a:
              nested:
                key: value
          postings:
          - amount: 100
            destination: users:002
            source: users:001
            asset: COIN
          - amount: 100
            destination: users:002
            source: users:001
            asset: COIN
          txid: 0
          postCommitVolumes:
            orders:1:
              USD:
                input: 100
                output: 10
                balance: 90
            orders:2:
              USD:
                input: 100
                output: 10
                balance: 90
          preCommitVolumes:
            orders:1:
              USD:
                input: 100
                output: 10
                balance: 90
            orders:2:
              USD:
                input: 100
                output: 10
                balance: 90
          timestamp: 2000-01-23T04:56:07.000+00:00
        hasMore: false
        pageSize: 15
      properties:
        pageSize:
          example: 15
          format: int64
          maximum: 1000
          minimum: 1
          type: integer
        hasMore:
          example: false
          type: boolean
        previous:
          example: YXVsdCBhbmQgYSBtYXhpbXVtIG1heF9yZXN1bHRzLol=
          type: string
        next:
          example: ""
          type: string
        data:
          items:
            $ref: '#/components/schemas/Transaction'
          type: array
      required:
      - data
      - hasMore
      - pageSize
      type: object
    LogsCursorResponse_cursor:
      example:
        next: ""
        previous: YXVsdCBhbmQgYSBtYXhpbXVtIG1heF9yZXN1bHRzLol=
        data:
        - date: 2000-01-23T04:56:07.000+00:00
          data: "{}"
          id: 1234
          type: NEW_TRANSACTION
          hash: 9ee060170400f556b7e1575cb13f9db004f150a08355c7431c62bc639166431e
        - date: 2000-01-23T04:56:07.000+00:00
          data: "{}"
          id: 1234
          type: NEW_TRANSACTION
          hash: 9ee060170400f556b7e1575cb13f9db004f150a08355c7431c62bc639166431e
        hasMore: false
        pageSize: 15
      properties:
        pageSize:
          example: 15
          format: int64
          maximum: 1000
          minimum: 1
          type: integer
        hasMore:
          example: false
          type: boolean
        previous:
          example: YXVsdCBhbmQgYSBtYXhpbXVtIG1heF9yZXN1bHRzLol=
          type: string
        next:
          example: ""
          type: string
        data:
          items:
            $ref: '#/components/schemas/Log'
          type: array
      required:
      - data
      - hasMore
      - pageSize
      type: object
    PostTransaction_script:
      example:
        plain: "vars {\naccount $user\n}\nsend [COIN 10] (\n\tsource = @world\n\t\
          destination = $user\n)\n"
        vars:
          vars:
            user: users:042
      properties:
        plain:
          example: "vars {\naccount $user\n}\nsend [COIN 10] (\n\tsource = @world\n\
            \tdestination = $user\n)\n"
          type: string
        vars:
          example:
            vars:
              user: users:042
          properties: {}
          type: object
      required:
      - plain
      type: object
    LedgerInfo_storage:
      example:
        migrations:
        - date: 2000-01-23T04:56:07.000+00:00
          name: migrations:001
          state: to do
          version: 11
        - date: 2000-01-23T04:56:07.000+00:00
          name: migrations:001
          state: to do
          version: 11
      properties:
        migrations:
          items:
            $ref: '#/components/schemas/MigrationInfo'
          type: array
      type: object
    PaymentsCursor_cursor_allOf:
      properties:
        data:
          items:
            $ref: '#/components/schemas/Payment'
          type: array
      required:
      - data
      type: object
    PaymentsCursor_cursor:
      allOf:
      - $ref: '#/components/schemas/CursorBase'
      - $ref: '#/components/schemas/PaymentsCursor_cursor_allOf'
    AccountsCursor_cursor_allOf:
      properties:
        data:
          items:
            $ref: '#/components/schemas/paymentsAccount'
          type: array
      required:
      - data
      type: object
    AccountsCursor_cursor:
      allOf:
      - $ref: '#/components/schemas/CursorBase'
      - $ref: '#/components/schemas/AccountsCursor_cursor_allOf'
    TasksCursor_cursor_allOf_data_inner:
      oneOf:
      - $ref: '#/components/schemas/TaskStripe'
      - $ref: '#/components/schemas/TaskWise'
      - $ref: '#/components/schemas/TaskCurrencyCloud'
      - $ref: '#/components/schemas/TaskDummyPay'
      - $ref: '#/components/schemas/TaskModulr'
      - $ref: '#/components/schemas/TaskBankingCircle'
    TasksCursor_cursor_allOf:
      properties:
        data:
          items:
            $ref: '#/components/schemas/TasksCursor_cursor_allOf_data_inner'
          type: array
      required:
      - data
      type: object
    TasksCursor_cursor:
      allOf:
      - $ref: '#/components/schemas/CursorBase'
      - $ref: '#/components/schemas/TasksCursor_cursor_allOf'
    ConnectorsResponse_data_inner:
      example:
        provider: null
        enabled: true
      properties:
        provider:
          $ref: '#/components/schemas/Connector'
        enabled:
          example: true
          type: boolean
      type: object
    ConnectorsConfigsResponse_data_connector_key:
      example:
        dataType: dataType
        required: true
      properties:
        dataType:
          type: string
        required:
          type: boolean
      required:
      - dataType
      - required
      type: object
    ConnectorsConfigsResponse_data_connector:
      example:
        key:
          dataType: dataType
          required: true
      properties:
        key:
          $ref: '#/components/schemas/ConnectorsConfigsResponse_data_connector_key'
      required:
      - key
      type: object
    ConnectorsConfigsResponse_data:
      example:
        connector:
          key:
            dataType: dataType
            required: true
      properties:
        connector:
          $ref: '#/components/schemas/ConnectorsConfigsResponse_data_connector'
      required:
      - connector
      type: object
    TransfersResponse_data_inner:
      example:
        amount: 0
        destination: destination
        currency: currency
        id: id
        source: source
        asset: asset
        error: error
        status: status
      properties:
        id:
          type: string
        amount:
          format: int64
          minimum: 0
          type: integer
        asset:
          type: string
        destination:
          type: string
        source:
          type: string
        currency:
          type: string
        status:
          type: string
        error:
          type: string
      type: object
    TaskStripe_allOf_descriptor:
      properties:
        name:
          type: string
        main:
          type: boolean
        account:
          type: string
      required:
      - account
      - name
      type: object
      example: null
    TaskStripe_allOf:
      properties:
        descriptor:
          $ref: '#/components/schemas/TaskStripe_allOf_descriptor'
      required:
      - descriptor
      type: object
      example: null
    TaskWise_allOf_descriptor:
      properties:
        name:
          type: string
        key:
          type: string
        profileID:
          format: int64
          minimum: 0
          type: integer
      type: object
      example: null
    TaskWise_allOf:
      properties:
        descriptor:
          $ref: '#/components/schemas/TaskWise_allOf_descriptor'
      required:
      - descriptor
      type: object
      example: null
    TaskModulr_allOf_descriptor:
      properties:
        name:
          type: string
        key:
          type: string
        accountID:
          type: string
      type: object
      example: null
    TaskModulr_allOf:
      properties:
        descriptor:
          $ref: '#/components/schemas/TaskModulr_allOf_descriptor'
      required:
      - descriptor
      type: object
      example: null
    TaskDummyPay_allOf_descriptor:
      properties:
        name:
          type: string
        key:
          type: string
        fileName:
          type: string
      type: object
      example: null
    TaskDummyPay_allOf:
      properties:
        descriptor:
          $ref: '#/components/schemas/TaskDummyPay_allOf_descriptor'
      required:
      - descriptor
      type: object
      example: null
    TaskCurrencyCloud_allOf_descriptor:
      properties:
        name:
          type: string
      type: object
      example: null
    TaskCurrencyCloud_allOf:
      properties:
        descriptor:
          $ref: '#/components/schemas/TaskCurrencyCloud_allOf_descriptor'
      required:
      - descriptor
      type: object
      example: null
    TaskBankingCircle_allOf_descriptor:
      properties:
        name:
          type: string
        key:
          type: string
      type: object
      example: null
    TaskBankingCircle_allOf:
      properties:
        descriptor:
          $ref: '#/components/schemas/TaskBankingCircle_allOf_descriptor'
      required:
      - descriptor
      type: object
      example: null
    total:
      example:
        value: 1
        relation: eq
      properties:
        value:
          example: 1
          format: int64
          minimum: 0
          type: integer
        relation:
          example: eq
          type: string
      title: total
      type: object
    cursor:
      example:
        next: YXVsdCBhbmQgYSBtYXhpbXVtIG1heF9yZXN1bHRzLol=
        total:
          value: 1
          relation: eq
        previous: YXVsdCBhbmQgYSBtYXhpbXVtIG1heF9yZXN1bHRzLol=
        data:
        - ""
        - ""
        hasMore: true
        pageSize: 0
      properties:
        pageSize:
          format: int64
          minimum: 0
          type: integer
        hasMore:
          type: boolean
        total:
          $ref: '#/components/schemas/total'
        next:
          example: YXVsdCBhbmQgYSBtYXhpbXVtIG1heF9yZXN1bHRzLol=
          type: string
        previous:
          example: YXVsdCBhbmQgYSBtYXhpbXVtIG1heF9yZXN1bHRzLol=
          type: string
        data:
          items:
            allOf:
            - type: object
          type: array
      title: cursor
      type: object
    ConfigsResponse_cursor_allOf:
      properties:
        data:
          items:
            $ref: '#/components/schemas/webhooksConfig'
          type: array
      required:
      - data
      type: object
    ConfigsResponse_cursor:
      allOf:
      - $ref: '#/components/schemas/Cursor'
      - $ref: '#/components/schemas/ConfigsResponse_cursor_allOf'
    WalletWithBalances_balances:
      example:
        main:
          assets:
            key: 0.8008281904610115
      properties:
        main:
          $ref: '#/components/schemas/AssetHolder'
      required:
      - main
      type: object
    ExpandedDebitHold_allOf:
      properties:
        remaining:
          description: Remaining amount on hold
          example: 10
          format: int64
          type: integer
        originalAmount:
          description: Original amount on hold
          example: 100
          format: int64
          type: integer
      required:
      - originalAmount
      - remaining
      type: object
      example: null
    ListWalletsResponse_cursor_allOf:
      properties:
        data:
          items:
            $ref: '#/components/schemas/Wallet'
          type: array
      required:
      - data
      type: object
    ListWalletsResponse_cursor:
      allOf:
      - $ref: '#/components/schemas/walletsCursor'
      - $ref: '#/components/schemas/ListWalletsResponse_cursor_allOf'
    GetTransactionsResponse_cursor_allOf:
      properties:
        data:
          items:
            $ref: '#/components/schemas/walletsTransaction'
          type: array
      required:
      - data
      type: object
    GetTransactionsResponse_cursor:
      allOf:
      - $ref: '#/components/schemas/walletsCursor'
      - $ref: '#/components/schemas/GetTransactionsResponse_cursor_allOf'
    GetHoldsResponse_cursor_allOf:
      properties:
        data:
          items:
            $ref: '#/components/schemas/Hold'
          type: array
      required:
      - data
      type: object
    GetHoldsResponse_cursor:
      allOf:
      - $ref: '#/components/schemas/walletsCursor'
      - $ref: '#/components/schemas/GetHoldsResponse_cursor_allOf'
    ListBalancesResponse_cursor_allOf:
      properties:
        data:
          items:
            $ref: '#/components/schemas/Balance'
          type: array
      required:
      - data
      type: object
    ListBalancesResponse_cursor:
      allOf:
      - $ref: '#/components/schemas/walletsCursor'
      - $ref: '#/components/schemas/ListBalancesResponse_cursor_allOf'
  securitySchemes:
    Authorization:
      flows:
        clientCredentials:
          refreshUrl: ""
          scopes: {}
          tokenUrl: ""
      type: oauth2
x-tagGroups:
- name: Auth
  tags:
  - Clients
  - Scopes
  - Users
  - Auth
- name: Ledger
  tags:
  - Ledger
  - Server
  - Accounts
  - Mapping
  - Script
  - Stats
  - Transactions
  - Balances
  - server
  - accounts
  - mapping
  - script
  - stats
  - transactions
  - balances
- name: Payments
  tags:
  - Payments
- name: Search
  tags:
  - Search
- name: Wallets
  tags:
  - Wallets
- name: Webhooks
  tags:
  - Webhooks
- name: Orchestration
  tags:
  - Orchestration<|MERGE_RESOLUTION|>--- conflicted
+++ resolved
@@ -735,6 +735,7 @@
         required: true
       responses:
         "204":
+          content: {}
           description: No Content
         default:
           content:
@@ -1148,6 +1149,7 @@
         description: metadata
       responses:
         "204":
+          content: {}
           description: No Content
         default:
           content:
@@ -1992,17 +1994,12 @@
               schema:
                 $ref: '#/components/schemas/ConfigResponse'
           description: Config successfully activated.
-<<<<<<< HEAD
         default:
           content:
             application/json:
               schema:
                 $ref: '#/components/schemas/ErrorResponse'
           description: Error
-=======
-        "304":
-          description: "Config not modified, was already activated."
->>>>>>> e729b8db
       summary: Activate one config
       tags:
       - Webhooks
@@ -2028,17 +2025,12 @@
               schema:
                 $ref: '#/components/schemas/ConfigResponse'
           description: Config successfully deactivated.
-<<<<<<< HEAD
         default:
           content:
             application/json:
               schema:
                 $ref: '#/components/schemas/ErrorResponse'
           description: Error
-=======
-        "304":
-          description: "Config not modified, was already deactivated."
->>>>>>> e729b8db
       summary: Deactivate one config
       tags:
       - Webhooks
@@ -4043,13 +4035,9 @@
       - COMPILATION_FAILED
       - METADATA_OVERRIDE
       - NOT_FOUND
-<<<<<<< HEAD
       - CONTEXT_CANCELLED
       - STORE
       example: VALIDATION
-=======
-      example: INSUFFICIENT_FUND
->>>>>>> e729b8db
       type: string
     LedgerInfoResponse:
       example:
