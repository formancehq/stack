operator:
  enabled: true

  fullnameOverride: "operator"
  nameOverride: "operator"

  image:
    repository: "ghcr.io/formancehq/operator"
<<<<<<< HEAD
    tag: "v2.0.0-rc.27"
=======
    tag: "v2.0.0-rc.23"

>>>>>>> 11af5587
  operator:
    disableWebhooks: false
    region: "private"
    env: "private"
    metricsAddr: ":8080"
    probeAddr: ":8081"
    enableLeaderElection: true

  # Warning: This is a sensitive value
  # Only Helm Release are impacted on first install.
  # Use `components/operator/helm/crds` to install crds separately
  # Deprecated: operator-crds, will be removed in a future release,
  # please use operator-crds.create:true, to first update crds with `helm.sh/resource-policy: keep`
  # Then you will be able to disable it and moved to the new chart `components/operator/helm/operator-crds`
  # If using Helm Release, you will need to set `meta.helm.sh/release-name` and `meta.helm.sh/release-namespace` to the new relase name and namespace on all CRDs from Group: formance.com
  operator-crds:
    create: true

agent:
  enabled: false

  image:
<<<<<<< HEAD
    tag: "v2.0.0-rc.27"
=======
    tag: "v2.0.0-rc.23"

>>>>>>> 11af5587
  server:
    address: "app.formance.cloud:443"
    tls:
      enabled: true
      insecureSkipVerify: true

  agent:
    id: "aws-eu-west-1-sandbox"
    baseUrl: https://sandbox.formance.cloud
    authentication:
      mode: bearer
      issuer: https://app.formance.cloud/api
      clientID: "REGION_ID"
      clientSecret: ""

versions:
  create: true
  files:
    default:
      orchestration: v0.2.1
      reconciliation: v0.1.0
      search: v0.10.0
      auth: v0.4.4
      wallets: v0.4.6
      webhooks: v2.0.0-rc.27
      payments: v1.0.0-rc.5
      stargate: v0.1.10
      gateway: v2.0.0-rc.27
      ledger: v1.10.14
      operator-utils: v2.0.0-rc.27
    v1.0:
      orchestration: v0.2.1
      reconciliation: v0.1.0
      search: v0.10.0
      auth: v0.4.4
      wallets: v0.4.6
      webhooks: v2.0.0-rc.27
      payments: v1.0.0-rc.5
      stargate: v0.1.10
      gateway: v2.0.0-rc.27
      ledger: v1.10.14
      operator-utils: v2.0.0-rc.27
    v2.0:
      ledger: v2.0.0-rc.27
      search: v2.0.0-rc.27
      stargate: v2.0.0-rc.27
      auth: v2.0.0-rc.27
      wallets: v2.0.0-rc.27
      webhooks: v2.0.0-rc.27
      gateway: v2.0.0-rc.27
      payments: v2.0.0-rc.27
      orchestration: v2.0.0-rc.27
      reconciliation: v2.0.0-rc.27
      operator-utils: v2.0.0-rc.27<|MERGE_RESOLUTION|>--- conflicted
+++ resolved
@@ -6,12 +6,7 @@
 
   image:
     repository: "ghcr.io/formancehq/operator"
-<<<<<<< HEAD
     tag: "v2.0.0-rc.27"
-=======
-    tag: "v2.0.0-rc.23"
-
->>>>>>> 11af5587
   operator:
     disableWebhooks: false
     region: "private"
@@ -34,12 +29,7 @@
   enabled: false
 
   image:
-<<<<<<< HEAD
     tag: "v2.0.0-rc.27"
-=======
-    tag: "v2.0.0-rc.23"
-
->>>>>>> 11af5587
   server:
     address: "app.formance.cloud:443"
     tls:
