--- conflicted
+++ resolved
@@ -713,7 +713,7 @@
           {
             "name": "metadata",
             "in": "query",
-            "description": "Filter accounts by metadata key value pairs. Nested objects can be used as seen in the example below.",
+            "description": "Filter accounts by metadata key value pairs. The filter can be used like this metadata[key]=value1&metadata[a.nested.key]=value2",
             "style": "deepObject",
             "explode": true,
             "schema": {
@@ -1701,8 +1701,6 @@
             "name": "startTime",
             "in": "query",
             "description": "Filter transactions that occurred after this timestamp.\nThe format is RFC3339 and is inclusive (for example, \"2023-01-02T15:04:01Z\" includes the first second of 4th minute).\n",
-<<<<<<< HEAD
-=======
             "schema": {
               "type": "string",
               "format": "date-time"
@@ -1712,25 +1710,12 @@
             "name": "endTime",
             "in": "query",
             "description": "Filter transactions that occurred before this timestamp.\nThe format is RFC3339 and is exclusive (for example, \"2023-01-02T15:04:01Z\" excludes the first second of 4th minute).\n",
->>>>>>> 4a1bd9b9
             "schema": {
               "type": "string",
               "format": "date-time"
             }
           },
           {
-<<<<<<< HEAD
-            "name": "endTime",
-            "in": "query",
-            "description": "Filter transactions that occurred before this timestamp.\nThe format is RFC3339 and is exclusive (for example, \"2023-01-02T15:04:01Z\" excludes the first second of 4th minute).\n",
-            "schema": {
-              "type": "string",
-              "format": "date-time"
-            }
-          },
-          {
-=======
->>>>>>> 4a1bd9b9
             "name": "cursor",
             "in": "query",
             "description": "Parameter used in pagination requests. Maximum page size is set to 15.\nSet to the value of next for the next page of results.\nSet to the value of previous for the previous page of results.\nNo other parameters can be set when this parameter is set.\n",
@@ -2345,7 +2330,6 @@
               }
             }
           },
-<<<<<<< HEAD
           "default": {
             "description": "Error",
             "content": {
@@ -2355,10 +2339,6 @@
                 }
               }
             }
-=======
-          "304": {
-            "description": "Config not modified, was already activated."
->>>>>>> 4a1bd9b9
           }
         }
       }
@@ -2394,7 +2374,6 @@
               }
             }
           },
-<<<<<<< HEAD
           "default": {
             "description": "Error",
             "content": {
@@ -2404,10 +2383,6 @@
                 }
               }
             }
-=======
-          "304": {
-            "description": "Config not modified, was already deactivated."
->>>>>>> 4a1bd9b9
           }
         }
       }
@@ -4548,13 +4523,9 @@
           "NO_SCRIPT",
           "COMPILATION_FAILED",
           "METADATA_OVERRIDE",
-<<<<<<< HEAD
           "NOT_FOUND",
           "CONTEXT_CANCELLED",
           "STORE"
-=======
-          "NOT_FOUND"
->>>>>>> 4a1bd9b9
         ],
         "example": "VALIDATION"
       },
