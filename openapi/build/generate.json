--- conflicted
+++ resolved
@@ -980,12 +980,8 @@
         },
         "responses": {
           "204": {
-<<<<<<< HEAD
-            "description": "No Content"
-=======
             "description": "No Content",
             "content": {}
->>>>>>> e729b8db
           },
           "default": {
             "description": "Error",
@@ -1467,7 +1463,8 @@
         },
         "responses": {
           "204": {
-            "description": "No Content"
+            "description": "No Content",
+            "content": {}
           },
           "default": {
             "description": "Error",
@@ -1704,8 +1701,6 @@
             "name": "startTime",
             "in": "query",
             "description": "Filter transactions that occurred after this timestamp.\nThe format is RFC3339 and is inclusive (for example, \"2023-01-02T15:04:01Z\" includes the first second of 4th minute).\n",
-<<<<<<< HEAD
-=======
             "schema": {
               "type": "string",
               "format": "date-time"
@@ -1715,25 +1710,12 @@
             "name": "endTime",
             "in": "query",
             "description": "Filter transactions that occurred before this timestamp.\nThe format is RFC3339 and is exclusive (for example, \"2023-01-02T15:04:01Z\" excludes the first second of 4th minute).\n",
->>>>>>> e729b8db
             "schema": {
               "type": "string",
               "format": "date-time"
             }
           },
           {
-<<<<<<< HEAD
-            "name": "endTime",
-            "in": "query",
-            "description": "Filter transactions that occurred before this timestamp.\nThe format is RFC3339 and is exclusive (for example, \"2023-01-02T15:04:01Z\" excludes the first second of 4th minute).\n",
-            "schema": {
-              "type": "string",
-              "format": "date-time"
-            }
-          },
-          {
-=======
->>>>>>> e729b8db
             "name": "cursor",
             "in": "query",
             "description": "Parameter used in pagination requests. Maximum page size is set to 15.\nSet to the value of next for the next page of results.\nSet to the value of previous for the previous page of results.\nNo other parameters can be set when this parameter is set.\n",
@@ -2348,7 +2330,6 @@
               }
             }
           },
-<<<<<<< HEAD
           "default": {
             "description": "Error",
             "content": {
@@ -2358,10 +2339,6 @@
                 }
               }
             }
-=======
-          "304": {
-            "description": "Config not modified, was already activated."
->>>>>>> e729b8db
           }
         }
       }
@@ -2397,7 +2374,6 @@
               }
             }
           },
-<<<<<<< HEAD
           "default": {
             "description": "Error",
             "content": {
@@ -2407,10 +2383,6 @@
                 }
               }
             }
-=======
-          "304": {
-            "description": "Config not modified, was already deactivated."
->>>>>>> e729b8db
           }
         }
       }
@@ -4551,13 +4523,9 @@
           "NO_SCRIPT",
           "COMPILATION_FAILED",
           "METADATA_OVERRIDE",
-<<<<<<< HEAD
           "NOT_FOUND",
           "CONTEXT_CANCELLED",
           "STORE"
-=======
-          "NOT_FOUND"
->>>>>>> e729b8db
         ],
         "example": "VALIDATION"
       },
