{
  "openapi": "3.0.3",
  "info": {
    "title": "Formance Stack API",
    "description": "Open, modular foundation for unique payments flows\n\n# Introduction\nThis API is documented in **OpenAPI format**.\n\n# Authentication\nFormance Stack offers one forms of authentication:\n  - OAuth2\nOAuth2 - an open protocol to allow secure authorization in a simple\nand standard method from web, mobile and desktop applications.\n<SecurityDefinitions />\n",
    "contact": {
      "name": "Formance",
      "url": "https://www.formance.com",
      "email": "support@formance.com"
    },
    "x-logo": {
      "url": "https://avatars.githubusercontent.com/u/84325077?s=200&v=4",
      "altText": "Formance"
    },
<<<<<<< HEAD
    "version": "v1.0.20230727"
=======
    "version": "v1.0.20230726"
>>>>>>> 96f9bec3
  },
  "servers": [
    {
      "url": "http://localhost",
      "description": "local server"
    },
    {
      "url": "https://{organization}.sandbox.formance.cloud",
      "description": "sandbox server",
      "variables": {
        "organization": {
          "description": "The organization on which the ledger is located",
          "default": ""
        }
      }
    }
  ],
  "security": [
    {
      "Authorization": []
    }
  ],
  "paths": {
    "/versions": {
      "get": {
        "summary": "Show stack version information",
        "operationId": "getVersions",
        "responses": {
          "200": {
            "description": "OK",
            "content": {
              "application/json": {
                "schema": {
                  "$ref": "#/components/schemas/GetVersionsResponse"
                }
              }
            }
          }
        }
      }
    },
    "/api/auth/_info": {
      "get": {
        "summary": "Get server info",
        "operationId": "getServerInfo",
        "tags": [
          "Auth"
        ],
        "responses": {
          "200": {
            "description": "Server information",
            "content": {
              "application/json": {
                "schema": {
                  "$ref": "#/components/schemas/ServerInfo"
                }
              }
            }
          }
        }
      }
    },
    "/api/auth/clients": {
      "get": {
        "summary": "List clients",
        "tags": [
          "Auth",
          "Clients"
        ],
        "operationId": "listClients",
        "responses": {
          "200": {
            "description": "List of clients",
            "content": {
              "application/json": {
                "schema": {
                  "$ref": "#/components/schemas/ListClientsResponse"
                }
              }
            }
          }
        }
      },
      "post": {
        "summary": "Create client",
        "tags": [
          "Auth",
          "Clients"
        ],
        "operationId": "createClient",
        "requestBody": {
          "content": {
            "application/json": {
              "schema": {
                "$ref": "#/components/schemas/CreateClientRequest"
              }
            }
          }
        },
        "responses": {
          "201": {
            "description": "Client created",
            "content": {
              "application/json": {
                "schema": {
                  "$ref": "#/components/schemas/CreateClientResponse"
                }
              }
            }
          }
        }
      }
    },
    "/api/auth/clients/{clientId}": {
      "get": {
        "summary": "Read client",
        "tags": [
          "Auth",
          "Clients"
        ],
        "operationId": "readClient",
        "parameters": [
          {
            "description": "Client ID",
            "in": "path",
            "name": "clientId",
            "required": true,
            "schema": {
              "type": "string"
            }
          }
        ],
        "responses": {
          "200": {
            "description": "Retrieved client",
            "content": {
              "application/json": {
                "schema": {
                  "$ref": "#/components/schemas/ReadClientResponse"
                }
              }
            }
          }
        }
      },
      "put": {
        "summary": "Update client",
        "tags": [
          "Auth",
          "Clients"
        ],
        "operationId": "updateClient",
        "requestBody": {
          "content": {
            "application/json": {
              "schema": {
                "$ref": "#/components/schemas/UpdateClientRequest"
              }
            }
          }
        },
        "parameters": [
          {
            "description": "Client ID",
            "in": "path",
            "name": "clientId",
            "required": true,
            "schema": {
              "type": "string"
            }
          }
        ],
        "responses": {
          "200": {
            "description": "Updated client",
            "content": {
              "application/json": {
                "schema": {
                  "$ref": "#/components/schemas/UpdateClientResponse"
                }
              }
            }
          }
        }
      },
      "delete": {
        "summary": "Delete client",
        "tags": [
          "Auth",
          "Clients"
        ],
        "operationId": "deleteClient",
        "parameters": [
          {
            "description": "Client ID",
            "in": "path",
            "name": "clientId",
            "required": true,
            "schema": {
              "type": "string"
            }
          }
        ],
        "responses": {
          "204": {
            "description": "Client deleted"
          }
        }
      }
    },
    "/api/auth/clients/{clientId}/secrets": {
      "post": {
        "summary": "Add a secret to a client",
        "tags": [
          "Auth",
          "Clients"
        ],
        "operationId": "createSecret",
        "parameters": [
          {
            "description": "Client ID",
            "in": "path",
            "name": "clientId",
            "required": true,
            "schema": {
              "type": "string"
            }
          }
        ],
        "requestBody": {
          "content": {
            "application/json": {
              "schema": {
                "$ref": "#/components/schemas/CreateSecretRequest"
              }
            }
          }
        },
        "responses": {
          "200": {
            "description": "Created secret",
            "content": {
              "application/json": {
                "schema": {
                  "$ref": "#/components/schemas/CreateSecretResponse"
                }
              }
            }
          }
        }
      }
    },
    "/api/auth/clients/{clientId}/secrets/{secretId}": {
      "delete": {
        "summary": "Delete a secret from a client",
        "tags": [
          "Auth",
          "Clients"
        ],
        "operationId": "deleteSecret",
        "parameters": [
          {
            "description": "Client ID",
            "in": "path",
            "name": "clientId",
            "required": true,
            "schema": {
              "type": "string"
            }
          },
          {
            "description": "Secret ID",
            "in": "path",
            "name": "secretId",
            "required": true,
            "schema": {
              "type": "string"
            }
          }
        ],
        "responses": {
          "204": {
            "description": "Secret deleted"
          }
        }
      }
    },
    "/api/auth/clients/{clientId}/scopes/{scopeId}": {
      "put": {
        "summary": "Add scope to client",
        "tags": [
          "Auth",
          "Clients"
        ],
        "operationId": "addScopeToClient",
        "parameters": [
          {
            "description": "Client ID",
            "in": "path",
            "name": "clientId",
            "required": true,
            "schema": {
              "type": "string"
            }
          },
          {
            "description": "Scope ID",
            "in": "path",
            "name": "scopeId",
            "required": true,
            "schema": {
              "type": "string"
            }
          }
        ],
        "responses": {
          "204": {
            "description": "Scope added to client"
          }
        }
      },
      "delete": {
        "summary": "Delete scope from client",
        "tags": [
          "Auth",
          "Clients"
        ],
        "operationId": "deleteScopeFromClient",
        "parameters": [
          {
            "description": "Client ID",
            "in": "path",
            "name": "clientId",
            "required": true,
            "schema": {
              "type": "string"
            }
          },
          {
            "description": "Scope ID",
            "in": "path",
            "name": "scopeId",
            "required": true,
            "schema": {
              "type": "string"
            }
          }
        ],
        "responses": {
          "204": {
            "description": "Scope deleted from client"
          }
        }
      }
    },
    "/api/auth/scopes": {
      "get": {
        "summary": "List scopes",
        "tags": [
          "Auth",
          "Scopes"
        ],
        "description": "List Scopes",
        "operationId": "listScopes",
        "responses": {
          "200": {
            "description": "List of scopes",
            "content": {
              "application/json": {
                "schema": {
                  "$ref": "#/components/schemas/ListScopesResponse"
                }
              }
            }
          }
        }
      },
      "post": {
        "summary": "Create scope",
        "tags": [
          "Auth",
          "Scopes"
        ],
        "description": "Create scope",
        "operationId": "createScope",
        "requestBody": {
          "content": {
            "application/json": {
              "schema": {
                "$ref": "#/components/schemas/CreateScopeRequest"
              }
            }
          }
        },
        "responses": {
          "201": {
            "description": "Created scope",
            "content": {
              "application/json": {
                "schema": {
                  "$ref": "#/components/schemas/CreateScopeResponse"
                }
              }
            }
          }
        }
      }
    },
    "/api/auth/scopes/{scopeId}": {
      "get": {
        "summary": "Read scope",
        "tags": [
          "Auth",
          "Scopes"
        ],
        "description": "Read scope",
        "operationId": "readScope",
        "parameters": [
          {
            "description": "Scope ID",
            "in": "path",
            "name": "scopeId",
            "required": true,
            "schema": {
              "type": "string"
            }
          }
        ],
        "responses": {
          "200": {
            "description": "Retrieved scope",
            "content": {
              "application/json": {
                "schema": {
                  "$ref": "#/components/schemas/ReadScopeResponse"
                }
              }
            }
          }
        }
      },
      "put": {
        "summary": "Update scope",
        "tags": [
          "Auth",
          "Scopes"
        ],
        "description": "Update scope",
        "operationId": "updateScope",
        "parameters": [
          {
            "description": "Scope ID",
            "in": "path",
            "name": "scopeId",
            "required": true,
            "schema": {
              "type": "string"
            }
          }
        ],
        "requestBody": {
          "content": {
            "application/json": {
              "schema": {
                "$ref": "#/components/schemas/UpdateScopeRequest"
              }
            }
          }
        },
        "responses": {
          "200": {
            "description": "Updated scope",
            "content": {
              "application/json": {
                "schema": {
                  "$ref": "#/components/schemas/UpdateScopeResponse"
                }
              }
            }
          }
        }
      },
      "delete": {
        "summary": "Delete scope",
        "tags": [
          "Auth",
          "Scopes"
        ],
        "description": "Delete scope",
        "operationId": "deleteScope",
        "parameters": [
          {
            "description": "Scope ID",
            "in": "path",
            "name": "scopeId",
            "required": true,
            "schema": {
              "type": "string"
            }
          }
        ],
        "responses": {
          "204": {
            "description": "Scope deleted"
          }
        }
      }
    },
    "/api/auth/scopes/{scopeId}/transient/{transientScopeId}": {
      "put": {
        "summary": "Add a transient scope to a scope",
        "tags": [
          "Auth",
          "Scopes"
        ],
        "description": "Add a transient scope to a scope",
        "operationId": "addTransientScope",
        "parameters": [
          {
            "description": "Scope ID",
            "in": "path",
            "name": "scopeId",
            "required": true,
            "schema": {
              "type": "string"
            }
          },
          {
            "description": "Transient scope ID",
            "in": "path",
            "name": "transientScopeId",
            "required": true,
            "schema": {
              "type": "string"
            }
          }
        ],
        "responses": {
          "204": {
            "description": "Scope added"
          }
        }
      },
      "delete": {
        "summary": "Delete a transient scope from a scope",
        "tags": [
          "Auth",
          "Scopes"
        ],
        "description": "Delete a transient scope from a scope",
        "operationId": "deleteTransientScope",
        "parameters": [
          {
            "description": "Scope ID",
            "in": "path",
            "name": "scopeId",
            "required": true,
            "schema": {
              "type": "string"
            }
          },
          {
            "description": "Transient scope ID",
            "in": "path",
            "name": "transientScopeId",
            "required": true,
            "schema": {
              "type": "string"
            }
          }
        ],
        "responses": {
          "204": {
            "description": "Transient scope deleted"
          }
        }
      }
    },
    "/api/auth/users": {
      "get": {
        "summary": "List users",
        "tags": [
          "Auth",
          "Users"
        ],
        "description": "List users",
        "operationId": "listUsers",
        "responses": {
          "200": {
            "description": "List of users",
            "content": {
              "application/json": {
                "schema": {
                  "$ref": "#/components/schemas/ListUsersResponse"
                }
              }
            }
          }
        }
      }
    },
    "/api/auth/users/{userId}": {
      "get": {
        "summary": "Read user",
        "tags": [
          "Auth",
          "Users"
        ],
        "description": "Read user",
        "operationId": "readUser",
        "parameters": [
          {
            "description": "User ID",
            "in": "path",
            "name": "userId",
            "required": true,
            "schema": {
              "type": "string"
            }
          }
        ],
        "responses": {
          "200": {
            "description": "Retrieved user",
            "content": {
              "application/json": {
                "schema": {
                  "$ref": "#/components/schemas/ReadUserResponse"
                }
              }
            }
          }
        }
      }
    },
    "/api/ledger/_info": {
      "get": {
        "tags": [
          "Ledger",
          "Server"
        ],
        "summary": "Show server information",
        "operationId": "getInfo",
        "responses": {
          "200": {
            "description": "OK",
            "content": {
              "application/json": {
                "schema": {
                  "$ref": "#/components/schemas/ConfigInfoResponse"
                }
              }
            }
          },
          "default": {
            "description": "Error",
            "content": {
              "application/json": {
                "schema": {
                  "$ref": "#/components/schemas/ErrorResponse"
                }
              }
            }
          }
        }
      }
    },
    "/api/ledger/{ledger}/_info": {
      "get": {
        "summary": "Get information about a ledger",
        "operationId": "getLedgerInfo",
        "tags": [
          "Ledger"
        ],
        "parameters": [
          {
            "name": "ledger",
            "in": "path",
            "description": "Name of the ledger.",
            "required": true,
            "schema": {
              "type": "string",
              "example": "ledger001"
            }
          }
        ],
        "responses": {
          "200": {
            "description": "OK",
            "content": {
              "application/json": {
                "schema": {
                  "$ref": "#/components/schemas/LedgerInfoResponse"
                }
              }
            }
          },
          "default": {
            "description": "Error",
            "content": {
              "application/json": {
                "schema": {
                  "$ref": "#/components/schemas/ErrorResponse"
                }
              }
            }
          }
        }
      }
    },
    "/api/ledger/{ledger}/accounts": {
      "head": {
        "summary": "Count the accounts from a ledger",
        "operationId": "countAccounts",
        "tags": [
          "Ledger",
          "Accounts"
        ],
        "parameters": [
          {
            "name": "ledger",
            "in": "path",
            "description": "Name of the ledger.",
            "required": true,
            "schema": {
              "type": "string",
              "example": "ledger001"
            }
          },
          {
            "name": "address",
            "in": "query",
            "description": "Filter accounts by address pattern (regular expression placed between ^ and $).",
            "schema": {
              "type": "string",
              "example": "users:.+"
            }
          },
          {
            "name": "metadata",
            "in": "query",
            "description": "Filter accounts by metadata key value pairs. The filter can be used like this -> metadata[key]=value1&metadata[a.nested.key]=value2",
            "style": "deepObject",
            "explode": true,
            "schema": {
              "type": "object",
              "properties": {}
            },
            "example": {
              "admin": "true"
            }
          }
        ],
        "responses": {
          "204": {
            "description": "OK",
            "headers": {
              "Count": {
                "schema": {
                  "type": "integer",
                  "format": "int64",
                  "minimum": 0
                }
              }
            }
          },
          "default": {
            "description": "Error",
            "content": {
              "application/json": {
                "schema": {
                  "$ref": "#/components/schemas/ErrorResponse"
                }
              }
            }
          }
        }
      },
      "get": {
        "summary": "List accounts from a ledger",
        "description": "List accounts from a ledger, sorted by address in descending order.",
        "operationId": "listAccounts",
        "tags": [
          "Ledger",
          "Accounts"
        ],
        "parameters": [
          {
            "name": "ledger",
            "in": "path",
            "description": "Name of the ledger.",
            "required": true,
            "schema": {
              "type": "string",
              "example": "ledger001"
            }
          },
          {
            "name": "pageSize",
            "in": "query",
            "description": "The maximum number of results to return per page.\n",
            "example": 100,
            "schema": {
              "type": "integer",
              "format": "int64",
              "minimum": 1,
              "maximum": 1000
            }
          },
          {
            "name": "address",
            "in": "query",
            "description": "Filter accounts by address pattern (regular expression placed between ^ and $).",
            "schema": {
              "type": "string",
              "example": "users:.+"
            }
          },
          {
            "name": "metadata",
            "in": "query",
            "description": "Filter accounts by metadata key value pairs. Nested objects can be used like this -> metadata[key]=value1&metadata[a.nested.key]=value2",
            "style": "deepObject",
            "schema": {
              "type": "object",
              "properties": {},
              "additionalProperties": {
                "type": "string"
              }
            },
            "example": {
              "admin": "true"
            }
          },
          {
            "name": "cursor",
            "in": "query",
            "description": "Parameter used in pagination requests. Maximum page size is set to 15.\nSet to the value of next for the next page of results.\nSet to the value of previous for the previous page of results.\nNo other parameters can be set when this parameter is set.\n",
            "schema": {
              "type": "string",
              "example": "aHR0cHM6Ly9nLnBhZ2UvTmVrby1SYW1lbj9zaGFyZQ=="
            }
          }
        ],
        "responses": {
          "200": {
            "description": "OK",
            "content": {
              "application/json": {
                "schema": {
                  "$ref": "#/components/schemas/AccountsCursorResponse"
                }
              }
            }
          },
          "default": {
            "description": "Error",
            "content": {
              "application/json": {
                "schema": {
                  "$ref": "#/components/schemas/ErrorResponse"
                }
              }
            }
          }
        }
      }
    },
    "/api/ledger/{ledger}/accounts/{address}": {
      "get": {
        "summary": "Get account by its address",
        "operationId": "getAccount",
        "tags": [
          "Ledger",
          "Accounts"
        ],
        "parameters": [
          {
            "name": "ledger",
            "in": "path",
            "description": "Name of the ledger.",
            "required": true,
            "schema": {
              "type": "string",
              "example": "ledger001"
            }
          },
          {
            "name": "address",
            "in": "path",
            "description": "Exact address of the account. It must match the following regular expressions pattern:\n```\n^\\w+(:\\w+)*$\n```\n",
            "required": true,
            "schema": {
              "type": "string",
              "example": "users:001"
            }
          }
        ],
        "responses": {
          "200": {
            "description": "OK",
            "content": {
              "application/json": {
                "schema": {
                  "$ref": "#/components/schemas/AccountResponse"
                }
              }
            }
          },
          "default": {
            "description": "Error",
            "content": {
              "application/json": {
                "schema": {
                  "$ref": "#/components/schemas/ErrorResponse"
                }
              }
            }
          }
        }
      }
    },
    "/api/ledger/{ledger}/accounts/{address}/metadata": {
      "post": {
        "summary": "Add metadata to an account",
        "operationId": "addMetadataToAccount",
        "tags": [
          "Ledger",
          "Accounts"
        ],
        "parameters": [
          {
            "name": "ledger",
            "in": "path",
            "description": "Name of the ledger.",
            "required": true,
            "schema": {
              "type": "string",
              "example": "ledger001"
            }
          },
          {
            "name": "address",
            "in": "path",
            "description": "Exact address of the account. It must match the following regular expressions pattern:\n```\n^\\w+(:\\w+)*$\n```\n",
            "required": true,
            "schema": {
              "type": "string",
              "example": "users:001"
            }
          },
          {
            "name": "dryRun",
            "in": "query",
            "description": "Set the dry run mode. Dry run mode doesn't add the logs to the database or publish a message to the message broker.",
            "schema": {
              "type": "boolean",
              "example": true
            }
          },
          {
            "name": "async",
            "in": "query",
            "description": "Set async mode.",
            "schema": {
              "type": "boolean",
              "example": true
            }
          },
          {
            "name": "Idempotency-Key",
            "in": "header",
            "description": "Use an idempotency key",
            "schema": {
              "type": "string"
            }
          }
        ],
        "requestBody": {
          "description": "metadata",
          "content": {
            "application/json": {
              "schema": {
                "$ref": "#/components/schemas/ledgerMetadata"
              }
            }
          },
          "required": true
        },
        "responses": {
          "204": {
            "description": "No Content",
            "content": {}
          },
          "default": {
            "description": "Error",
            "content": {
              "application/json": {
                "schema": {
                  "$ref": "#/components/schemas/ErrorResponse"
                }
              }
            }
          }
        }
      }
    },
    "/api/ledger/{ledger}/stats": {
      "get": {
        "tags": [
          "Ledger",
          "Stats"
        ],
        "operationId": "readStats",
        "summary": "Get statistics from a ledger",
        "description": "Get statistics from a ledger. (aggregate metrics on accounts and transactions)\n",
        "parameters": [
          {
            "name": "ledger",
            "in": "path",
            "description": "name of the ledger",
            "required": true,
            "schema": {
              "type": "string",
              "example": "ledger001"
            }
          }
        ],
        "responses": {
          "200": {
            "description": "OK",
            "content": {
              "application/json": {
                "schema": {
                  "$ref": "#/components/schemas/StatsResponse"
                }
              }
            }
          },
          "default": {
            "description": "Error",
            "content": {
              "application/json": {
                "schema": {
                  "$ref": "#/components/schemas/ErrorResponse"
                }
              }
            }
          }
        }
      }
    },
    "/api/ledger/{ledger}/transactions": {
      "head": {
        "tags": [
          "Ledger",
          "Transactions"
        ],
        "summary": "Count the transactions from a ledger",
        "operationId": "countTransactions",
        "parameters": [
          {
            "name": "ledger",
            "in": "path",
            "description": "Name of the ledger.",
            "required": true,
            "schema": {
              "type": "string",
              "example": "ledger001"
            }
          },
          {
            "name": "reference",
            "in": "query",
            "description": "Filter transactions by reference field.",
            "schema": {
              "type": "string",
              "example": "ref:001"
            }
          },
          {
            "name": "account",
            "in": "query",
            "description": "Filter transactions with postings involving given account, either as source or destination (regular expression placed between ^ and $).",
            "schema": {
              "type": "string",
              "example": "users:001"
            }
          },
          {
            "name": "source",
            "in": "query",
            "description": "Filter transactions with postings involving given account at source (regular expression placed between ^ and $).",
            "schema": {
              "type": "string",
              "example": "users:001"
            }
          },
          {
            "name": "destination",
            "in": "query",
            "description": "Filter transactions with postings involving given account at destination (regular expression placed between ^ and $).",
            "schema": {
              "type": "string",
              "example": "users:001"
            }
          },
          {
            "name": "startTime",
            "in": "query",
            "description": "Filter transactions that occurred after this timestamp.\nThe format is RFC3339 and is inclusive (for example, \"2023-01-02T15:04:01Z\" includes the first second of 4th minute).\n",
            "schema": {
              "type": "string",
              "format": "date-time"
            }
          },
          {
            "name": "endTime",
            "in": "query",
            "description": "Filter transactions that occurred before this timestamp.\nThe format is RFC3339 and is exclusive (for example, \"2023-01-02T15:04:01Z\" excludes the first second of 4th minute).\n",
            "schema": {
              "type": "string",
              "format": "date-time"
            }
          },
          {
            "name": "metadata",
            "in": "query",
            "description": "Filter transactions by metadata key value pairs. Nested objects can be used like this -> metadata[key]=value1&metadata[a.nested.key]=value2",
            "style": "deepObject",
            "schema": {
              "type": "object",
              "properties": {},
              "additionalProperties": {
                "type": "string"
              }
            },
            "example": {
              "admin": "true"
            }
          }
        ],
        "responses": {
          "204": {
            "description": "OK",
            "headers": {
              "Count": {
                "schema": {
                  "type": "integer",
                  "format": "int64",
                  "minimum": 0
                }
              }
            }
          },
          "default": {
            "description": "Error",
            "content": {
              "application/json": {
                "schema": {
                  "$ref": "#/components/schemas/ErrorResponse"
                }
              }
            }
          }
        }
      },
      "get": {
        "tags": [
          "Ledger",
          "Transactions"
        ],
        "summary": "List transactions from a ledger",
        "description": "List transactions from a ledger, sorted by txid in descending order.",
        "operationId": "listTransactions",
        "parameters": [
          {
            "name": "ledger",
            "in": "path",
            "description": "Name of the ledger.",
            "required": true,
            "schema": {
              "type": "string",
              "example": "ledger001"
            }
          },
          {
            "name": "pageSize",
            "in": "query",
            "description": "The maximum number of results to return per page.\n",
            "example": 100,
            "schema": {
              "type": "integer",
              "format": "int64",
              "minimum": 1,
              "maximum": 1000
            }
          },
          {
            "name": "reference",
            "in": "query",
            "description": "Find transactions by reference field.",
            "schema": {
              "type": "string",
              "example": "ref:001"
            }
          },
          {
            "name": "account",
            "in": "query",
            "description": "Filter transactions with postings involving given account, either as source or destination (regular expression placed between ^ and $).",
            "schema": {
              "type": "string",
              "example": "users:001"
            }
          },
          {
            "name": "source",
            "in": "query",
            "description": "Filter transactions with postings involving given account at source (regular expression placed between ^ and $).",
            "schema": {
              "type": "string",
              "example": "users:001"
            }
          },
          {
            "name": "destination",
            "in": "query",
            "description": "Filter transactions with postings involving given account at destination (regular expression placed between ^ and $).",
            "schema": {
              "type": "string",
              "example": "users:001"
            }
          },
          {
            "name": "startTime",
            "in": "query",
            "description": "Filter transactions that occurred after this timestamp.\nThe format is RFC3339 and is inclusive (for example, \"2023-01-02T15:04:01Z\" includes the first second of 4th minute).\n",
            "schema": {
              "type": "string",
              "format": "date-time"
            }
          },
          {
            "name": "endTime",
            "in": "query",
            "description": "Filter transactions that occurred before this timestamp.\nThe format is RFC3339 and is exclusive (for example, \"2023-01-02T15:04:01Z\" excludes the first second of 4th minute).\n",
            "schema": {
              "type": "string",
              "format": "date-time"
            }
          },
          {
            "name": "cursor",
            "in": "query",
            "description": "Parameter used in pagination requests. Maximum page size is set to 15.\nSet to the value of next for the next page of results.\nSet to the value of previous for the previous page of results.\nNo other parameters can be set when this parameter is set.\n",
            "schema": {
              "type": "string",
              "example": "aHR0cHM6Ly9nLnBhZ2UvTmVrby1SYW1lbj9zaGFyZQ=="
            }
          },
          {
            "name": "metadata",
            "in": "query",
            "description": "Filter transactions by metadata key value pairs. Nested objects can be used as seen in the example below.",
            "style": "deepObject",
            "schema": {
              "type": "object",
              "properties": {},
              "additionalProperties": {
                "type": "string"
              }
            },
            "example": {
              "admin": "true"
            }
          }
        ],
        "responses": {
          "200": {
            "description": "OK",
            "content": {
              "application/json": {
                "schema": {
                  "$ref": "#/components/schemas/TransactionsCursorResponse"
                }
              }
            }
          },
          "default": {
            "description": "Error",
            "content": {
              "application/json": {
                "schema": {
                  "$ref": "#/components/schemas/ErrorResponse"
                }
              }
            }
          }
        }
      },
      "post": {
        "tags": [
          "Ledger",
          "Transactions"
        ],
        "summary": "Create a new transaction to a ledger",
        "operationId": "createTransaction",
        "parameters": [
          {
            "name": "ledger",
            "in": "path",
            "description": "Name of the ledger.",
            "required": true,
            "schema": {
              "type": "string",
              "example": "ledger001"
            }
          },
          {
            "name": "dryRun",
            "in": "query",
            "description": "Set the dryRun mode. dry run mode doesn't add the logs to the database or publish a message to the message broker.",
            "schema": {
              "type": "boolean",
              "example": true
            }
          },
          {
            "name": "async",
            "in": "query",
            "description": "Set async mode.",
            "schema": {
              "type": "boolean",
              "example": true
            }
          },
          {
            "name": "Idempotency-Key",
            "in": "header",
            "description": "Use an idempotency key",
            "schema": {
              "type": "string"
            }
          }
        ],
        "requestBody": {
          "required": true,
          "description": "The request body must contain at least one of the following objects:\n  - `postings`: suitable for simple transactions\n  - `script`: enabling more complex transactions with Numscript\n",
          "content": {
            "application/json": {
              "schema": {
                "$ref": "#/components/schemas/PostTransaction"
              }
            }
          }
        },
        "responses": {
          "200": {
            "description": "OK",
            "content": {
              "application/json": {
                "schema": {
                  "$ref": "#/components/schemas/CreateTransactionResponse"
                }
              }
            }
          },
          "default": {
            "description": "Error",
            "content": {
              "application/json": {
                "schema": {
                  "$ref": "#/components/schemas/ErrorResponse"
                }
              }
            }
          }
        }
      }
    },
    "/api/ledger/{ledger}/transactions/{txid}": {
      "get": {
        "tags": [
          "Ledger",
          "Transactions"
        ],
        "summary": "Get transaction from a ledger by its ID",
        "operationId": "getTransaction",
        "parameters": [
          {
            "name": "ledger",
            "in": "path",
            "description": "Name of the ledger.",
            "required": true,
            "schema": {
              "type": "string",
              "example": "ledger001"
            }
          },
          {
            "name": "txid",
            "in": "path",
            "description": "Transaction ID.",
            "required": true,
            "schema": {
              "type": "integer",
              "format": "int64",
              "minimum": 0,
              "example": 1234
            }
          }
        ],
        "responses": {
          "200": {
            "description": "OK",
            "content": {
              "application/json": {
                "schema": {
                  "$ref": "#/components/schemas/GetTransactionResponse"
                }
              }
            }
          },
          "default": {
            "description": "Error",
            "content": {
              "application/json": {
                "schema": {
                  "$ref": "#/components/schemas/ErrorResponse"
                }
              }
            }
          }
        }
      }
    },
    "/api/ledger/{ledger}/transactions/{txid}/metadata": {
      "post": {
        "tags": [
          "Ledger",
          "Transactions"
        ],
        "summary": "Set the metadata of a transaction by its ID",
        "operationId": "addMetadataOnTransaction",
        "parameters": [
          {
            "name": "ledger",
            "in": "path",
            "description": "Name of the ledger.",
            "required": true,
            "schema": {
              "type": "string",
              "example": "ledger001"
            }
          },
          {
            "name": "txid",
            "in": "path",
            "description": "Transaction ID.",
            "required": true,
            "schema": {
              "type": "integer",
              "format": "int64",
              "minimum": 0,
              "example": 1234
            }
          },
          {
            "name": "dryRun",
            "in": "query",
            "description": "Set the dryRun mode. Dry run mode doesn't add the logs to the database or publish a message to the message broker.",
            "schema": {
              "type": "boolean",
              "example": true
            }
          },
          {
            "name": "async",
            "in": "query",
            "description": "Set async mode.",
            "schema": {
              "type": "boolean",
              "example": true
            }
          },
          {
            "name": "Idempotency-Key",
            "in": "header",
            "description": "Use an idempotency key",
            "schema": {
              "type": "string"
            }
          }
        ],
        "requestBody": {
          "description": "metadata",
          "content": {
            "application/json": {
              "schema": {
                "$ref": "#/components/schemas/ledgerMetadata"
              }
            }
          }
        },
        "responses": {
          "204": {
            "description": "No Content",
            "content": {}
          },
          "default": {
            "description": "Error",
            "content": {
              "application/json": {
                "schema": {
                  "$ref": "#/components/schemas/ErrorResponse"
                }
              }
            }
          }
        }
      }
    },
    "/api/ledger/{ledger}/transactions/{txid}/revert": {
      "post": {
        "tags": [
          "Ledger",
          "Transactions"
        ],
        "operationId": "revertTransaction",
        "summary": "Revert a ledger transaction by its ID",
        "parameters": [
          {
            "name": "ledger",
            "in": "path",
            "description": "Name of the ledger.",
            "required": true,
            "schema": {
              "type": "string",
              "example": "ledger001"
            }
          },
          {
            "name": "txid",
            "in": "path",
            "description": "Transaction ID.",
            "required": true,
            "schema": {
              "type": "integer",
              "format": "int64",
              "minimum": 0,
              "example": 1234
            }
          }
        ],
        "responses": {
          "201": {
            "description": "OK",
            "content": {
              "application/json": {
                "schema": {
                  "$ref": "#/components/schemas/RevertTransactionResponse"
                }
              }
            }
          },
          "default": {
            "description": "Error",
            "content": {
              "application/json": {
                "schema": {
                  "$ref": "#/components/schemas/ErrorResponse"
                }
              }
            }
          }
        }
      }
    },
    "/api/ledger/{ledger}/balances": {
      "get": {
        "tags": [
          "Ledger",
          "Balances"
        ],
        "summary": "Get the balances from a ledger's account",
        "operationId": "getBalances",
        "parameters": [
          {
            "name": "ledger",
            "in": "path",
            "description": "Name of the ledger.",
            "required": true,
            "schema": {
              "type": "string",
              "example": "ledger001"
            }
          },
          {
            "name": "address",
            "in": "query",
            "description": "Filter balances involving given account, either as source or destination.",
            "schema": {
              "type": "string",
              "example": "users:001"
            }
          },
          {
            "name": "pageSize",
            "in": "query",
            "description": "The maximum number of results to return per page.\n",
            "example": 100,
            "schema": {
              "type": "integer",
              "format": "int64",
              "minimum": 1,
              "maximum": 1000
            }
          },
          {
            "name": "cursor",
            "in": "query",
            "description": "Parameter used in pagination requests. Maximum page size is set to 15.\nSet to the value of next for the next page of results.\nSet to the value of previous for the previous page of results.\nNo other parameters can be set when this parameter is set.\n",
            "schema": {
              "type": "string",
              "example": "aHR0cHM6Ly9nLnBhZ2UvTmVrby1SYW1lbj9zaGFyZQ=="
            }
          }
        ],
        "responses": {
          "200": {
            "description": "OK",
            "content": {
              "application/json": {
                "schema": {
                  "$ref": "#/components/schemas/BalancesCursorResponse"
                }
              }
            }
          },
          "default": {
            "description": "Error",
            "content": {
              "application/json": {
                "schema": {
                  "$ref": "#/components/schemas/ErrorResponse"
                }
              }
            }
          }
        }
      }
    },
    "/api/ledger/{ledger}/aggregate/balances": {
      "get": {
        "tags": [
          "Ledger",
          "Balances"
        ],
        "summary": "Get the aggregated balances from selected accounts",
        "operationId": "getBalancesAggregated",
        "parameters": [
          {
            "name": "ledger",
            "in": "path",
            "description": "Name of the ledger.",
            "required": true,
            "schema": {
              "type": "string",
              "example": "ledger001"
            }
          },
          {
            "name": "address",
            "in": "query",
            "description": "Filter balances involving given account, either as source or destination.",
            "schema": {
              "type": "string",
              "example": "users:001"
            }
          }
        ],
        "responses": {
          "200": {
            "description": "OK",
            "content": {
              "application/json": {
                "schema": {
                  "$ref": "#/components/schemas/AggregateBalancesResponse"
                }
              }
            }
          },
          "default": {
            "description": "Error",
            "content": {
              "application/json": {
                "schema": {
                  "$ref": "#/components/schemas/ErrorResponse"
                }
              }
            }
          }
        }
      }
    },
    "/api/ledger/{ledger}/logs": {
      "get": {
        "tags": [
          "Ledger",
          "Logs"
        ],
        "summary": "List the logs from a ledger",
        "description": "List the logs from a ledger, sorted by ID in descending order.",
        "operationId": "listLogs",
        "parameters": [
          {
            "name": "ledger",
            "in": "path",
            "description": "Name of the ledger.",
            "required": true,
            "schema": {
              "type": "string",
              "example": "ledger001"
            }
          },
          {
            "name": "pageSize",
            "in": "query",
            "description": "The maximum number of results to return per page.\n",
            "example": 100,
            "schema": {
              "type": "integer",
              "format": "int64",
              "minimum": 1,
              "maximum": 1000
            }
          },
          {
            "name": "startTime",
            "in": "query",
            "description": "Filter transactions that occurred after this timestamp.\nThe format is RFC3339 and is inclusive (for example, \"2023-01-02T15:04:01Z\" includes the first second of 4th minute).\n",
            "schema": {
              "type": "string",
              "format": "date-time"
            }
          },
          {
            "name": "endTime",
            "in": "query",
            "description": "Filter transactions that occurred before this timestamp.\nThe format is RFC3339 and is exclusive (for example, \"2023-01-02T15:04:01Z\" excludes the first second of 4th minute).\n",
            "schema": {
              "type": "string",
              "format": "date-time"
            }
          },
          {
            "name": "cursor",
            "in": "query",
            "description": "Parameter used in pagination requests. Maximum page size is set to 15.\nSet to the value of next for the next page of results.\nSet to the value of previous for the previous page of results.\nNo other parameters can be set when this parameter is set.\n",
            "schema": {
              "type": "string",
              "example": "aHR0cHM6Ly9nLnBhZ2UvTmVrby1SYW1lbj9zaGFyZQ=="
            }
          }
        ],
        "responses": {
          "200": {
            "description": "OK",
            "content": {
              "application/json": {
                "schema": {
                  "$ref": "#/components/schemas/LogsCursorResponse"
                }
              }
            }
          },
          "default": {
            "description": "Error",
            "content": {
              "application/json": {
                "schema": {
                  "$ref": "#/components/schemas/ErrorResponse"
                }
              }
            }
          }
        }
      }
    },
    "/api/payments/_info": {
      "get": {
        "summary": "Get server info",
        "operationId": "paymentsgetServerInfo",
        "tags": [
          "Payments"
        ],
        "responses": {
          "200": {
            "$ref": "#/components/responses/ServerInfo"
          }
        }
      }
    },
    "/api/payments/payments": {
      "get": {
        "summary": "List payments",
        "operationId": "listPayments",
        "tags": [
          "Payments"
        ],
        "parameters": [
          {
            "$ref": "#/components/parameters/PageSize"
          },
          {
            "$ref": "#/components/parameters/Cursor"
          },
          {
            "$ref": "#/components/parameters/Sort"
          }
        ],
        "responses": {
          "200": {
            "$ref": "#/components/responses/Payments"
          }
        }
      }
    },
    "/api/payments/payments/{paymentId}": {
      "get": {
        "summary": "Get a payment",
        "tags": [
          "Payments"
        ],
        "operationId": "getPayment",
        "parameters": [
          {
            "$ref": "#/components/parameters/PaymentId"
          }
        ],
        "responses": {
          "200": {
            "$ref": "#/components/responses/Payment"
          }
        }
      }
    },
    "/api/payments/payments/{paymentId}/metadata": {
      "patch": {
        "summary": "Update metadata",
        "tags": [
          "Payments"
        ],
        "operationId": "updateMetadata",
        "parameters": [
          {
            "$ref": "#/components/parameters/PaymentId"
          }
        ],
        "requestBody": {
          "$ref": "#/components/requestBodies/UpdateMetadata"
        },
        "responses": {
          "204": {
            "$ref": "#/components/responses/NoContent"
          }
        }
      }
    },
    "/api/payments/accounts": {
      "get": {
        "summary": "List accounts",
        "operationId": "paymentslistAccounts",
        "tags": [
          "Payments"
        ],
        "parameters": [
          {
            "$ref": "#/components/parameters/PageSize"
          },
          {
            "$ref": "#/components/parameters/Cursor"
          },
          {
            "$ref": "#/components/parameters/Sort"
          }
        ],
        "responses": {
          "200": {
            "$ref": "#/components/responses/Accounts"
          }
        }
      }
    },
    "/api/payments/accounts/{accountID}/balances": {
      "get": {
        "summary": "Get account balances",
        "operationId": "getAccountBalances",
        "tags": [
          "Payments"
        ],
        "parameters": [
          {
            "name": "accountID",
            "in": "path",
            "schema": {
              "type": "string"
            },
            "description": "The account ID.",
            "example": "XXX",
            "required": true
          },
          {
            "name": "limit",
            "in": "query",
            "description": "The maximum number of results to return per page.",
            "required": false,
            "schema": {
              "type": "integer",
              "format": "int64"
            }
          },
          {
            "name": "currency",
            "in": "query",
            "description": "Filter balances by currency.\nIf not specified, all account's balances will be returned.\n",
            "required": false,
            "schema": {
              "type": "string"
            }
          },
          {
            "name": "from",
            "in": "query",
            "description": "Filter balances by date.\nIf not specified, all account's balances will be returned.\n",
            "required": false,
            "schema": {
              "type": "string",
              "format": "date-time"
            }
          },
          {
            "name": "to",
            "in": "query",
            "description": "Filter balances by date.\nIf not specified, default will be set to now.\n",
            "required": false,
            "schema": {
              "type": "string",
              "format": "date-time"
            }
          },
          {
            "$ref": "#/components/parameters/PageSize"
          },
          {
            "$ref": "#/components/parameters/Cursor"
          },
          {
            "$ref": "#/components/parameters/Sort"
          }
        ],
        "responses": {
          "200": {
            "$ref": "#/components/responses/AccountBalances"
          }
        }
      }
    },
    "/api/payments/connectors": {
      "get": {
        "summary": "List all installed connectors",
        "operationId": "listAllConnectors",
        "tags": [
          "Payments"
        ],
        "description": "List all installed connectors.",
        "responses": {
          "200": {
            "$ref": "#/components/responses/Connectors"
          }
        }
      }
    },
    "/api/payments/connectors/configs": {
      "get": {
        "summary": "List the configs of each available connector",
        "operationId": "listConfigsAvailableConnectors",
        "tags": [
          "Payments"
        ],
        "description": "List the configs of each available connector.",
        "responses": {
          "200": {
            "$ref": "#/components/responses/ConnectorsConfigs"
          }
        }
      }
    },
    "/api/payments/connectors/{connector}": {
      "post": {
        "summary": "Install a connector",
        "tags": [
          "Payments"
        ],
        "operationId": "installConnector",
        "description": "Install a connector by its name and config.",
        "parameters": [
          {
            "$ref": "#/components/parameters/Connector"
          }
        ],
        "requestBody": {
          "$ref": "#/components/requestBodies/ConnectorConfig"
        },
        "responses": {
          "204": {
            "$ref": "#/components/responses/NoContent"
          }
        }
      },
      "delete": {
        "summary": "Uninstall a connector",
        "operationId": "uninstallConnector",
        "tags": [
          "Payments"
        ],
        "description": "Uninstall a connector by its name.",
        "parameters": [
          {
            "$ref": "#/components/parameters/Connector"
          }
        ],
        "responses": {
          "204": {
            "$ref": "#/components/responses/NoContent"
          }
        }
      }
    },
    "/api/payments/connectors/{connector}/config": {
      "get": {
        "summary": "Read the config of a connector",
        "operationId": "readConnectorConfig",
        "tags": [
          "Payments"
        ],
        "description": "Read connector config",
        "parameters": [
          {
            "$ref": "#/components/parameters/Connector"
          }
        ],
        "responses": {
          "200": {
            "$ref": "#/components/responses/ConnectorConfig"
          }
        }
      }
    },
    "/api/payments/connectors/{connector}/reset": {
      "post": {
        "summary": "Reset a connector",
        "operationId": "resetConnector",
        "tags": [
          "Payments"
        ],
        "description": "Reset a connector by its name.\nIt will remove the connector and ALL PAYMENTS generated with it.\n",
        "parameters": [
          {
            "$ref": "#/components/parameters/Connector"
          }
        ],
        "responses": {
          "204": {
            "$ref": "#/components/responses/NoContent"
          }
        }
      }
    },
    "/api/payments/connectors/{connector}/tasks": {
      "get": {
        "summary": "List tasks from a connector",
        "tags": [
          "Payments"
        ],
        "operationId": "listConnectorTasks",
        "description": "List all tasks associated with this connector.",
        "parameters": [
          {
            "$ref": "#/components/parameters/Connector"
          },
          {
            "$ref": "#/components/parameters/PageSize"
          },
          {
            "$ref": "#/components/parameters/Cursor"
          }
        ],
        "responses": {
          "200": {
            "$ref": "#/components/responses/Tasks"
          }
        }
      }
    },
    "/api/payments/connectors/{connector}/tasks/{taskId}": {
      "get": {
        "summary": "Read a specific task of the connector",
        "tags": [
          "Payments"
        ],
        "operationId": "getConnectorTask",
        "description": "Get a specific task associated to the connector.",
        "parameters": [
          {
            "$ref": "#/components/parameters/Connector"
          },
          {
            "$ref": "#/components/parameters/TaskId"
          }
        ],
        "responses": {
          "200": {
            "$ref": "#/components/responses/Task"
          }
        }
      }
    },
    "/api/payments/connectors/{connector}/transfers": {
      "post": {
        "summary": "Transfer funds between Connector accounts",
        "tags": [
          "Payments"
        ],
        "operationId": "connectorsTransfer",
        "description": "Execute a transfer between two accounts.",
        "parameters": [
          {
            "$ref": "#/components/parameters/Connector"
          }
        ],
        "requestBody": {
          "$ref": "#/components/requestBodies/Transfer"
        },
        "responses": {
          "200": {
            "$ref": "#/components/responses/Transfer"
          }
        }
      },
      "get": {
        "summary": "List transfers and their statuses",
        "tags": [
          "Payments"
        ],
        "operationId": "listConnectorsTransfers",
        "description": "List transfers",
        "parameters": [
          {
            "$ref": "#/components/parameters/Connector"
          }
        ],
        "responses": {
          "200": {
            "$ref": "#/components/responses/Transfers"
          }
        }
      }
    },
    "/api/payments/connectors/stripe/transfers": {
      "post": {
        "summary": "Transfer funds between Stripe accounts",
        "tags": [
          "Payments"
        ],
        "operationId": "connectorsStripeTransfer",
        "description": "Execute a transfer between two Stripe accounts.",
        "requestBody": {
          "$ref": "#/components/requestBodies/StripeTransfer"
        },
        "responses": {
          "200": {
            "$ref": "#/components/responses/StripeTransfer"
          }
        }
      }
    },
    "/api/search/_info": {
      "get": {
        "summary": "Get server info",
        "operationId": "searchgetServerInfo",
        "tags": [
          "Search"
        ],
        "responses": {
          "200": {
            "description": "Server information",
            "content": {
              "application/json": {
                "schema": {
                  "$ref": "#/components/schemas/ServerInfo"
                }
              }
            }
          }
        }
      }
    },
    "/api/search/": {
      "post": {
        "summary": "Search",
        "tags": [
          "Search"
        ],
        "operationId": "search",
        "description": "ElasticSearch query engine",
        "requestBody": {
          "required": true,
          "content": {
            "application/json": {
              "schema": {
                "$ref": "#/components/schemas/Query"
              }
            }
          }
        },
        "responses": {
          "200": {
            "description": "Success",
            "content": {
              "application/json": {
                "schema": {
                  "$ref": "#/components/schemas/Response"
                }
              }
            }
          },
          "default": {
            "description": "Error",
            "content": {}
          }
        }
      }
    },
    "/api/webhooks/configs": {
      "get": {
        "summary": "Get many configs",
        "description": "Sorted by updated date descending",
        "operationId": "getManyConfigs",
        "tags": [
          "Webhooks"
        ],
        "parameters": [
          {
            "name": "id",
            "in": "query",
            "description": "Optional filter by Config ID",
            "required": false,
            "schema": {
              "type": "string",
              "example": "4997257d-dfb6-445b-929c-cbe2ab182818"
            }
          },
          {
            "name": "endpoint",
            "in": "query",
            "description": "Optional filter by endpoint URL",
            "required": false,
            "schema": {
              "type": "string",
              "example": "https://example.com"
            }
          }
        ],
        "responses": {
          "200": {
            "description": "OK",
            "content": {
              "application/json": {
                "schema": {
                  "$ref": "#/components/schemas/ConfigsResponse"
                }
              }
            }
          },
          "default": {
            "description": "Error",
            "content": {
              "application/json": {
                "schema": {
                  "$ref": "#/components/schemas/ErrorResponse"
                }
              }
            }
          }
        }
      },
      "post": {
        "summary": "Insert a new config",
        "description": "Insert a new webhooks config.\n\nThe endpoint should be a valid https URL and be unique.\n\nThe secret is the endpoint's verification secret.\nIf not passed or empty, a secret is automatically generated.\nThe format is a random string of bytes of size 24, base64 encoded. (larger size after encoding)\n\nAll eventTypes are converted to lower-case when inserted.\n",
        "operationId": "insertConfig",
        "tags": [
          "Webhooks"
        ],
        "requestBody": {
          "content": {
            "application/json": {
              "schema": {
                "$ref": "#/components/schemas/ConfigUser"
              }
            }
          },
          "required": true
        },
        "responses": {
          "200": {
            "description": "Config created successfully.",
            "content": {
              "application/json": {
                "schema": {
                  "$ref": "#/components/schemas/ConfigResponse"
                }
              }
            }
          },
          "default": {
            "description": "Error",
            "content": {
              "application/json": {
                "schema": {
                  "$ref": "#/components/schemas/ErrorResponse"
                }
              }
            }
          }
        }
      }
    },
    "/api/webhooks/configs/{id}": {
      "delete": {
        "summary": "Delete one config",
        "description": "Delete a webhooks config by ID.",
        "operationId": "deleteConfig",
        "tags": [
          "Webhooks"
        ],
        "parameters": [
          {
            "name": "id",
            "in": "path",
            "description": "Config ID",
            "required": true,
            "schema": {
              "type": "string",
              "example": "4997257d-dfb6-445b-929c-cbe2ab182818"
            }
          }
        ],
        "responses": {
          "200": {
            "description": "Config successfully deleted."
          },
          "default": {
            "description": "Error",
            "content": {
              "application/json": {
                "schema": {
                  "$ref": "#/components/schemas/ErrorResponse"
                }
              }
            }
          }
        }
      }
    },
    "/api/webhooks/configs/{id}/test": {
      "get": {
        "summary": "Test one config",
        "description": "Test a config by sending a webhook to its endpoint.",
        "operationId": "testConfig",
        "tags": [
          "Webhooks"
        ],
        "parameters": [
          {
            "name": "id",
            "in": "path",
            "description": "Config ID",
            "required": true,
            "schema": {
              "type": "string",
              "example": "4997257d-dfb6-445b-929c-cbe2ab182818"
            }
          }
        ],
        "responses": {
          "200": {
            "description": "OK",
            "content": {
              "application/json": {
                "schema": {
                  "$ref": "#/components/schemas/AttemptResponse"
                }
              }
            }
          },
          "default": {
            "description": "Error",
            "content": {
              "application/json": {
                "schema": {
                  "$ref": "#/components/schemas/ErrorResponse"
                }
              }
            }
          }
        }
      }
    },
    "/api/webhooks/configs/{id}/activate": {
      "put": {
        "summary": "Activate one config",
        "description": "Activate a webhooks config by ID, to start receiving webhooks to its endpoint.",
        "operationId": "activateConfig",
        "tags": [
          "Webhooks"
        ],
        "parameters": [
          {
            "name": "id",
            "in": "path",
            "description": "Config ID",
            "required": true,
            "schema": {
              "type": "string",
              "example": "4997257d-dfb6-445b-929c-cbe2ab182818"
            }
          }
        ],
        "responses": {
          "200": {
            "description": "Config successfully activated.",
            "content": {
              "application/json": {
                "schema": {
                  "$ref": "#/components/schemas/ConfigResponse"
                }
              }
            }
          },
          "default": {
            "description": "Error",
            "content": {
              "application/json": {
                "schema": {
                  "$ref": "#/components/schemas/ErrorResponse"
                }
              }
            }
          }
        }
      }
    },
    "/api/webhooks/configs/{id}/deactivate": {
      "put": {
        "summary": "Deactivate one config",
        "description": "Deactivate a webhooks config by ID, to stop receiving webhooks to its endpoint.",
        "operationId": "deactivateConfig",
        "tags": [
          "Webhooks"
        ],
        "parameters": [
          {
            "name": "id",
            "in": "path",
            "description": "Config ID",
            "required": true,
            "schema": {
              "type": "string",
              "example": "4997257d-dfb6-445b-929c-cbe2ab182818"
            }
          }
        ],
        "responses": {
          "200": {
            "description": "Config successfully deactivated.",
            "content": {
              "application/json": {
                "schema": {
                  "$ref": "#/components/schemas/ConfigResponse"
                }
              }
            }
          },
          "default": {
            "description": "Error",
            "content": {
              "application/json": {
                "schema": {
                  "$ref": "#/components/schemas/ErrorResponse"
                }
              }
            }
          }
        }
      }
    },
    "/api/webhooks/configs/{id}/secret/change": {
      "put": {
        "summary": "Change the signing secret of a config",
        "description": "Change the signing secret of the endpoint of a webhooks config.\n\nIf not passed or empty, a secret is automatically generated.\nThe format is a random string of bytes of size 24, base64 encoded. (larger size after encoding)\n",
        "operationId": "changeConfigSecret",
        "tags": [
          "Webhooks"
        ],
        "requestBody": {
          "content": {
            "application/json": {
              "schema": {
                "$ref": "#/components/schemas/ConfigChangeSecret"
              }
            }
          }
        },
        "parameters": [
          {
            "name": "id",
            "in": "path",
            "description": "Config ID",
            "required": true,
            "schema": {
              "type": "string",
              "example": "4997257d-dfb6-445b-929c-cbe2ab182818"
            }
          }
        ],
        "responses": {
          "200": {
            "description": "Secret successfully changed.",
            "content": {
              "application/json": {
                "schema": {
                  "$ref": "#/components/schemas/ConfigResponse"
                }
              }
            }
          },
          "default": {
            "description": "Error",
            "content": {
              "application/json": {
                "schema": {
                  "$ref": "#/components/schemas/ErrorResponse"
                }
              }
            }
          }
        }
      }
    },
    "/api/wallets/_info": {
      "get": {
        "summary": "Get server info",
        "operationId": "walletsgetServerInfo",
        "tags": [
          "Wallets"
        ],
        "responses": {
          "200": {
            "description": "Server information",
            "content": {
              "application/json": {
                "schema": {
                  "$ref": "#/components/schemas/ServerInfo"
                }
              }
            }
          },
          "default": {
            "description": "Error",
            "content": {
              "application/json": {
                "schema": {
                  "$ref": "#/components/schemas/walletsErrorResponse"
                }
              }
            }
          }
        }
      }
    },
    "/api/wallets/transactions": {
      "get": {
        "operationId": "getTransactions",
        "parameters": [
          {
            "name": "pageSize",
            "in": "query",
            "description": "The maximum number of results to return per page",
            "example": 100,
            "schema": {
              "type": "integer",
              "maximum": 1000,
              "minimum": 1,
              "default": 15
            }
          },
          {
            "name": "walletID",
            "in": "query",
            "description": "A wallet ID to filter on",
            "example": "wallet1",
            "schema": {
              "type": "string"
            }
          },
          {
            "name": "cursor",
            "in": "query",
            "description": "Parameter used in pagination requests.\nSet to the value of next for the next page of results.\nSet to the value of previous for the previous page of results.\nNo other parameters can be set when the cursor is set.\n",
            "schema": {
              "type": "string",
              "example": "aHR0cHM6Ly9nLnBhZ2UvTmVrby1SYW1lbj9zaGFyZQ=="
            }
          }
        ],
        "tags": [
          "Wallets"
        ],
        "responses": {
          "200": {
            "description": "OK",
            "content": {
              "application/json": {
                "schema": {
                  "$ref": "#/components/schemas/GetTransactionsResponse"
                }
              }
            }
          },
          "default": {
            "description": "Error",
            "content": {
              "application/json": {
                "schema": {
                  "$ref": "#/components/schemas/walletsErrorResponse"
                }
              }
            }
          }
        }
      }
    },
    "/api/wallets/wallets": {
      "get": {
        "summary": "List all wallets",
        "operationId": "listWallets",
        "parameters": [
          {
            "name": "name",
            "in": "query",
            "description": "Filter on wallet name",
            "example": "wallet1",
            "schema": {
              "type": "string"
            }
          },
          {
            "name": "metadata",
            "in": "query",
            "description": "Filter wallets by metadata key value pairs. Nested objects can be used as seen in the example below.",
            "style": "deepObject",
            "explode": true,
            "schema": {
              "type": "object",
              "properties": {},
              "additionalProperties": {
                "type": "string"
              }
            },
            "example": {
              "admin": "true"
            }
          },
          {
            "name": "pageSize",
            "in": "query",
            "description": "The maximum number of results to return per page",
            "example": 100,
            "schema": {
              "type": "integer",
              "maximum": 1000,
              "minimum": 1,
              "default": 15
            }
          },
          {
            "name": "cursor",
            "in": "query",
            "description": "Parameter used in pagination requests.\nSet to the value of next for the next page of results.\nSet to the value of previous for the previous page of results.\nNo other parameters can be set when the pagination token is set.\n",
            "schema": {
              "type": "string",
              "example": "aHR0cHM6Ly9nLnBhZ2UvTmVrby1SYW1lbj9zaGFyZQ=="
            }
          }
        ],
        "tags": [
          "Wallets"
        ],
        "responses": {
          "200": {
            "description": "OK",
            "content": {
              "application/json": {
                "schema": {
                  "$ref": "#/components/schemas/ListWalletsResponse"
                }
              }
            }
          }
        }
      },
      "post": {
        "summary": "Create a new wallet",
        "operationId": "createWallet",
        "tags": [
          "Wallets"
        ],
        "requestBody": {
          "content": {
            "application/json": {
              "schema": {
                "$ref": "#/components/schemas/CreateWalletRequest"
              }
            }
          }
        },
        "responses": {
          "201": {
            "description": "Wallet created",
            "content": {
              "application/json": {
                "schema": {
                  "$ref": "#/components/schemas/CreateWalletResponse"
                }
              }
            }
          },
          "default": {
            "description": "Error",
            "content": {
              "application/json": {
                "schema": {
                  "$ref": "#/components/schemas/walletsErrorResponse"
                }
              }
            }
          }
        }
      }
    },
    "/api/wallets/wallets/{id}": {
      "parameters": [
        {
          "name": "id",
          "in": "path",
          "required": true,
          "schema": {
            "type": "string"
          }
        }
      ],
      "get": {
        "summary": "Get a wallet",
        "operationId": "getWallet",
        "tags": [
          "Wallets"
        ],
        "responses": {
          "200": {
            "description": "Wallet",
            "content": {
              "application/json": {
                "schema": {
                  "$ref": "#/components/schemas/GetWalletResponse"
                }
              }
            }
          },
          "404": {
            "description": "Wallet not found"
          },
          "default": {
            "description": "Error",
            "content": {
              "application/json": {
                "schema": {
                  "$ref": "#/components/schemas/walletsErrorResponse"
                }
              }
            }
          }
        }
      },
      "patch": {
        "summary": "Update a wallet",
        "operationId": "updateWallet",
        "tags": [
          "Wallets"
        ],
        "requestBody": {
          "content": {
            "application/json": {
              "schema": {
                "type": "object",
                "required": [
                  "metadata"
                ],
                "properties": {
                  "metadata": {
                    "type": "object",
                    "description": "Custom metadata to attach to this wallet.",
                    "additionalProperties": {
                      "type": "string"
                    }
                  }
                }
              }
            }
          }
        },
        "responses": {
          "204": {
            "description": "Wallet successfully updated"
          },
          "default": {
            "description": "Error",
            "content": {
              "application/json": {
                "schema": {
                  "$ref": "#/components/schemas/walletsErrorResponse"
                }
              }
            }
          }
        }
      }
    },
    "/api/wallets/wallets/{id}/summary": {
      "parameters": [
        {
          "name": "id",
          "in": "path",
          "required": true,
          "schema": {
            "type": "string"
          }
        }
      ],
      "get": {
        "summary": "Get wallet summary",
        "operationId": "getWalletSummary",
        "tags": [
          "Wallets"
        ],
        "responses": {
          "200": {
            "description": "Wallet summary",
            "content": {
              "application/json": {
                "schema": {
                  "$ref": "#/components/schemas/GetWalletSummaryResponse"
                }
              }
            }
          },
          "404": {
            "description": "Wallet not found"
          },
          "default": {
            "description": "Error",
            "content": {
              "application/json": {
                "schema": {
                  "$ref": "#/components/schemas/walletsErrorResponse"
                }
              }
            }
          }
        }
      }
    },
    "/api/wallets/wallets/{id}/balances": {
      "parameters": [
        {
          "name": "id",
          "in": "path",
          "required": true,
          "schema": {
            "type": "string"
          }
        }
      ],
      "get": {
        "summary": "List balances of a wallet",
        "operationId": "listBalances",
        "tags": [
          "Wallets"
        ],
        "responses": {
          "200": {
            "description": "Balances list",
            "content": {
              "application/json": {
                "schema": {
                  "$ref": "#/components/schemas/ListBalancesResponse"
                }
              }
            }
          }
        }
      },
      "post": {
        "summary": "Create a balance",
        "operationId": "createBalance",
        "tags": [
          "Wallets"
        ],
        "requestBody": {
          "content": {
            "application/json": {
              "schema": {
                "$ref": "#/components/schemas/CreateBalanceRequest"
              }
            }
          }
        },
        "responses": {
          "201": {
            "description": "Created balance",
            "content": {
              "application/json": {
                "schema": {
                  "$ref": "#/components/schemas/CreateBalanceResponse"
                }
              }
            }
          },
          "default": {
            "description": "Error",
            "content": {
              "application/json": {
                "schema": {
                  "$ref": "#/components/schemas/walletsErrorResponse"
                }
              }
            }
          }
        }
      }
    },
    "/api/wallets/wallets/{id}/balances/{balanceName}": {
      "get": {
        "parameters": [
          {
            "name": "id",
            "in": "path",
            "required": true,
            "schema": {
              "type": "string"
            }
          },
          {
            "name": "balanceName",
            "in": "path",
            "required": true,
            "schema": {
              "type": "string"
            }
          }
        ],
        "summary": "Get detailed balance",
        "operationId": "getBalance",
        "tags": [
          "Wallets"
        ],
        "responses": {
          "200": {
            "description": "Balance summary",
            "content": {
              "application/json": {
                "schema": {
                  "$ref": "#/components/schemas/GetBalanceResponse"
                }
              }
            }
          },
          "default": {
            "description": "Error",
            "content": {
              "application/json": {
                "schema": {
                  "$ref": "#/components/schemas/walletsErrorResponse"
                }
              }
            }
          }
        }
      }
    },
    "/api/wallets/wallets/{id}/debit": {
      "parameters": [
        {
          "name": "id",
          "in": "path",
          "required": true,
          "schema": {
            "type": "string"
          }
        }
      ],
      "post": {
        "summary": "Debit a wallet",
        "operationId": "debitWallet",
        "tags": [
          "Wallets"
        ],
        "requestBody": {
          "content": {
            "application/json": {
              "schema": {
                "$ref": "#/components/schemas/DebitWalletRequest"
              }
            }
          }
        },
        "responses": {
          "201": {
            "description": "Wallet successfully debited as a pending hold",
            "content": {
              "application/json": {
                "schema": {
                  "$ref": "#/components/schemas/DebitWalletResponse"
                }
              }
            }
          },
          "204": {
            "description": "Wallet successfully debited"
          },
          "default": {
            "description": "Error",
            "content": {
              "application/json": {
                "schema": {
                  "$ref": "#/components/schemas/walletsErrorResponse"
                }
              }
            }
          }
        }
      }
    },
    "/api/wallets/wallets/{id}/credit": {
      "parameters": [
        {
          "name": "id",
          "in": "path",
          "required": true,
          "schema": {
            "type": "string"
          }
        }
      ],
      "post": {
        "summary": "Credit a wallet",
        "operationId": "creditWallet",
        "tags": [
          "Wallets"
        ],
        "requestBody": {
          "content": {
            "application/json": {
              "schema": {
                "$ref": "#/components/schemas/CreditWalletRequest"
              }
            }
          }
        },
        "responses": {
          "204": {
            "description": "Wallet successfully credited"
          },
          "default": {
            "description": "Error",
            "content": {
              "application/json": {
                "schema": {
                  "$ref": "#/components/schemas/walletsErrorResponse"
                }
              }
            }
          }
        }
      }
    },
    "/api/wallets/holds": {
      "get": {
        "summary": "Get all holds for a wallet",
        "tags": [
          "Wallets"
        ],
        "operationId": "getHolds",
        "parameters": [
          {
            "name": "pageSize",
            "in": "query",
            "description": "The maximum number of results to return per page",
            "example": 100,
            "schema": {
              "type": "integer",
              "maximum": 1000,
              "minimum": 1,
              "default": 15
            }
          },
          {
            "name": "walletID",
            "in": "query",
            "description": "The wallet to filter on",
            "example": "wallet1",
            "schema": {
              "type": "string"
            }
          },
          {
            "name": "metadata",
            "in": "query",
            "description": "Filter holds by metadata key value pairs. Nested objects can be used as seen in the example below.",
            "style": "deepObject",
            "schema": {
              "type": "object",
              "properties": {},
              "additionalProperties": {
                "type": "string"
              }
            },
            "example": {
              "admin": "true"
            }
          },
          {
            "name": "cursor",
            "in": "query",
            "description": "Parameter used in pagination requests.\nSet to the value of next for the next page of results.\nSet to the value of previous for the previous page of results.\nNo other parameters can be set when the pagination token is set.\n",
            "schema": {
              "type": "string",
              "example": "aHR0cHM6Ly9nLnBhZ2UvTmVrby1SYW1lbj9zaGFyZQ=="
            }
          }
        ],
        "responses": {
          "200": {
            "description": "Holds",
            "content": {
              "application/json": {
                "schema": {
                  "$ref": "#/components/schemas/GetHoldsResponse"
                }
              }
            }
          },
          "default": {
            "description": "Error",
            "content": {
              "application/json": {
                "schema": {
                  "$ref": "#/components/schemas/walletsErrorResponse"
                }
              }
            }
          }
        }
      }
    },
    "/api/wallets/holds/{holdID}": {
      "get": {
        "summary": "Get a hold",
        "tags": [
          "Wallets"
        ],
        "operationId": "getHold",
        "parameters": [
          {
            "name": "holdID",
            "in": "path",
            "schema": {
              "type": "string"
            },
            "required": true,
            "description": "The hold ID"
          }
        ],
        "responses": {
          "200": {
            "description": "Holds",
            "content": {
              "application/json": {
                "schema": {
                  "$ref": "#/components/schemas/GetHoldResponse"
                }
              }
            }
          },
          "default": {
            "description": "Error",
            "content": {
              "application/json": {
                "schema": {
                  "$ref": "#/components/schemas/walletsErrorResponse"
                }
              }
            }
          }
        }
      }
    },
    "/api/wallets/holds/{hold_id}/confirm": {
      "post": {
        "parameters": [
          {
            "name": "hold_id",
            "in": "path",
            "required": true,
            "schema": {
              "type": "string"
            }
          }
        ],
        "requestBody": {
          "content": {
            "application/json": {
              "schema": {
                "$ref": "#/components/schemas/ConfirmHoldRequest"
              }
            }
          }
        },
        "summary": "Confirm a hold",
        "tags": [
          "Wallets"
        ],
        "operationId": "confirmHold",
        "responses": {
          "204": {
            "description": "Hold successfully confirmed, funds moved back to initial destination"
          },
          "default": {
            "description": "Error",
            "content": {
              "application/json": {
                "schema": {
                  "$ref": "#/components/schemas/walletsErrorResponse"
                }
              }
            }
          }
        }
      }
    },
    "/api/wallets/holds/{hold_id}/void": {
      "parameters": [
        {
          "name": "hold_id",
          "in": "path",
          "required": true,
          "schema": {
            "type": "string"
          }
        }
      ],
      "post": {
        "summary": "Cancel a hold",
        "operationId": "voidHold",
        "tags": [
          "Wallets"
        ],
        "responses": {
          "204": {
            "description": "Hold successfully cancelled, funds returned to wallet"
          },
          "default": {
            "description": "Error",
            "content": {
              "application/json": {
                "schema": {
                  "$ref": "#/components/schemas/walletsErrorResponse"
                }
              }
            }
          }
        }
      }
    },
    "/api/orchestration/_info": {
      "get": {
        "summary": "Get server info",
        "operationId": "orchestrationgetServerInfo",
        "tags": [
          "Orchestration"
        ],
        "responses": {
          "200": {
            "description": "Server information",
            "content": {
              "application/json": {
                "schema": {
                  "$ref": "#/components/schemas/ServerInfo"
                }
              }
            }
          },
          "default": {
            "$ref": "#/components/responses/ErrorResponse"
          }
        }
      }
    },
    "/api/orchestration/workflows": {
      "get": {
        "summary": "List registered workflows",
        "operationId": "listWorkflows",
        "description": "List registered workflows",
        "tags": [
          "Orchestration"
        ],
        "responses": {
          "200": {
            "description": "List of workflows",
            "content": {
              "application/json": {
                "schema": {
                  "$ref": "#/components/schemas/ListWorkflowsResponse"
                }
              }
            }
          },
          "default": {
            "$ref": "#/components/responses/ErrorResponse"
          }
        }
      },
      "post": {
        "summary": "Create workflow",
        "operationId": "createWorkflow",
        "description": "Create a workflow",
        "tags": [
          "Orchestration"
        ],
        "requestBody": {
          "content": {
            "application/json": {
              "schema": {
                "$ref": "#/components/schemas/CreateWorkflowRequest"
              }
            }
          }
        },
        "responses": {
          "201": {
            "description": "Created workflow",
            "content": {
              "application/json": {
                "schema": {
                  "$ref": "#/components/schemas/CreateWorkflowResponse"
                }
              }
            }
          },
          "default": {
            "$ref": "#/components/responses/ErrorResponse"
          }
        }
      }
    },
    "/api/orchestration/workflows/{flowId}": {
      "parameters": [
        {
          "in": "path",
          "description": "The flow id",
          "name": "flowId",
          "schema": {
            "type": "string"
          },
          "example": "xxx",
          "required": true
        }
      ],
      "get": {
        "summary": "Get a flow by id",
        "tags": [
          "Orchestration"
        ],
        "description": "Get a flow by id",
        "operationId": "getWorkflow",
        "responses": {
          "200": {
            "description": "The workflow",
            "content": {
              "application/json": {
                "schema": {
                  "$ref": "#/components/schemas/GetWorkflowResponse"
                }
              }
            }
          },
          "default": {
            "$ref": "#/components/responses/ErrorResponse"
          }
        }
      },
      "delete": {
        "summary": "Delete a flow by id",
        "tags": [
          "Orchestration"
        ],
        "description": "Delete a flow by id",
        "operationId": "deleteWorkflow",
        "responses": {
          "204": {
            "description": "No content"
          },
          "default": {
            "$ref": "#/components/responses/ErrorResponse"
          }
        }
      }
    },
    "/api/orchestration/workflows/{workflowID}/instances": {
      "parameters": [
        {
          "in": "path",
          "description": "The flow id",
          "name": "workflowID",
          "schema": {
            "type": "string"
          },
          "example": "xxx",
          "required": true
        }
      ],
      "post": {
        "description": "Run workflow",
        "summary": "Run workflow",
        "operationId": "runWorkflow",
        "parameters": [
          {
            "in": "query",
            "name": "wait",
            "required": false,
            "description": "Wait end of the workflow before return",
            "schema": {
              "type": "boolean"
            }
          }
        ],
        "tags": [
          "Orchestration"
        ],
        "requestBody": {
          "content": {
            "application/json": {
              "schema": {
                "$ref": "#/components/schemas/RunWorkflowRequest"
              }
            }
          }
        },
        "responses": {
          "201": {
            "description": "The workflow instance",
            "content": {
              "application/json": {
                "schema": {
                  "$ref": "#/components/schemas/RunWorkflowResponse"
                }
              }
            }
          },
          "default": {
            "$ref": "#/components/responses/ErrorResponse"
          }
        }
      }
    },
    "/api/orchestration/instances": {
      "get": {
        "description": "List instances of a workflow",
        "summary": "List instances of a workflow",
        "operationId": "listInstances",
        "parameters": [
          {
            "in": "query",
            "description": "A workflow id",
            "name": "workflowID",
            "schema": {
              "type": "string"
            },
            "example": "xxx",
            "required": false
          },
          {
            "in": "query",
            "description": "Filter running instances",
            "name": "running",
            "schema": {
              "type": "boolean"
            },
            "example": true,
            "required": false
          }
        ],
        "tags": [
          "Orchestration"
        ],
        "responses": {
          "200": {
            "description": "List of workflow instances",
            "content": {
              "application/json": {
                "schema": {
                  "$ref": "#/components/schemas/ListRunsResponse"
                }
              }
            }
          },
          "default": {
            "$ref": "#/components/responses/ErrorResponse"
          }
        }
      }
    },
    "/api/orchestration/instances/{instanceID}": {
      "parameters": [
        {
          "in": "path",
          "description": "The instance id",
          "name": "instanceID",
          "schema": {
            "type": "string"
          },
          "example": "xxx",
          "required": true
        }
      ],
      "get": {
        "summary": "Get a workflow instance by id",
        "description": "Get a workflow instance by id",
        "operationId": "getInstance",
        "tags": [
          "Orchestration"
        ],
        "responses": {
          "200": {
            "description": "The workflow instance",
            "content": {
              "application/json": {
                "schema": {
                  "$ref": "#/components/schemas/GetWorkflowInstanceResponse"
                }
              }
            }
          },
          "default": {
            "$ref": "#/components/responses/ErrorResponse"
          }
        }
      }
    },
    "/api/orchestration/instances/{instanceID}/events": {
      "parameters": [
        {
          "in": "path",
          "description": "The instance id",
          "name": "instanceID",
          "schema": {
            "type": "string"
          },
          "example": "xxx",
          "required": true
        }
      ],
      "post": {
        "summary": "Send an event to a running workflow",
        "description": "Send an event to a running workflow",
        "operationId": "sendEvent",
        "tags": [
          "Orchestration"
        ],
        "requestBody": {
          "content": {
            "application/json": {
              "schema": {
                "type": "object",
                "required": [
                  "name"
                ],
                "properties": {
                  "name": {
                    "type": "string"
                  }
                }
              }
            }
          }
        },
        "responses": {
          "204": {
            "description": "No content"
          },
          "default": {
            "$ref": "#/components/responses/ErrorResponse"
          }
        }
      }
    },
    "/api/orchestration/instances/{instanceID}/abort": {
      "parameters": [
        {
          "in": "path",
          "description": "The instance id",
          "name": "instanceID",
          "schema": {
            "type": "string"
          },
          "example": "xxx",
          "required": true
        }
      ],
      "put": {
        "summary": "Cancel a running workflow",
        "description": "Cancel a running workflow",
        "operationId": "cancelEvent",
        "tags": [
          "Orchestration"
        ],
        "responses": {
          "204": {
            "description": "No content"
          },
          "default": {
            "$ref": "#/components/responses/ErrorResponse"
          }
        }
      }
    },
    "/api/orchestration/instances/{instanceID}/history": {
      "parameters": [
        {
          "in": "path",
          "description": "The instance id",
          "name": "instanceID",
          "schema": {
            "type": "string"
          },
          "example": "xxx",
          "required": true
        }
      ],
      "get": {
        "summary": "Get a workflow instance history by id",
        "description": "Get a workflow instance history by id",
        "operationId": "getInstanceHistory",
        "tags": [
          "Orchestration"
        ],
        "responses": {
          "200": {
            "description": "The workflow instance history",
            "content": {
              "application/json": {
                "schema": {
                  "$ref": "#/components/schemas/GetWorkflowInstanceHistoryResponse"
                }
              }
            }
          },
          "default": {
            "$ref": "#/components/responses/ErrorResponse"
          }
        }
      }
    },
    "/api/orchestration/instances/{instanceID}/stages/{number}/history": {
      "parameters": [
        {
          "in": "path",
          "description": "The instance id",
          "name": "instanceID",
          "schema": {
            "type": "string"
          },
          "example": "xxx",
          "required": true
        },
        {
          "in": "path",
          "description": "The stage number",
          "name": "number",
          "schema": {
            "type": "integer"
          },
          "example": 0,
          "required": true
        }
      ],
      "get": {
        "summary": "Get a workflow instance stage history",
        "description": "Get a workflow instance stage history",
        "operationId": "getInstanceStageHistory",
        "tags": [
          "Orchestration"
        ],
        "responses": {
          "200": {
            "description": "The workflow instance stage history",
            "content": {
              "application/json": {
                "schema": {
                  "$ref": "#/components/schemas/GetWorkflowInstanceHistoryStageResponse"
                }
              }
            }
          },
          "default": {
            "$ref": "#/components/responses/ErrorResponse"
          }
        }
      }
    }
  },
  "components": {
    "schemas": {
      "Version": {
        "type": "object",
        "properties": {
          "name": {
            "type": "string"
          },
          "version": {
            "type": "string"
          },
          "health": {
            "type": "boolean"
          }
        },
        "required": [
          "name",
          "version",
          "health"
        ]
      },
      "GetVersionsResponse": {
        "type": "object",
        "properties": {
          "region": {
            "type": "string"
          },
          "env": {
            "type": "string"
          },
          "versions": {
            "type": "array",
            "items": {
              "$ref": "#/components/schemas/Version"
            }
          }
        },
        "required": [
          "region",
          "env",
          "versions"
        ]
      },
      "Metadata": {
        "type": "object",
        "additionalProperties": {}
      },
      "ClientOptions": {
        "type": "object",
        "properties": {
          "public": {
            "type": "boolean"
          },
          "redirectUris": {
            "type": "array",
            "items": {
              "type": "string"
            }
          },
          "description": {
            "type": "string"
          },
          "name": {
            "type": "string"
          },
          "trusted": {
            "type": "boolean"
          },
          "postLogoutRedirectUris": {
            "type": "array",
            "items": {
              "type": "string"
            }
          },
          "metadata": {
            "$ref": "#/components/schemas/Metadata"
          }
        },
        "required": [
          "name"
        ]
      },
      "ClientSecret": {
        "type": "object",
        "properties": {
          "lastDigits": {
            "type": "string"
          },
          "name": {
            "type": "string"
          },
          "id": {
            "type": "string"
          },
          "metadata": {
            "$ref": "#/components/schemas/Metadata"
          }
        },
        "required": [
          "id",
          "lastDigits",
          "name"
        ]
      },
      "Client": {
        "allOf": [
          {
            "$ref": "#/components/schemas/ClientOptions"
          },
          {
            "type": "object",
            "properties": {
              "id": {
                "type": "string"
              },
              "scopes": {
                "type": "array",
                "items": {
                  "type": "string"
                }
              },
              "secrets": {
                "type": "array",
                "items": {
                  "$ref": "#/components/schemas/ClientSecret"
                }
              }
            },
            "required": [
              "id"
            ]
          }
        ]
      },
      "ScopeOptions": {
        "type": "object",
        "properties": {
          "label": {
            "type": "string"
          },
          "metadata": {
            "$ref": "#/components/schemas/Metadata"
          }
        },
        "required": [
          "label"
        ]
      },
      "Scope": {
        "allOf": [
          {
            "$ref": "#/components/schemas/ScopeOptions"
          },
          {
            "type": "object",
            "properties": {
              "id": {
                "type": "string"
              },
              "transient": {
                "type": "array",
                "items": {
                  "type": "string"
                }
              }
            },
            "required": [
              "id"
            ]
          }
        ]
      },
      "SecretOptions": {
        "type": "object",
        "properties": {
          "name": {
            "type": "string"
          },
          "metadata": {
            "$ref": "#/components/schemas/Metadata"
          }
        },
        "required": [
          "name"
        ]
      },
      "Secret": {
        "allOf": [
          {
            "$ref": "#/components/schemas/SecretOptions"
          },
          {
            "type": "object",
            "properties": {
              "id": {
                "type": "string"
              },
              "lastDigits": {
                "type": "string"
              },
              "clear": {
                "type": "string"
              }
            },
            "required": [
              "id",
              "lastDigits",
              "clear"
            ]
          }
        ]
      },
      "User": {
        "type": "object",
        "properties": {
          "id": {
            "type": "string",
            "example": "3bb03708-312f-48a0-821a-e765837dc2c4"
          },
          "subject": {
            "type": "string",
            "example": "Jane Doe"
          },
          "email": {
            "type": "string",
            "example": "user1@orga1.com"
          }
        }
      },
      "CreateClientRequest": {
        "$ref": "#/components/schemas/ClientOptions"
      },
      "CreateClientResponse": {
        "type": "object",
        "properties": {
          "data": {
            "$ref": "#/components/schemas/Client"
          }
        }
      },
      "ListClientsResponse": {
        "type": "object",
        "properties": {
          "data": {
            "type": "array",
            "items": {
              "$ref": "#/components/schemas/Client"
            }
          }
        }
      },
      "UpdateClientRequest": {
        "$ref": "#/components/schemas/ClientOptions"
      },
      "UpdateClientResponse": {
        "$ref": "#/components/schemas/CreateClientResponse"
      },
      "ReadClientResponse": {
        "type": "object",
        "properties": {
          "data": {
            "$ref": "#/components/schemas/Client"
          }
        }
      },
      "ListScopesResponse": {
        "type": "object",
        "properties": {
          "data": {
            "type": "array",
            "items": {
              "$ref": "#/components/schemas/Scope"
            }
          }
        }
      },
      "CreateScopeRequest": {
        "$ref": "#/components/schemas/ScopeOptions"
      },
      "CreateScopeResponse": {
        "type": "object",
        "properties": {
          "data": {
            "$ref": "#/components/schemas/Scope"
          }
        }
      },
      "ReadScopeResponse": {
        "$ref": "#/components/schemas/CreateScopeResponse"
      },
      "UpdateScopeRequest": {
        "$ref": "#/components/schemas/ScopeOptions"
      },
      "UpdateScopeResponse": {
        "$ref": "#/components/schemas/CreateScopeResponse"
      },
      "CreateSecretRequest": {
        "$ref": "#/components/schemas/SecretOptions"
      },
      "CreateSecretResponse": {
        "type": "object",
        "properties": {
          "data": {
            "$ref": "#/components/schemas/Secret"
          }
        }
      },
      "ReadUserResponse": {
        "type": "object",
        "properties": {
          "data": {
            "$ref": "#/components/schemas/User"
          }
        }
      },
      "ListUsersResponse": {
        "type": "object",
        "properties": {
          "data": {
            "type": "array",
            "items": {
              "$ref": "#/components/schemas/User"
            }
          }
        }
      },
      "ServerInfo": {
        "type": "object",
        "required": [
          "version"
        ],
        "properties": {
          "version": {
            "type": "string"
          }
        }
      },
      "AccountsCursorResponse": {
        "type": "object",
        "required": [
          "cursor"
        ],
        "properties": {
          "cursor": {
            "type": "object",
            "required": [
              "pageSize",
              "hasMore",
              "data"
            ],
            "properties": {
              "pageSize": {
                "type": "integer",
                "format": "int64",
                "minimum": 1,
                "maximum": 1000,
                "example": 15
              },
              "hasMore": {
                "type": "boolean",
                "example": false
              },
              "previous": {
                "type": "string",
                "example": "YXVsdCBhbmQgYSBtYXhpbXVtIG1heF9yZXN1bHRzLol="
              },
              "next": {
                "type": "string",
                "example": ""
              },
              "data": {
                "type": "array",
                "items": {
                  "$ref": "#/components/schemas/Account"
                }
              }
            }
          }
        }
      },
      "BalancesCursorResponse": {
        "type": "object",
        "required": [
          "cursor"
        ],
        "properties": {
          "cursor": {
            "type": "object",
            "required": [
              "pageSize",
              "hasMore",
              "data"
            ],
            "properties": {
              "pageSize": {
                "type": "integer",
                "format": "int64",
                "minimum": 1,
                "maximum": 1000,
                "example": 15
              },
              "hasMore": {
                "type": "boolean",
                "example": false
              },
              "previous": {
                "type": "string",
                "example": "YXVsdCBhbmQgYSBtYXhpbXVtIG1heF9yZXN1bHRzLol="
              },
              "next": {
                "type": "string",
                "example": ""
              },
              "data": {
                "type": "array",
                "items": {
                  "$ref": "#/components/schemas/AccountsBalances"
                }
              }
            }
          }
        }
      },
      "TransactionsCursorResponse": {
        "type": "object",
        "required": [
          "cursor"
        ],
        "properties": {
          "cursor": {
            "type": "object",
            "required": [
              "pageSize",
              "hasMore",
              "data"
            ],
            "properties": {
              "pageSize": {
                "type": "integer",
                "format": "int64",
                "minimum": 1,
                "maximum": 1000,
                "example": 15
              },
              "hasMore": {
                "type": "boolean",
                "example": false
              },
              "previous": {
                "type": "string",
                "example": "YXVsdCBhbmQgYSBtYXhpbXVtIG1heF9yZXN1bHRzLol="
              },
              "next": {
                "type": "string",
                "example": ""
              },
              "data": {
                "type": "array",
                "items": {
                  "$ref": "#/components/schemas/ExpandedTransaction"
                }
              }
            }
          }
        }
      },
      "LogsCursorResponse": {
        "type": "object",
        "required": [
          "cursor"
        ],
        "properties": {
          "cursor": {
            "type": "object",
            "required": [
              "pageSize",
              "hasMore",
              "data"
            ],
            "properties": {
              "pageSize": {
                "type": "integer",
                "format": "int64",
                "minimum": 1,
                "maximum": 1000,
                "example": 15
              },
              "hasMore": {
                "type": "boolean",
                "example": false
              },
              "previous": {
                "type": "string",
                "example": "YXVsdCBhbmQgYSBtYXhpbXVtIG1heF9yZXN1bHRzLol="
              },
              "next": {
                "type": "string",
                "example": ""
              },
              "data": {
                "type": "array",
                "items": {
                  "$ref": "#/components/schemas/Log"
                }
              }
            }
          }
        }
      },
      "AccountResponse": {
        "type": "object",
        "required": [
          "data"
        ],
        "properties": {
          "data": {
            "$ref": "#/components/schemas/AccountWithVolumesAndBalances"
          }
        }
      },
      "AggregateBalancesResponse": {
        "type": "object",
        "required": [
          "data"
        ],
        "properties": {
          "data": {
            "$ref": "#/components/schemas/AssetsBalances"
          }
        }
      },
      "Config": {
        "type": "object",
        "properties": {
          "storage": {
            "$ref": "#/components/schemas/LedgerStorage"
          }
        },
        "required": [
          "storage"
        ]
      },
      "LedgerStorage": {
        "type": "object",
        "properties": {
          "driver": {
            "type": "string"
          },
          "ledgers": {
            "type": "array",
            "items": {
              "type": "string"
            }
          }
        },
        "required": [
          "driver",
          "ledgers"
        ]
      },
      "ledgerMetadata": {
        "type": "object",
        "additionalProperties": {
          "type": "string"
        },
        "example": {
          "admin": "true"
        }
      },
      "ConfigInfo": {
        "type": "object",
        "properties": {
          "config": {
            "$ref": "#/components/schemas/Config"
          },
          "server": {
            "type": "string"
          },
          "version": {
            "type": "string"
          }
        },
        "required": [
          "config",
          "server",
          "version"
        ]
      },
      "Account": {
        "type": "object",
        "required": [
          "address",
          "metadata"
        ],
        "properties": {
          "address": {
            "type": "string",
            "example": "users:001"
          },
          "metadata": {
            "type": "object",
            "properties": {},
            "additionalProperties": {
              "type": "string"
            },
            "example": {
              "admin": "true"
            }
          }
        }
      },
      "AccountWithVolumesAndBalances": {
        "type": "object",
        "required": [
          "address",
          "metadata",
          "volumes",
          "balances"
        ],
        "properties": {
          "address": {
            "type": "string",
            "example": "users:001"
          },
          "type": {
            "type": "string",
            "example": "virtual"
          },
          "metadata": {
            "type": "object",
            "properties": {},
            "additionalProperties": {
              "type": "string"
            },
            "example": {
              "admin": "true"
            }
          },
          "volumes": {
            "type": "object",
            "additionalProperties": {
              "type": "object",
              "additionalProperties": {
                "type": "integer",
                "format": "bigint",
                "minimum": 0
              }
            },
            "example": {
              "COIN": {
                "input": 100,
                "output": 0
              }
            }
          },
          "balances": {
            "type": "object",
            "additionalProperties": {
              "type": "integer",
              "format": "bigint"
            },
            "example": {
              "COIN": 100
            }
          }
        }
      },
      "AccountsBalances": {
        "type": "object",
        "additionalProperties": {
          "$ref": "#/components/schemas/AssetsBalances"
        },
        "example": {
          "account1": {
            "USD": 100,
            "EUR": 23
          },
          "account2": {
            "CAD": 20,
            "JPY": 21
          }
        }
      },
      "AssetsBalances": {
        "type": "object",
        "additionalProperties": {
          "type": "integer",
          "format": "bigint"
        },
        "example": {
          "USD": 100,
          "EUR": 12
        }
      },
      "Posting": {
        "type": "object",
        "properties": {
          "amount": {
            "type": "integer",
            "format": "bigint",
            "minimum": 0,
            "example": 100
          },
          "asset": {
            "type": "string",
            "example": "COIN"
          },
          "destination": {
            "type": "string",
            "example": "users:002"
          },
          "source": {
            "type": "string",
            "example": "users:001"
          }
        },
        "required": [
          "amount",
          "asset",
          "destination",
          "source"
        ]
      },
      "Script": {
        "type": "object",
        "properties": {
          "plain": {
            "type": "string",
            "example": "vars {\naccount $user\n}\nsend [COIN 10] (\n\tsource = @world\n\tdestination = $user\n)\n"
          },
          "vars": {
            "type": "object",
            "properties": {},
            "example": {
              "user": "users:042"
            }
          },
          "reference": {
            "type": "string",
            "example": "order_1234",
            "description": "Reference to attach to the generated transaction"
          },
          "metadata": {
            "$ref": "#/components/schemas/ledgerMetadata"
          }
        },
        "required": [
          "plain"
        ]
      },
      "Transaction": {
        "type": "object",
        "properties": {
          "timestamp": {
            "type": "string",
            "format": "date-time"
          },
          "postings": {
            "type": "array",
            "items": {
              "$ref": "#/components/schemas/Posting"
            }
          },
          "reference": {
            "type": "string",
            "example": "ref:001"
          },
          "metadata": {
            "$ref": "#/components/schemas/ledgerMetadata"
          },
          "txid": {
            "type": "integer",
            "format": "int64",
            "minimum": 0
          }
        },
        "required": [
          "postings",
          "timestamp",
          "txid",
          "metadata"
        ]
      },
      "ExpandedTransaction": {
        "allOf": [
          {
            "$ref": "#/components/schemas/Transaction"
          },
          {
            "type": "object",
            "properties": {
              "preCommitVolumes": {
                "$ref": "#/components/schemas/AggregatedVolumes"
              },
              "postCommitVolumes": {
                "$ref": "#/components/schemas/AggregatedVolumes"
              }
            },
            "required": [
              "preCommitVolumes",
              "postCommitVolumes"
            ]
          }
        ]
      },
      "PostTransaction": {
        "type": "object",
        "required": [
          "metadata"
        ],
        "properties": {
          "timestamp": {
            "type": "string",
            "format": "date-time"
          },
          "postings": {
            "type": "array",
            "items": {
              "$ref": "#/components/schemas/Posting"
            }
          },
          "script": {
            "type": "object",
            "properties": {
              "plain": {
                "type": "string",
                "example": "vars {\naccount $user\n}\nsend [COIN 10] (\n\tsource = @world\n\tdestination = $user\n)\n"
              },
              "vars": {
                "type": "object",
                "properties": {},
                "example": {
                  "user": "users:042"
                }
              }
            },
            "required": [
              "plain"
            ]
          },
          "reference": {
            "type": "string",
            "example": "ref:001"
          },
          "metadata": {
            "$ref": "#/components/schemas/ledgerMetadata"
          }
        }
      },
      "Stats": {
        "type": "object",
        "properties": {
          "accounts": {
            "type": "integer",
            "format": "int64",
            "minimum": 0
          },
          "transactions": {
            "type": "integer",
            "format": "int64",
            "minimum": 0
          }
        },
        "required": [
          "accounts",
          "transactions"
        ]
      },
      "Log": {
        "type": "object",
        "properties": {
          "id": {
            "type": "integer",
            "format": "int64",
            "minimum": 0,
            "example": 1234
          },
          "type": {
            "type": "string",
            "enum": [
              "NEW_TRANSACTION",
              "SET_METADATA",
              "REVERTED_TRANSACTION"
            ]
          },
          "data": {
            "type": "object",
            "properties": {}
          },
          "hash": {
            "type": "string",
            "example": "9ee060170400f556b7e1575cb13f9db004f150a08355c7431c62bc639166431e"
          },
          "date": {
            "type": "string",
            "format": "date-time"
          }
        },
        "required": [
          "id",
          "type",
          "data",
          "hash",
          "date"
        ]
      },
      "CreateTransactionResponse": {
        "properties": {
          "data": {
            "$ref": "#/components/schemas/Transaction"
          }
        },
        "type": "object",
        "required": [
          "data"
        ]
      },
      "RevertTransactionResponse": {
        "$ref": "#/components/schemas/CreateTransactionResponse"
      },
      "GetTransactionResponse": {
        "properties": {
          "data": {
            "$ref": "#/components/schemas/ExpandedTransaction"
          }
        },
        "type": "object",
        "required": [
          "data"
        ]
      },
      "StatsResponse": {
        "properties": {
          "data": {
            "$ref": "#/components/schemas/Stats"
          }
        },
        "type": "object",
        "required": [
          "data"
        ]
      },
      "ConfigInfoResponse": {
        "properties": {
          "data": {
            "$ref": "#/components/schemas/ConfigInfo"
          }
        }
      },
      "Volume": {
        "type": "object",
        "properties": {
          "input": {
            "type": "integer",
            "format": "bigint"
          },
          "output": {
            "type": "integer",
            "format": "bigint"
          },
          "balance": {
            "type": "integer",
            "format": "bigint"
          }
        },
        "required": [
          "input",
          "output"
        ],
        "example": {
          "input": 100,
          "output": 20,
          "balance": 80
        }
      },
      "Volumes": {
        "type": "object",
        "additionalProperties": {
          "$ref": "#/components/schemas/Volume"
        },
        "example": {
          "USD": {
            "input": 100,
            "output": 10,
            "balance": 90
          },
          "EUR": {
            "input": 100,
            "output": 10,
            "balance": 90
          }
        }
      },
      "AggregatedVolumes": {
        "type": "object",
        "additionalProperties": {
          "$ref": "#/components/schemas/Volumes"
        },
        "example": {
          "orders:1": {
            "USD": {
              "input": 100,
              "output": 10,
              "balance": 90
            }
          },
          "orders:2": {
            "USD": {
              "input": 100,
              "output": 10,
              "balance": 90
            }
          }
        }
      },
      "ErrorResponse": {
        "type": "object",
        "required": [
          "errorCode",
          "errorMessage"
        ],
        "properties": {
          "errorCode": {
            "$ref": "#/components/schemas/ErrorsEnum"
          },
          "errorMessage": {
            "type": "string",
            "example": "[VALIDATION] invalid 'cursor' query param"
          },
          "details": {
            "type": "string",
            "example": "https://play.numscript.org/?payload=eyJlcnJvciI6ImFjY291bnQgaGFkIGluc3VmZmljaWVudCBmdW5kcyJ9"
          }
        }
      },
      "ErrorsEnum": {
        "type": "string",
        "enum": [
          "INTERNAL",
          "INSUFFICIENT_FUND",
          "VALIDATION",
          "CONFLICT",
          "NO_SCRIPT",
          "COMPILATION_FAILED",
          "METADATA_OVERRIDE",
          "NOT_FOUND",
          "CONTEXT_CANCELLED",
          "STORE"
        ],
        "example": "VALIDATION"
      },
      "LedgerInfoResponse": {
        "properties": {
          "data": {
            "$ref": "#/components/schemas/LedgerInfo"
          }
        }
      },
      "LedgerInfo": {
        "type": "object",
        "properties": {
          "name": {
            "type": "string",
            "example": "ledger001"
          },
          "storage": {
            "type": "object",
            "properties": {
              "migrations": {
                "type": "array",
                "items": {
                  "$ref": "#/components/schemas/MigrationInfo"
                }
              }
            }
          }
        }
      },
      "MigrationInfo": {
        "type": "object",
        "properties": {
          "version": {
            "type": "integer",
            "format": "int64",
            "minimum": 0,
            "example": 11
          },
          "name": {
            "type": "string",
            "example": "migrations:001"
          },
          "date": {
            "type": "string",
            "format": "date-time"
          },
          "state": {
            "type": "string",
            "enum": [
              "to do",
              "done"
            ]
          }
        }
      },
      "CursorBase": {
        "type": "object",
        "required": [
          "pageSize",
          "hasMore",
          "data"
        ],
        "properties": {
          "pageSize": {
            "type": "integer",
            "format": "int64",
            "minimum": 1,
            "maximum": 1000,
            "example": 15
          },
          "hasMore": {
            "type": "boolean",
            "example": false
          },
          "previous": {
            "type": "string",
            "example": "YXVsdCBhbmQgYSBtYXhpbXVtIG1heF9yZXN1bHRzLol="
          },
          "next": {
            "type": "string",
            "example": ""
          }
        }
      },
      "PaymentsCursor": {
        "type": "object",
        "required": [
          "cursor"
        ],
        "properties": {
          "cursor": {
            "allOf": [
              {
                "$ref": "#/components/schemas/CursorBase"
              },
              {
                "type": "object",
                "required": [
                  "data"
                ],
                "properties": {
                  "data": {
                    "type": "array",
                    "items": {
                      "$ref": "#/components/schemas/Payment"
                    }
                  }
                }
              }
            ]
          }
        }
      },
      "AccountsCursor": {
        "type": "object",
        "required": [
          "cursor"
        ],
        "properties": {
          "cursor": {
            "allOf": [
              {
                "$ref": "#/components/schemas/CursorBase"
              },
              {
                "type": "object",
                "required": [
                  "data"
                ],
                "properties": {
                  "data": {
                    "type": "array",
                    "items": {
                      "$ref": "#/components/schemas/paymentsAccount"
                    }
                  }
                }
              }
            ]
          }
        }
      },
      "BalancesCursor": {
        "type": "object",
        "required": [
          "cursor"
        ],
        "properties": {
          "cursor": {
            "allOf": [
              {
                "$ref": "#/components/schemas/CursorBase"
              },
              {
                "type": "object",
                "required": [
                  "data"
                ],
                "properties": {
                  "data": {
                    "type": "array",
                    "items": {
                      "$ref": "#/components/schemas/AccountBalance"
                    }
                  }
                }
              }
            ]
          }
        }
      },
      "TasksCursor": {
        "type": "object",
        "required": [
          "cursor"
        ],
        "properties": {
          "cursor": {
            "allOf": [
              {
                "$ref": "#/components/schemas/CursorBase"
              },
              {
                "type": "object",
                "required": [
                  "data"
                ],
                "properties": {
                  "data": {
                    "type": "array",
                    "items": {
                      "oneOf": [
                        {
                          "$ref": "#/components/schemas/TaskStripe"
                        },
                        {
                          "$ref": "#/components/schemas/TaskWise"
                        },
                        {
                          "$ref": "#/components/schemas/TaskCurrencyCloud"
                        },
                        {
                          "$ref": "#/components/schemas/TaskDummyPay"
                        },
                        {
                          "$ref": "#/components/schemas/TaskModulr"
                        },
                        {
                          "$ref": "#/components/schemas/TaskBankingCircle"
                        },
                        {
                          "$ref": "#/components/schemas/TaskMangoPay"
                        },
                        {
                          "$ref": "#/components/schemas/TaskMoneycorp"
                        }
                      ]
                    }
                  }
                }
              }
            ]
          }
        }
      },
      "ConnectorConfigResponse": {
        "type": "object",
        "required": [
          "data"
        ],
        "properties": {
          "data": {
            "$ref": "#/components/schemas/ConnectorConfig"
          }
        }
      },
      "PaymentResponse": {
        "type": "object",
        "required": [
          "data"
        ],
        "properties": {
          "data": {
            "$ref": "#/components/schemas/Payment"
          }
        }
      },
      "ConnectorsResponse": {
        "type": "object",
        "required": [
          "data"
        ],
        "properties": {
          "data": {
            "type": "array",
            "items": {
              "type": "object",
              "properties": {
                "provider": {
                  "$ref": "#/components/schemas/Connector"
                },
                "enabled": {
                  "type": "boolean",
                  "example": true
                }
              }
            }
          }
        }
      },
      "ConnectorsConfigsResponse": {
        "type": "object",
        "required": [
          "data"
        ],
        "properties": {
          "data": {
            "type": "object",
            "required": [
              "connector"
            ],
            "properties": {
              "connector": {
                "type": "object",
                "required": [
                  "key"
                ],
                "properties": {
                  "key": {
                    "type": "object",
                    "required": [
                      "dataType",
                      "required"
                    ],
                    "properties": {
                      "dataType": {
                        "type": "string"
                      },
                      "required": {
                        "type": "boolean"
                      }
                    }
                  }
                }
              }
            }
          }
        }
      },
      "TaskResponse": {
        "type": "object",
        "required": [
          "data"
        ],
        "properties": {
          "data": {
            "oneOf": [
              {
                "$ref": "#/components/schemas/TaskStripe"
              },
              {
                "$ref": "#/components/schemas/TaskWise"
              },
              {
                "$ref": "#/components/schemas/TaskCurrencyCloud"
              },
              {
                "$ref": "#/components/schemas/TaskDummyPay"
              },
              {
                "$ref": "#/components/schemas/TaskModulr"
              },
              {
                "$ref": "#/components/schemas/TaskBankingCircle"
              },
              {
                "$ref": "#/components/schemas/TaskMangoPay"
              },
              {
                "$ref": "#/components/schemas/TaskMoneycorp"
              }
            ]
          }
        }
      },
      "TransferResponse": {
        "type": "object",
        "properties": {
          "id": {
            "type": "string"
          }
        }
      },
      "TransfersResponse": {
        "type": "object",
        "properties": {
          "data": {
            "type": "array",
            "items": {
              "type": "object",
              "properties": {
                "id": {
                  "type": "string"
                },
                "amount": {
                  "type": "integer",
                  "format": "int64",
                  "minimum": 0
                },
                "asset": {
                  "type": "string"
                },
                "destination": {
                  "type": "string"
                },
                "source": {
                  "type": "string"
                },
                "currency": {
                  "type": "string"
                },
                "status": {
                  "type": "string"
                },
                "error": {
                  "type": "string"
                }
              }
            }
          }
        }
      },
      "Connector": {
        "type": "string",
        "enum": [
          "STRIPE",
          "DUMMY-PAY",
          "WISE",
          "MODULR",
          "CURRENCY-CLOUD",
          "BANKING-CIRCLE",
          "MANGOPAY",
          "MONEYCORP"
        ]
      },
      "ConnectorConfig": {
        "anyOf": [
          {
            "$ref": "#/components/schemas/StripeConfig"
          },
          {
            "$ref": "#/components/schemas/DummyPayConfig"
          },
          {
            "$ref": "#/components/schemas/WiseConfig"
          },
          {
            "$ref": "#/components/schemas/ModulrConfig"
          },
          {
            "$ref": "#/components/schemas/CurrencyCloudConfig"
          },
          {
            "$ref": "#/components/schemas/BankingCircleConfig"
          },
          {
            "$ref": "#/components/schemas/MangoPayConfig"
          },
          {
            "$ref": "#/components/schemas/MoneycorpConfig"
          }
        ]
      },
      "StripeConfig": {
        "type": "object",
        "required": [
          "apiKey"
        ],
        "properties": {
          "pollingPeriod": {
            "type": "string",
            "example": "60s",
            "description": "The frequency at which the connector will try to fetch new BalanceTransaction objects from Stripe API.\n",
            "default": "120s"
          },
          "apiKey": {
            "type": "string",
            "example": "XXX"
          },
          "pageSize": {
            "type": "integer",
            "format": "int64",
            "minimum": 0,
            "description": "Number of BalanceTransaction to fetch at each polling interval.\n",
            "default": 10,
            "example": 50
          }
        }
      },
      "DummyPayConfig": {
        "type": "object",
        "required": [
          "directory"
        ],
        "properties": {
          "filePollingPeriod": {
            "type": "string",
            "example": "60s",
            "description": "The frequency at which the connector will try to fetch new payment objects from the directory",
            "default": "10s"
          },
          "fileGenerationPeriod": {
            "type": "string",
            "example": "60s",
            "description": "The frequency at which the connector will create new payment objects in the directory",
            "default": "10s"
          },
          "directory": {
            "type": "string",
            "example": "/tmp/dummypay"
          }
        }
      },
      "WiseConfig": {
        "type": "object",
        "required": [
          "apiKey"
        ],
        "properties": {
          "apiKey": {
            "type": "string",
            "example": "XXX"
          },
          "pollingPeriod": {
            "type": "string",
            "example": "60s",
            "description": "The frequency at which the connector will try to fetch new BalanceTransaction objects from Stripe API.\n",
            "default": "120s"
          }
        }
      },
      "ModulrConfig": {
        "type": "object",
        "required": [
          "apiKey",
          "apiSecret"
        ],
        "properties": {
          "apiKey": {
            "type": "string",
            "example": "XXX"
          },
          "apiSecret": {
            "type": "string",
            "example": "XXX"
          },
          "endpoint": {
            "type": "string",
            "example": "XXX"
          },
          "pollingPeriod": {
            "type": "string",
            "example": "60s",
            "description": "The frequency at which the connector will try to fetch new BalanceTransaction objects from Stripe API.\n",
            "default": "120s"
          }
        }
      },
      "BankingCircleConfig": {
        "type": "object",
        "required": [
          "username",
          "password",
          "endpoint",
          "authorizationEndpoint",
          "userCertificate",
          "userCertificateKey"
        ],
        "properties": {
          "username": {
            "type": "string",
            "example": "XXX"
          },
          "password": {
            "type": "string",
            "example": "XXX"
          },
          "endpoint": {
            "type": "string",
            "example": "XXX"
          },
          "authorizationEndpoint": {
            "type": "string",
            "example": "XXX"
          },
          "userCertificate": {
            "type": "string",
            "example": "XXX"
          },
          "userCertificateKey": {
            "type": "string",
            "example": "XXX"
          },
          "pollingPeriod": {
            "type": "string",
            "example": "60s",
            "description": "The frequency at which the connector will try to fetch new BalanceTransaction objects from Stripe API.\n",
            "default": "120s"
          }
        }
      },
      "MangoPayConfig": {
        "type": "object",
        "required": [
          "clientID",
          "apiKey",
          "endpoint"
        ],
        "properties": {
          "pollingPeriod": {
            "type": "string",
            "example": "60s",
            "description": "The frequency at which the connector will try to fetch new BalanceTransaction objects from Stripe API.\n",
            "default": "120s"
          },
          "clientID": {
            "type": "string",
            "example": "XXX"
          },
          "apiKey": {
            "type": "string",
            "example": "XXX"
          },
          "endpoint": {
            "type": "string",
            "example": "XXX"
          }
        }
      },
      "MoneycorpConfig": {
        "type": "object",
        "required": [
          "clientID",
          "apiKey",
          "endpoint"
        ],
        "properties": {
          "clientID": {
            "type": "string",
            "example": "XXX"
          },
          "apiKey": {
            "type": "string",
            "example": "XXX"
          },
          "endpoint": {
            "type": "string",
            "example": "XXX"
          },
          "pollingPeriod": {
            "type": "string",
            "example": "60s",
            "description": "The frequency at which the connector will try to fetch new BalanceTransaction objects from Stripe API.\n",
            "default": "120s"
          }
        }
      },
      "CurrencyCloudConfig": {
        "type": "object",
        "required": [
          "apiKey",
          "loginID"
        ],
        "properties": {
          "apiKey": {
            "type": "string",
            "example": "XXX"
          },
          "loginID": {
            "type": "string",
            "example": "XXX",
            "description": "Username of the API Key holder"
          },
          "pollingPeriod": {
            "type": "string",
            "example": "60s",
            "description": "The frequency at which the connector will fetch transactions",
            "default": "120s"
          },
          "endpoint": {
            "type": "string",
            "example": "XXX",
            "description": "The endpoint to use for the API. Defaults to https://devapi.currencycloud.com"
          }
        }
      },
      "Payment": {
        "type": "object",
        "required": [
          "id",
          "reference",
          "sourceAccountID",
          "destinationAccountID",
          "type",
          "provider",
          "status",
          "initialAmount",
          "scheme",
          "asset",
          "createdAt",
          "raw",
          "adjustments",
          "metadata"
        ],
        "properties": {
          "id": {
            "type": "string",
            "example": "XXX"
          },
          "reference": {
            "type": "string"
          },
          "sourceAccountID": {
            "type": "string"
          },
          "destinationAccountID": {
            "type": "string"
          },
          "type": {
            "type": "string",
            "enum": [
              "PAY-IN",
              "PAYOUT",
              "TRANSFER",
              "OTHER"
            ]
          },
          "provider": {
            "$ref": "#/components/schemas/Connector"
          },
          "status": {
            "$ref": "#/components/schemas/PaymentStatus"
          },
          "initialAmount": {
            "type": "integer",
            "format": "int64",
            "minimum": 0,
            "example": 100
          },
          "scheme": {
            "type": "string",
            "enum": [
              "visa",
              "mastercard",
              "amex",
              "diners",
              "discover",
              "jcb",
              "unionpay",
              "sepa debit",
              "sepa credit",
              "sepa",
              "apple pay",
              "google pay",
              "a2a",
              "ach debit",
              "ach",
              "rtp",
              "unknown",
              "other"
            ]
          },
          "asset": {
            "type": "string",
            "example": "USD"
          },
          "createdAt": {
            "type": "string",
            "format": "date-time"
          },
          "raw": {
            "type": "object",
            "nullable": true
          },
          "adjustments": {
            "type": "array",
            "items": {
              "$ref": "#/components/schemas/PaymentAdjustment"
            }
          },
          "metadata": {
            "$ref": "#/components/schemas/PaymentMetadata"
          }
        }
      },
      "PaymentAdjustment": {
        "type": "object",
        "required": [
          "status",
          "amount",
          "date",
          "raw",
          "absolute"
        ],
        "properties": {
          "status": {
            "$ref": "#/components/schemas/PaymentStatus"
          },
          "amount": {
            "type": "integer",
            "format": "int64",
            "minimum": 0,
            "example": 100
          },
          "date": {
            "type": "string",
            "format": "date-time"
          },
          "raw": {
            "type": "object"
          },
          "absolute": {
            "type": "boolean"
          }
        }
      },
      "PaymentMetadata": {
        "type": "object",
        "properties": {
          "key": {
            "type": "string"
          }
        },
        "nullable": true
      },
      "paymentsAccount": {
        "type": "object",
        "required": [
          "id",
          "createdAt",
          "provider",
          "reference",
          "defaultCurrency",
          "accountName",
          "raw"
        ],
        "properties": {
          "id": {
            "type": "string"
          },
          "createdAt": {
            "type": "string",
            "format": "date-time"
          },
          "provider": {
            "$ref": "#/components/schemas/Connector"
          },
          "reference": {
            "type": "string"
          },
          "defaultCurrency": {
            "type": "string"
          },
          "accountName": {
            "type": "string"
          },
          "raw": {
            "type": "object",
            "nullable": true
          }
        }
      },
      "AccountBalance": {
        "type": "object",
        "required": [
          "accountId",
          "createdAt",
          "lastUpdatedAt",
          "currency",
          "balance"
        ],
        "properties": {
          "accountId": {
            "type": "string"
          },
          "createdAt": {
            "type": "string",
            "format": "date-time"
          },
          "lastUpdatedAt": {
            "type": "string",
            "format": "date-time"
          },
          "currency": {
            "type": "string"
          },
          "balance": {
            "type": "integer",
            "format": "int64"
          }
        }
      },
      "TaskBase": {
        "type": "object",
        "required": [
          "id",
          "connectorId",
          "createdAt",
          "updatedAt",
          "descriptor",
          "status",
          "state"
        ],
        "properties": {
          "id": {
            "type": "string",
            "format": "uuid"
          },
          "connectorId": {
            "type": "string",
            "format": "uuid"
          },
          "createdAt": {
            "type": "string",
            "format": "date-time"
          },
          "updatedAt": {
            "type": "string",
            "format": "date-time"
          },
          "status": {
            "$ref": "#/components/schemas/PaymentStatus"
          },
          "state": {
            "type": "object"
          },
          "error": {
            "type": "string"
          }
        }
      },
      "TaskStripe": {
        "allOf": [
          {
            "$ref": "#/components/schemas/TaskBase"
          },
          {
            "type": "object",
            "required": [
              "descriptor"
            ],
            "properties": {
              "descriptor": {
                "type": "object",
                "required": [
                  "name",
                  "account"
                ],
                "properties": {
                  "name": {
                    "type": "string"
                  },
                  "main": {
                    "type": "boolean"
                  },
                  "account": {
                    "type": "string"
                  }
                }
              }
            }
          }
        ]
      },
      "TaskWise": {
        "allOf": [
          {
            "$ref": "#/components/schemas/TaskBase"
          },
          {
            "type": "object",
            "required": [
              "descriptor"
            ],
            "properties": {
              "descriptor": {
                "type": "object",
                "properties": {
                  "name": {
                    "type": "string"
                  },
                  "key": {
                    "type": "string"
                  },
                  "profileID": {
                    "type": "integer",
                    "format": "int64",
                    "minimum": 0
                  }
                }
              }
            }
          }
        ]
      },
      "TaskModulr": {
        "allOf": [
          {
            "$ref": "#/components/schemas/TaskBase"
          },
          {
            "type": "object",
            "required": [
              "descriptor"
            ],
            "properties": {
              "descriptor": {
                "type": "object",
                "properties": {
                  "name": {
                    "type": "string"
                  },
                  "key": {
                    "type": "string"
                  },
                  "accountID": {
                    "type": "string"
                  }
                }
              }
            }
          }
        ]
      },
      "TaskDummyPay": {
        "allOf": [
          {
            "$ref": "#/components/schemas/TaskBase"
          },
          {
            "type": "object",
            "required": [
              "descriptor"
            ],
            "properties": {
              "descriptor": {
                "type": "object",
                "properties": {
                  "name": {
                    "type": "string"
                  },
                  "key": {
                    "type": "string"
                  },
                  "fileName": {
                    "type": "string"
                  }
                }
              }
            }
          }
        ]
      },
      "TaskCurrencyCloud": {
        "allOf": [
          {
            "$ref": "#/components/schemas/TaskBase"
          },
          {
            "type": "object",
            "required": [
              "descriptor"
            ],
            "properties": {
              "descriptor": {
                "type": "object",
                "properties": {
                  "name": {
                    "type": "string"
                  }
                }
              }
            }
          }
        ]
      },
      "TaskBankingCircle": {
        "allOf": [
          {
            "$ref": "#/components/schemas/TaskBase"
          },
          {
            "type": "object",
            "required": [
              "descriptor"
            ],
            "properties": {
              "descriptor": {
                "type": "object",
                "properties": {
                  "name": {
                    "type": "string"
                  },
                  "key": {
                    "type": "string"
                  }
                }
              }
            }
          }
        ]
      },
      "TaskMangoPay": {
        "allOf": [
          {
            "$ref": "#/components/schemas/TaskBase"
          },
          {
            "type": "object",
            "required": [
              "descriptor"
            ],
            "properties": {
              "descriptor": {
                "type": "object",
                "properties": {
                  "name": {
                    "type": "string"
                  },
                  "key": {
                    "type": "string"
                  },
                  "userID": {
                    "type": "string"
                  }
                }
              }
            }
          }
        ]
      },
      "TaskMoneycorp": {
        "allOf": [
          {
            "$ref": "#/components/schemas/TaskBase"
          },
          {
            "type": "object",
            "required": [
              "descriptor"
            ],
            "properties": {
              "descriptor": {
                "type": "object",
                "properties": {
                  "name": {
                    "type": "string"
                  },
                  "key": {
                    "type": "string"
                  },
                  "accountID": {
                    "type": "string"
                  }
                }
              }
            }
          }
        ]
      },
      "TransferRequest": {
        "type": "object",
        "required": [
          "asset",
          "amount",
          "destination"
        ],
        "properties": {
          "amount": {
            "type": "integer",
            "format": "int64",
            "minimum": 0,
            "example": 100
          },
          "asset": {
            "type": "string",
            "example": "USD"
          },
          "destination": {
            "type": "string",
            "example": "acct_1Gqj58KZcSIg2N2q"
          },
          "source": {
            "type": "string",
            "example": "acct_1Gqj58KZcSIg2N2q"
          }
        }
      },
      "StripeTransferRequest": {
        "type": "object",
        "properties": {
          "amount": {
            "type": "integer",
            "format": "int64",
            "minimum": 0,
            "example": 100
          },
          "asset": {
            "type": "string",
            "example": "USD"
          },
          "destination": {
            "type": "string",
            "example": "acct_1Gqj58KZcSIg2N2q"
          },
          "metadata": {
            "type": "object",
            "description": "A set of key/value pairs that you can attach to a transfer object.\nIt can be useful for storing additional information about the transfer in a structured format.\n",
            "example": {
              "order_id": "6735"
            }
          }
        }
      },
      "StripeTransferResponse": {
        "type": "object"
      },
      "PaymentStatus": {
        "type": "string",
        "enum": [
          "PENDING",
          "ACTIVE",
          "TERMINATED",
          "FAILED",
          "SUCCEEDED",
          "CANCELLED"
        ]
      },
      "Query": {
        "type": "object",
        "properties": {
          "ledgers": {
            "type": "array",
            "items": {
              "type": "string",
              "example": "quickstart"
            }
          },
          "after": {
            "type": "array",
            "items": {
              "type": "string",
              "example": "users:002"
            }
          },
          "pageSize": {
            "type": "integer",
            "format": "int64",
            "minimum": 0
          },
          "terms": {
            "type": "array",
            "items": {
              "type": "string",
              "example": "destination=central_bank1"
            }
          },
          "sort": {
            "type": "string",
            "example": "txid:asc"
          },
          "policy": {
            "type": "string",
            "example": "OR"
          },
          "target": {
            "type": "string"
          },
          "cursor": {
            "type": "string",
            "example": "YXVsdCBhbmQgYSBtYXhpbXVtIG1heF9yZXN1bHRzLol="
          },
          "raw": {
            "type": "object",
            "example": {
              "query": {
                "match_all": {}
              }
            }
          }
        }
      },
      "Response": {
        "type": "object",
        "properties": {
          "data": {
            "type": "object",
            "description": "The payload"
          },
          "cursor": {
            "title": "cursor",
            "type": "object",
            "properties": {
              "pageSize": {
                "type": "integer",
                "format": "int64",
                "minimum": 0
              },
              "hasMore": {
                "type": "boolean"
              },
              "total": {
                "title": "total",
                "type": "object",
                "properties": {
                  "value": {
                    "type": "integer",
                    "format": "int64",
                    "minimum": 0,
                    "example": 1
                  },
                  "relation": {
                    "type": "string",
                    "example": "eq"
                  }
                }
              },
              "next": {
                "type": "string",
                "example": "YXVsdCBhbmQgYSBtYXhpbXVtIG1heF9yZXN1bHRzLol="
              },
              "previous": {
                "type": "string",
                "example": "YXVsdCBhbmQgYSBtYXhpbXVtIG1heF9yZXN1bHRzLol="
              },
              "data": {
                "type": "array",
                "items": {
                  "allOf": [
                    {
                      "type": "object"
                    }
                  ]
                }
              }
            }
          }
        }
      },
      "ConfigUser": {
        "type": "object",
        "required": [
          "endpoint",
          "eventTypes"
        ],
        "properties": {
          "endpoint": {
            "type": "string",
            "example": "https://example.com"
          },
          "secret": {
            "type": "string",
            "example": "V0bivxRWveaoz08afqjU6Ko/jwO0Cb+3"
          },
          "eventTypes": {
            "type": "array",
            "items": {
              "type": "string",
              "example": "TYPE1"
            },
            "example": [
              "TYPE1",
              "TYPE2"
            ]
          }
        }
      },
      "ConfigsResponse": {
        "type": "object",
        "required": [
          "cursor"
        ],
        "properties": {
          "cursor": {
            "allOf": [
              {
                "$ref": "#/components/schemas/Cursor"
              },
              {
                "properties": {
                  "data": {
                    "items": {
                      "$ref": "#/components/schemas/webhooksConfig"
                    },
                    "type": "array"
                  }
                },
                "type": "object",
                "required": [
                  "data"
                ]
              }
            ]
          }
        }
      },
      "Cursor": {
        "type": "object",
        "required": [
          "hasMore",
          "data"
        ],
        "properties": {
          "hasMore": {
            "type": "boolean",
            "example": false
          },
          "data": {
            "type": "array",
            "items": {
              "$ref": "#/components/schemas/webhooksConfig"
            }
          }
        }
      },
      "ConfigResponse": {
        "type": "object",
        "required": [
          "data"
        ],
        "properties": {
          "data": {
            "$ref": "#/components/schemas/webhooksConfig"
          }
        }
      },
      "webhooksConfig": {
        "properties": {
          "id": {
            "type": "string",
            "format": "uuid"
          },
          "endpoint": {
            "type": "string",
            "example": "https://example.com"
          },
          "secret": {
            "type": "string",
            "example": "V0bivxRWveaoz08afqjU6Ko/jwO0Cb+3"
          },
          "eventTypes": {
            "type": "array",
            "items": {
              "type": "string",
              "example": "TYPE1"
            },
            "example": [
              "TYPE1",
              "TYPE2"
            ]
          },
          "active": {
            "type": "boolean",
            "example": true
          },
          "createdAt": {
            "type": "string",
            "format": "date-time"
          },
          "updatedAt": {
            "type": "string",
            "format": "date-time"
          }
        },
        "required": [
          "id",
          "endpoint",
          "secret",
          "eventTypes",
          "active",
          "createdAt",
          "updatedAt"
        ]
      },
      "ConfigChangeSecret": {
        "type": "object",
        "properties": {
          "secret": {
            "type": "string",
            "example": "V0bivxRWveaoz08afqjU6Ko/jwO0Cb+3"
          }
        },
        "required": [
          "secret"
        ]
      },
      "AttemptResponse": {
        "type": "object",
        "required": [
          "data"
        ],
        "properties": {
          "data": {
            "$ref": "#/components/schemas/Attempt"
          }
        }
      },
      "Attempt": {
        "properties": {
          "id": {
            "type": "string",
            "format": "uuid"
          },
          "webhookID": {
            "type": "string",
            "format": "uuid"
          },
          "createdAt": {
            "type": "string",
            "format": "date-time"
          },
          "updatedAt": {
            "type": "string",
            "format": "date-time"
          },
          "config": {
            "$ref": "#/components/schemas/webhooksConfig"
          },
          "payload": {
            "type": "string",
            "example": "{\"data\":\"test\"}"
          },
          "statusCode": {
            "type": "integer",
            "example": 200
          },
          "retryAttempt": {
            "type": "integer",
            "example": 1
          },
          "status": {
            "type": "string",
            "example": "success"
          },
          "nextRetryAfter": {
            "type": "string",
            "format": "date-time"
          }
        },
        "required": [
          "id",
          "webhookID",
          "createdAt",
          "updatedAt",
          "config",
          "payload",
          "statusCode",
          "retryAttempt",
          "status"
        ]
      },
      "Monetary": {
        "type": "object",
        "required": [
          "asset",
          "amount"
        ],
        "properties": {
          "asset": {
            "type": "string",
            "description": "The asset of the monetary value."
          },
          "amount": {
            "type": "integer",
            "format": "bigint",
            "description": "The amount of the monetary value."
          }
        }
      },
      "Wallet": {
        "type": "object",
        "required": [
          "name",
          "id",
          "metadata",
          "createdAt",
          "ledger"
        ],
        "properties": {
          "id": {
            "type": "string",
            "format": "uuid",
            "description": "The unique ID of the wallet."
          },
          "metadata": {
            "type": "object",
            "additionalProperties": {
              "type": "string"
            },
            "description": "Metadata associated with the wallet."
          },
          "name": {
            "type": "string"
          },
          "createdAt": {
            "type": "string",
            "format": "date-time"
          },
          "ledger": {
            "type": "string"
          }
        }
      },
      "WalletWithBalances": {
        "type": "object",
        "required": [
          "name",
          "id",
          "metadata",
          "createdAt",
          "balances",
          "ledger"
        ],
        "properties": {
          "id": {
            "type": "string",
            "format": "uuid",
            "description": "The unique ID of the wallet."
          },
          "metadata": {
            "type": "object",
            "description": "Metadata associated with the wallet.",
            "additionalProperties": {
              "type": "string"
            }
          },
          "name": {
            "type": "string"
          },
          "createdAt": {
            "type": "string",
            "format": "date-time"
          },
          "balances": {
            "type": "object",
            "required": [
              "main"
            ],
            "properties": {
              "main": {
                "$ref": "#/components/schemas/AssetHolder"
              }
            }
          },
          "ledger": {
            "type": "string"
          }
        }
      },
      "Hold": {
        "type": "object",
        "required": [
          "id",
          "walletID",
          "metadata",
          "description"
        ],
        "properties": {
          "id": {
            "type": "string",
            "format": "uuid",
            "description": "The unique ID of the hold."
          },
          "walletID": {
            "type": "string",
            "description": "The ID of the wallet the hold is associated with."
          },
          "metadata": {
            "type": "object",
            "description": "Metadata associated with the hold.",
            "additionalProperties": {
              "type": "string"
            }
          },
          "description": {
            "type": "string"
          },
          "destination": {
            "$ref": "#/components/schemas/Subject"
          }
        }
      },
      "ExpandedDebitHold": {
        "allOf": [
          {
            "$ref": "#/components/schemas/Hold"
          },
          {
            "type": "object",
            "required": [
              "remaining",
              "originalAmount"
            ],
            "properties": {
              "remaining": {
                "type": "integer",
                "description": "Remaining amount on hold",
                "example": 10,
                "format": "bigint"
              },
              "originalAmount": {
                "type": "integer",
                "description": "Original amount on hold",
                "example": 100,
                "format": "bigint"
              }
            }
          }
        ]
      },
      "ListWalletsResponse": {
        "type": "object",
        "required": [
          "cursor"
        ],
        "properties": {
          "cursor": {
            "allOf": [
              {
                "$ref": "#/components/schemas/walletsCursor"
              },
              {
                "properties": {
                  "data": {
                    "items": {
                      "$ref": "#/components/schemas/Wallet"
                    },
                    "type": "array"
                  }
                },
                "type": "object",
                "required": [
                  "data"
                ]
              }
            ]
          }
        }
      },
      "CreateWalletResponse": {
        "type": "object",
        "required": [
          "data"
        ],
        "properties": {
          "data": {
            "$ref": "#/components/schemas/Wallet"
          }
        }
      },
      "GetWalletResponse": {
        "type": "object",
        "required": [
          "data"
        ],
        "properties": {
          "data": {
            "$ref": "#/components/schemas/WalletWithBalances"
          }
        }
      },
      "DebitWalletResponse": {
        "type": "object",
        "required": [
          "data"
        ],
        "properties": {
          "data": {
            "$ref": "#/components/schemas/Hold"
          }
        }
      },
      "walletsAggregatedVolumes": {
        "type": "object",
        "x-go-type": {
          "type": "AggregatedVolumes"
        },
        "additionalProperties": {
          "$ref": "#/components/schemas/walletsVolumes"
        }
      },
      "walletsTransaction": {
        "type": "object",
        "properties": {
          "ledger": {
            "type": "string"
          },
          "timestamp": {
            "type": "string",
            "format": "date-time"
          },
          "postings": {
            "type": "array",
            "items": {
              "$ref": "#/components/schemas/Posting"
            }
          },
          "reference": {
            "type": "string",
            "example": "ref:001"
          },
          "metadata": {
            "type": "object",
            "additionalProperties": {
              "type": "string"
            },
            "description": "Metadata associated with the wallet."
          },
          "txid": {
            "type": "integer",
            "format": "int64",
            "minimum": 0
          },
          "preCommitVolumes": {
            "$ref": "#/components/schemas/walletsAggregatedVolumes"
          },
          "postCommitVolumes": {
            "$ref": "#/components/schemas/walletsAggregatedVolumes"
          }
        },
        "required": [
          "postings",
          "timestamp",
          "txid",
          "metadata"
        ]
      },
      "walletsCursor": {
        "type": "object",
        "required": [
          "pageSize"
        ],
        "properties": {
          "pageSize": {
            "type": "integer",
            "format": "int64",
            "minimum": 1,
            "maximum": 1000,
            "example": 15
          },
          "hasMore": {
            "type": "boolean",
            "example": false
          },
          "previous": {
            "type": "string",
            "example": "YXVsdCBhbmQgYSBtYXhpbXVtIG1heF9yZXN1bHRzLol="
          },
          "next": {
            "type": "string",
            "example": ""
          }
        }
      },
      "GetTransactionsResponse": {
        "type": "object",
        "required": [
          "cursor"
        ],
        "properties": {
          "cursor": {
            "allOf": [
              {
                "$ref": "#/components/schemas/walletsCursor"
              },
              {
                "properties": {
                  "data": {
                    "items": {
                      "$ref": "#/components/schemas/walletsTransaction"
                    },
                    "type": "array"
                  }
                },
                "type": "object",
                "required": [
                  "data"
                ]
              }
            ]
          }
        }
      },
      "GetHoldsResponse": {
        "type": "object",
        "required": [
          "cursor"
        ],
        "properties": {
          "cursor": {
            "allOf": [
              {
                "$ref": "#/components/schemas/walletsCursor"
              },
              {
                "properties": {
                  "data": {
                    "items": {
                      "$ref": "#/components/schemas/Hold"
                    },
                    "type": "array"
                  }
                },
                "type": "object",
                "required": [
                  "data"
                ]
              }
            ]
          }
        }
      },
      "GetHoldResponse": {
        "type": "object",
        "required": [
          "data"
        ],
        "properties": {
          "data": {
            "$ref": "#/components/schemas/ExpandedDebitHold"
          }
        }
      },
      "CreateWalletRequest": {
        "type": "object",
        "required": [
          "name",
          "metadata"
        ],
        "properties": {
          "metadata": {
            "type": "object",
            "description": "Custom metadata to attach to this wallet.",
            "additionalProperties": {
              "type": "string"
            }
          },
          "name": {
            "type": "string"
          }
        }
      },
      "walletsVolume": {
        "type": "object",
        "properties": {
          "input": {
            "type": "integer",
            "format": "bigint"
          },
          "output": {
            "type": "integer",
            "format": "bigint"
          },
          "balance": {
            "type": "integer",
            "format": "bigint"
          }
        },
        "required": [
          "input",
          "output",
          "balance"
        ],
        "example": {
          "input": 100,
          "output": 20,
          "balance": 80
        }
      },
      "walletsVolumes": {
        "type": "object",
        "additionalProperties": {
          "$ref": "#/components/schemas/walletsVolume"
        },
        "example": {
          "USD": {
            "input": 100,
            "output": 10,
            "balance": 90
          },
          "EUR": {
            "input": 100,
            "output": 10,
            "balance": 90
          }
        }
      },
      "ConfirmHoldRequest": {
        "type": "object",
        "properties": {
          "amount": {
            "type": "integer",
            "format": "bigint",
            "example": 100,
            "description": "Define the amount to transfer."
          },
          "final": {
            "type": "boolean",
            "example": true,
            "description": "Define a final confirmation. Remaining funds will be returned to the wallet."
          }
        }
      },
      "LedgerAccountSubject": {
        "type": "object",
        "required": [
          "type",
          "identifier"
        ],
        "properties": {
          "type": {
            "type": "string"
          },
          "identifier": {
            "type": "string"
          }
        }
      },
      "WalletSubject": {
        "type": "object",
        "required": [
          "type",
          "identifier"
        ],
        "properties": {
          "type": {
            "type": "string"
          },
          "identifier": {
            "type": "string"
          },
          "balance": {
            "type": "string"
          }
        }
      },
      "Subject": {
        "discriminator": {
          "propertyName": "type",
          "mapping": {
            "ACCOUNT": "#/components/schemas/LedgerAccountSubject",
            "WALLET": "#/components/schemas/WalletSubject"
          }
        },
        "oneOf": [
          {
            "$ref": "#/components/schemas/LedgerAccountSubject"
          },
          {
            "$ref": "#/components/schemas/WalletSubject"
          }
        ]
      },
      "CreditWalletRequest": {
        "type": "object",
        "required": [
          "amount",
          "sources",
          "metadata"
        ],
        "properties": {
          "amount": {
            "$ref": "#/components/schemas/Monetary"
          },
          "metadata": {
            "type": "object",
            "additionalProperties": {
              "type": "string"
            },
            "description": "Metadata associated with the wallet."
          },
          "reference": {
            "type": "string"
          },
          "sources": {
            "type": "array",
            "items": {
              "$ref": "#/components/schemas/Subject"
            }
          },
          "balance": {
            "type": "string",
            "description": "The balance to credit"
          }
        },
        "example": {
          "amount": {
            "asset": "USD/2",
            "amount": 100
          },
          "metadata": {
            "key": ""
          },
          "sources": []
        }
      },
      "DebitWalletRequest": {
        "type": "object",
        "required": [
          "amount",
          "metadata"
        ],
        "properties": {
          "amount": {
            "$ref": "#/components/schemas/Monetary"
          },
          "pending": {
            "type": "boolean",
            "description": "Set to true to create a pending hold. If false, the wallet will be debited immediately."
          },
          "metadata": {
            "type": "object",
            "additionalProperties": {
              "type": "string"
            },
            "description": "Metadata associated with the wallet."
          },
          "description": {
            "type": "string"
          },
          "destination": {
            "$ref": "#/components/schemas/Subject"
          },
          "balances": {
            "type": "array",
            "items": {
              "type": "string",
              "description": "A targeted balance (use '*' for all)"
            }
          }
        },
        "example": {
          "amount": {
            "asset": "USD/2",
            "amount": 100
          },
          "metadata": {
            "key": ""
          },
          "pending": true
        }
      },
      "AssetHolder": {
        "type": "object",
        "required": [
          "assets"
        ],
        "properties": {
          "assets": {
            "type": "object",
            "additionalProperties": {
              "type": "integer",
              "format": "bigint"
            }
          }
        }
      },
      "Balance": {
        "type": "object",
        "required": [
          "name"
        ],
        "properties": {
          "name": {
            "type": "string"
          },
          "expiresAt": {
            "type": "string",
            "format": "date-time"
          },
          "priority": {
            "type": "integer",
            "format": "bigint"
          }
        }
      },
      "BalanceWithAssets": {
        "allOf": [
          {
            "$ref": "#/components/schemas/Balance"
          },
          {
            "$ref": "#/components/schemas/AssetHolder"
          }
        ]
      },
      "GetWalletSummaryResponse": {
        "type": "object",
        "required": [
          "balances",
          "availableFunds",
          "expiredFunds",
          "expirableFunds",
          "holdFunds"
        ],
        "properties": {
          "balances": {
            "type": "array",
            "items": {
              "$ref": "#/components/schemas/BalanceWithAssets"
            }
          },
          "availableFunds": {
            "type": "object",
            "additionalProperties": {
              "type": "integer",
              "format": "bigint"
            }
          },
          "expiredFunds": {
            "type": "object",
            "additionalProperties": {
              "type": "integer",
              "format": "bigint"
            }
          },
          "expirableFunds": {
            "type": "object",
            "additionalProperties": {
              "type": "integer",
              "format": "bigint"
            }
          },
          "holdFunds": {
            "type": "object",
            "additionalProperties": {
              "type": "integer",
              "format": "bigint"
            }
          }
        }
      },
      "ListBalancesResponse": {
        "type": "object",
        "required": [
          "cursor"
        ],
        "properties": {
          "cursor": {
            "allOf": [
              {
                "$ref": "#/components/schemas/walletsCursor"
              },
              {
                "properties": {
                  "data": {
                    "items": {
                      "$ref": "#/components/schemas/Balance"
                    },
                    "type": "array"
                  }
                },
                "type": "object",
                "required": [
                  "data"
                ]
              }
            ]
          }
        }
      },
      "GetBalanceResponse": {
        "type": "object",
        "required": [
          "data"
        ],
        "properties": {
          "data": {
            "$ref": "#/components/schemas/BalanceWithAssets"
          }
        }
      },
      "CreateBalanceRequest": {
        "$ref": "#/components/schemas/Balance"
      },
      "CreateBalanceResponse": {
        "type": "object",
        "required": [
          "data"
        ],
        "properties": {
          "data": {
            "$ref": "#/components/schemas/Balance"
          }
        }
      },
      "walletsErrorResponse": {
        "type": "object",
        "required": [
          "errorCode",
          "errorMessage"
        ],
        "properties": {
          "errorCode": {
            "type": "string",
            "enum": [
              "VALIDATION",
              "INTERNAL_ERROR",
              "INSUFFICIENT_FUND",
              "HOLD_CLOSED"
            ]
          },
          "errorMessage": {
            "type": "string"
          }
        }
      },
      "Error": {
        "type": "object",
        "required": [
          "errorCode",
          "errorMessage"
        ],
        "properties": {
          "errorCode": {
            "type": "string",
            "enum": [
              "VALIDATION",
              "NOT_FOUND"
            ]
          },
          "errorMessage": {
            "type": "string"
          }
        }
      },
      "WorkflowConfig": {
        "type": "object",
        "required": [
          "stages"
        ],
        "properties": {
          "name": {
            "type": "string"
          },
          "stages": {
            "type": "array",
            "items": {
              "type": "object",
              "additionalProperties": {}
            }
          }
        }
      },
      "Workflow": {
        "type": "object",
        "required": [
          "config",
          "createdAt",
          "updatedAt",
          "id"
        ],
        "properties": {
          "config": {
            "$ref": "#/components/schemas/WorkflowConfig"
          },
          "createdAt": {
            "type": "string",
            "format": "date-time"
          },
          "updatedAt": {
            "type": "string",
            "format": "date-time"
          },
          "id": {
            "type": "string"
          }
        }
      },
      "StageStatus": {
        "type": "object",
        "required": [
          "stage",
          "instanceID",
          "startedAt"
        ],
        "properties": {
          "stage": {
            "type": "number"
          },
          "instanceID": {
            "type": "string"
          },
          "startedAt": {
            "type": "string",
            "format": "date-time"
          },
          "terminatedAt": {
            "type": "string",
            "format": "date-time"
          },
          "error": {
            "type": "string"
          }
        }
      },
      "WorkflowInstance": {
        "type": "object",
        "required": [
          "workflowID",
          "id",
          "createdAt",
          "updatedAt",
          "terminated"
        ],
        "properties": {
          "workflowID": {
            "type": "string"
          },
          "id": {
            "type": "string"
          },
          "createdAt": {
            "type": "string",
            "format": "date-time"
          },
          "updatedAt": {
            "type": "string",
            "format": "date-time"
          },
          "status": {
            "type": "array",
            "items": {
              "$ref": "#/components/schemas/StageStatus"
            }
          },
          "terminated": {
            "type": "boolean"
          },
          "terminatedAt": {
            "type": "string",
            "format": "date-time"
          },
          "error": {
            "type": "string"
          }
        }
      },
      "WorkflowInstanceHistoryStage": {
        "type": "object",
        "required": [
          "name",
          "input",
          "startedAt",
          "terminated",
          "attempt"
        ],
        "properties": {
          "name": {
            "type": "string"
          },
          "input": {
            "$ref": "#/components/schemas/WorkflowInstanceHistoryStageInput"
          },
          "output": {
            "$ref": "#/components/schemas/WorkflowInstanceHistoryStageOutput"
          },
          "error": {
            "type": "string"
          },
          "terminated": {
            "type": "boolean"
          },
          "startedAt": {
            "type": "string",
            "format": "date-time"
          },
          "terminatedAt": {
            "type": "string",
            "format": "date-time"
          },
          "lastFailure": {
            "type": "string"
          },
          "attempt": {
            "type": "integer"
          },
          "nextExecution": {
            "type": "string",
            "format": "date-time"
          }
        }
      },
      "WorkflowInstanceHistory": {
        "type": "object",
        "required": [
          "name",
          "input",
          "terminated",
          "startedAt"
        ],
        "properties": {
          "name": {
            "type": "string"
          },
          "input": {
            "$ref": "#/components/schemas/Stage"
          },
          "error": {
            "type": "string"
          },
          "terminated": {
            "type": "boolean"
          },
          "startedAt": {
            "type": "string",
            "format": "date-time"
          },
          "terminatedAt": {
            "type": "string",
            "format": "date-time"
          }
        }
      },
      "WorkflowInstanceHistoryList": {
        "type": "array",
        "items": {
          "$ref": "#/components/schemas/WorkflowInstanceHistory"
        }
      },
      "WorkflowInstanceHistoryStageList": {
        "type": "array",
        "items": {
          "$ref": "#/components/schemas/WorkflowInstanceHistoryStage"
        }
      },
      "ListWorkflowsResponse": {
        "type": "object",
        "properties": {
          "data": {
            "items": {
              "$ref": "#/components/schemas/Workflow"
            },
            "type": "array"
          }
        },
        "required": [
          "data"
        ]
      },
      "ReadWorkflowResponse": {
        "type": "object",
        "required": [
          "data"
        ],
        "properties": {
          "data": {
            "$ref": "#/components/schemas/Workflow"
          }
        }
      },
      "CreateWorkflowRequest": {
        "$ref": "#/components/schemas/WorkflowConfig"
      },
      "CreateWorkflowResponse": {
        "type": "object",
        "required": [
          "data"
        ],
        "properties": {
          "data": {
            "$ref": "#/components/schemas/Workflow"
          }
        }
      },
      "RunWorkflowRequest": {
        "type": "object",
        "additionalProperties": {
          "type": "string"
        }
      },
      "RunWorkflowResponse": {
        "type": "object",
        "required": [
          "data"
        ],
        "properties": {
          "data": {
            "$ref": "#/components/schemas/WorkflowInstance"
          }
        }
      },
      "ListRunsResponse": {
        "required": [
          "data"
        ],
        "properties": {
          "data": {
            "items": {
              "$ref": "#/components/schemas/WorkflowInstance"
            },
            "type": "array"
          }
        }
      },
      "GetWorkflowResponse": {
        "type": "object",
        "required": [
          "data"
        ],
        "properties": {
          "data": {
            "$ref": "#/components/schemas/Workflow"
          }
        }
      },
      "GetWorkflowInstanceResponse": {
        "type": "object",
        "required": [
          "data"
        ],
        "properties": {
          "data": {
            "$ref": "#/components/schemas/WorkflowInstance"
          }
        }
      },
      "GetWorkflowInstanceHistoryResponse": {
        "type": "object",
        "required": [
          "data"
        ],
        "properties": {
          "data": {
            "$ref": "#/components/schemas/WorkflowInstanceHistoryList"
          }
        }
      },
      "GetWorkflowInstanceHistoryStageResponse": {
        "type": "object",
        "required": [
          "data"
        ],
        "properties": {
          "data": {
            "$ref": "#/components/schemas/WorkflowInstanceHistoryStageList"
          }
        }
      },
      "StageSendSourceWallet": {
        "type": "object",
        "required": [
          "id"
        ],
        "properties": {
          "id": {
            "type": "string"
          },
          "balance": {
            "type": "string"
          }
        }
      },
      "StageSendDestinationWallet": {
        "$ref": "#/components/schemas/StageSendSourceWallet"
      },
      "StageSendSourceAccount": {
        "type": "object",
        "required": [
          "id"
        ],
        "properties": {
          "id": {
            "type": "string"
          },
          "ledger": {
            "type": "string"
          }
        }
      },
      "StageSendDestinationAccount": {
        "$ref": "#/components/schemas/StageSendSourceAccount"
      },
      "StageSendSourcePayment": {
        "type": "object",
        "required": [
          "id"
        ],
        "properties": {
          "id": {
            "type": "string"
          }
        }
      },
      "StageSendDestinationPayment": {
        "type": "object",
        "required": [
          "psp"
        ],
        "properties": {
          "psp": {
            "type": "string"
          }
        }
      },
      "StageSendSource": {
        "type": "object",
        "properties": {
          "wallet": {
            "$ref": "#/components/schemas/StageSendSourceWallet"
          },
          "account": {
            "$ref": "#/components/schemas/StageSendSourceAccount"
          },
          "payment": {
            "$ref": "#/components/schemas/StageSendSourcePayment"
          }
        }
      },
      "StageSendDestination": {
        "type": "object",
        "properties": {
          "wallet": {
            "$ref": "#/components/schemas/StageSendDestinationWallet"
          },
          "account": {
            "$ref": "#/components/schemas/StageSendDestinationAccount"
          },
          "payment": {
            "$ref": "#/components/schemas/StageSendDestinationPayment"
          }
        }
      },
      "StageSend": {
        "type": "object",
        "properties": {
          "amount": {
            "$ref": "#/components/schemas/Monetary"
          },
          "destination": {
            "$ref": "#/components/schemas/StageSendDestination"
          },
          "source": {
            "$ref": "#/components/schemas/StageSendSource"
          }
        }
      },
      "StageDelay": {
        "type": "object",
        "properties": {
          "until": {
            "type": "string",
            "format": "date-time"
          },
          "duration": {
            "type": "string"
          }
        }
      },
      "StageWaitEvent": {
        "type": "object",
        "required": [
          "event"
        ],
        "properties": {
          "event": {
            "type": "string"
          }
        }
      },
      "Stage": {
        "anyOf": [
          {
            "$ref": "#/components/schemas/StageSend"
          },
          {
            "$ref": "#/components/schemas/StageDelay"
          },
          {
            "$ref": "#/components/schemas/StageWaitEvent"
          }
        ]
      },
      "ActivityStripeTransfer": {
        "$ref": "#/components/schemas/StripeTransferRequest"
      },
      "ActivityGetAccount": {
        "type": "object",
        "required": [
          "id",
          "ledger"
        ],
        "properties": {
          "id": {
            "type": "string"
          },
          "ledger": {
            "type": "string"
          }
        }
      },
      "ActivityCreateTransaction": {
        "type": "object",
        "properties": {
          "ledger": {
            "type": "string"
          },
          "data": {
            "$ref": "#/components/schemas/PostTransaction"
          }
        }
      },
      "ActivityRevertTransaction": {
        "type": "object",
        "required": [
          "id",
          "ledger"
        ],
        "properties": {
          "ledger": {
            "type": "string"
          },
          "id": {
            "type": "string"
          }
        }
      },
      "ActivityGetPayment": {
        "type": "object",
        "required": [
          "id"
        ],
        "properties": {
          "id": {
            "type": "string"
          }
        }
      },
      "ActivityConfirmHold": {
        "type": "object",
        "required": [
          "id"
        ],
        "properties": {
          "id": {
            "type": "string"
          }
        }
      },
      "ActivityCreditWallet": {
        "type": "object",
        "properties": {
          "id": {
            "type": "string"
          },
          "data": {
            "$ref": "#/components/schemas/CreditWalletRequest"
          }
        }
      },
      "ActivityDebitWallet": {
        "type": "object",
        "properties": {
          "id": {
            "type": "string"
          },
          "data": {
            "$ref": "#/components/schemas/DebitWalletRequest"
          }
        }
      },
      "ActivityGetWallet": {
        "type": "object",
        "required": [
          "id"
        ],
        "properties": {
          "id": {
            "type": "string"
          }
        }
      },
      "ActivityVoidHold": {
        "type": "object",
        "required": [
          "id"
        ],
        "properties": {
          "id": {
            "type": "string"
          }
        }
      },
      "ActivityGetAccountOutput": {
        "$ref": "#/components/schemas/AccountResponse"
      },
      "ActivityCreateTransactionOutput": {
        "$ref": "#/components/schemas/CreateTransactionResponse"
      },
      "ActivityRevertTransactionOutput": {
        "$ref": "#/components/schemas/RevertTransactionResponse"
      },
      "ActivityGetPaymentOutput": {
        "$ref": "#/components/schemas/PaymentResponse"
      },
      "ActivityDebitWalletOutput": {
        "$ref": "#/components/schemas/DebitWalletResponse"
      },
      "ActivityGetWalletOutput": {
        "$ref": "#/components/schemas/GetWalletResponse"
      },
      "WorkflowInstanceHistoryStageInput": {
        "type": "object",
        "properties": {
          "GetAccount": {
            "$ref": "#/components/schemas/ActivityGetAccount"
          },
          "CreateTransaction": {
            "$ref": "#/components/schemas/ActivityCreateTransaction"
          },
          "RevertTransaction": {
            "$ref": "#/components/schemas/ActivityRevertTransaction"
          },
          "StripeTransfer": {
            "$ref": "#/components/schemas/ActivityStripeTransfer"
          },
          "GetPayment": {
            "$ref": "#/components/schemas/ActivityGetPayment"
          },
          "ConfirmHold": {
            "$ref": "#/components/schemas/ActivityConfirmHold"
          },
          "CreditWallet": {
            "$ref": "#/components/schemas/ActivityCreditWallet"
          },
          "DebitWallet": {
            "$ref": "#/components/schemas/ActivityDebitWallet"
          },
          "GetWallet": {
            "$ref": "#/components/schemas/ActivityGetWallet"
          },
          "VoidHold": {
            "$ref": "#/components/schemas/ActivityVoidHold"
          }
        }
      },
      "WorkflowInstanceHistoryStageOutput": {
        "type": "object",
        "properties": {
          "GetAccount": {
            "$ref": "#/components/schemas/ActivityGetAccountOutput"
          },
          "CreateTransaction": {
            "$ref": "#/components/schemas/ActivityCreateTransactionOutput"
          },
          "RevertTransaction": {
            "$ref": "#/components/schemas/ActivityRevertTransactionOutput"
          },
          "GetPayment": {
            "$ref": "#/components/schemas/ActivityGetPaymentOutput"
          },
          "DebitWallet": {
            "$ref": "#/components/schemas/ActivityDebitWalletOutput"
          },
          "GetWallet": {
            "$ref": "#/components/schemas/ActivityGetWalletOutput"
          }
        }
      }
    },
    "securitySchemes": {
      "Authorization": {
        "type": "oauth2",
        "flows": {
          "clientCredentials": {
            "tokenUrl": "",
            "refreshUrl": "",
            "scopes": {}
          }
        }
      }
    },
    "responses": {
      "NoContent": {
        "description": "No content"
      },
      "ServerInfo": {
        "description": "Server information",
        "content": {
          "application/json": {
            "schema": {
              "$ref": "#/components/schemas/ServerInfo"
            }
          }
        }
      },
      "Payments": {
        "description": "OK",
        "content": {
          "application/json": {
            "schema": {
              "$ref": "#/components/schemas/PaymentsCursor"
            }
          }
        }
      },
      "Payment": {
        "description": "OK",
        "content": {
          "application/json": {
            "schema": {
              "$ref": "#/components/schemas/PaymentResponse"
            }
          }
        }
      },
      "Accounts": {
        "description": "OK",
        "content": {
          "application/json": {
            "schema": {
              "$ref": "#/components/schemas/AccountsCursor"
            }
          }
        }
      },
      "AccountBalances": {
        "description": "OK",
        "content": {
          "application/json": {
            "schema": {
              "$ref": "#/components/schemas/BalancesCursor"
            }
          }
        }
      },
      "Connectors": {
        "description": "OK",
        "content": {
          "application/json": {
            "schema": {
              "$ref": "#/components/schemas/ConnectorsResponse"
            }
          }
        }
      },
      "ConnectorsConfigs": {
        "description": "OK",
        "content": {
          "application/json": {
            "schema": {
              "$ref": "#/components/schemas/ConnectorsConfigsResponse"
            }
          }
        }
      },
      "ConnectorConfig": {
        "description": "OK",
        "content": {
          "application/json": {
            "schema": {
              "$ref": "#/components/schemas/ConnectorConfigResponse"
            }
          }
        }
      },
      "Tasks": {
        "description": "OK",
        "content": {
          "application/json": {
            "schema": {
              "$ref": "#/components/schemas/TasksCursor"
            }
          }
        }
      },
      "Task": {
        "description": "OK",
        "content": {
          "application/json": {
            "schema": {
              "$ref": "#/components/schemas/TaskResponse"
            }
          }
        }
      },
      "StripeTransfer": {
        "description": "OK",
        "content": {
          "application/json": {
            "schema": {
              "$ref": "#/components/schemas/StripeTransferResponse"
            }
          }
        }
      },
      "Transfer": {
        "description": "OK",
        "content": {
          "application/json": {
            "schema": {
              "$ref": "#/components/schemas/TransferResponse"
            }
          }
        }
      },
      "Transfers": {
        "description": "OK",
        "content": {
          "application/json": {
            "schema": {
              "$ref": "#/components/schemas/TransfersResponse"
            }
          }
        }
      },
      "ErrorResponse": {
        "description": "General error",
        "content": {
          "application/json": {
            "schema": {
              "$ref": "#/components/schemas/Error"
            }
          }
        }
      }
    },
    "parameters": {
      "PageSize": {
        "name": "pageSize",
        "in": "query",
        "description": "The maximum number of results to return per page.\n",
        "example": 100,
        "schema": {
          "type": "integer",
          "format": "int64",
          "minimum": 1,
          "maximum": 1000,
          "default": 15
        }
      },
      "Cursor": {
        "name": "cursor",
        "in": "query",
        "description": "Parameter used in pagination requests. Maximum page size is set to 15.\nSet to the value of next for the next page of results.\nSet to the value of previous for the previous page of results.\nNo other parameters can be set when this parameter is set.\n",
        "schema": {
          "type": "string",
          "example": "aHR0cHM6Ly9nLnBhZ2UvTmVrby1SYW1lbj9zaGFyZQ=="
        }
      },
      "Sort": {
        "name": "sort",
        "in": "query",
        "schema": {
          "type": "array",
          "items": {
            "type": "string"
          }
        },
        "description": "Fields used to sort payments (default is date:desc).",
        "example": [
          "date:asc",
          "status:desc"
        ]
      },
      "PaymentId": {
        "name": "paymentId",
        "in": "path",
        "schema": {
          "type": "string"
        },
        "description": "The payment ID.",
        "example": "XXX",
        "required": true
      },
      "Connector": {
        "name": "connector",
        "description": "The name of the connector.",
        "in": "path",
        "schema": {
          "$ref": "#/components/schemas/Connector"
        },
        "required": true
      },
      "TaskId": {
        "name": "taskId",
        "description": "The task ID.",
        "example": "task1",
        "in": "path",
        "schema": {
          "type": "string"
        },
        "required": true
      }
    },
    "requestBodies": {
      "ConnectorConfig": {
        "required": true,
        "content": {
          "application/json": {
            "schema": {
              "$ref": "#/components/schemas/ConnectorConfig"
            }
          }
        }
      },
      "StripeTransfer": {
        "required": true,
        "content": {
          "application/json": {
            "schema": {
              "$ref": "#/components/schemas/StripeTransferRequest"
            }
          }
        }
      },
      "UpdateMetadata": {
        "required": true,
        "content": {
          "application/json": {
            "schema": {
              "$ref": "#/components/schemas/PaymentMetadata"
            }
          }
        }
      },
      "Transfer": {
        "required": true,
        "content": {
          "application/json": {
            "schema": {
              "$ref": "#/components/schemas/TransferRequest"
            }
          }
        }
      }
    }
  },
  "x-tagGroups": [
    {
      "name": "Auth",
      "tags": [
        "Clients",
        "Scopes",
        "Users",
        "Auth"
      ]
    },
    {
      "name": "Ledger",
      "tags": [
        "Ledger",
        "Server",
        "Accounts",
        "Mapping",
        "Script",
        "Stats",
        "Transactions",
        "Balances",
        "server",
        "accounts",
        "mapping",
        "script",
        "stats",
        "transactions",
        "balances"
      ]
    },
    {
      "name": "Payments",
      "tags": [
        "Payments"
      ]
    },
    {
      "name": "Search",
      "tags": [
        "Search"
      ]
    },
    {
      "name": "Wallets",
      "tags": [
        "Wallets"
      ]
    },
    {
      "name": "Webhooks",
      "tags": [
        "Webhooks"
      ]
    },
    {
      "name": "Flows",
      "tags": [
        "Orchestration"
      ]
    }
  ]
}<|MERGE_RESOLUTION|>--- conflicted
+++ resolved
@@ -12,11 +12,7 @@
       "url": "https://avatars.githubusercontent.com/u/84325077?s=200&v=4",
       "altText": "Formance"
     },
-<<<<<<< HEAD
     "version": "v1.0.20230727"
-=======
-    "version": "v1.0.20230726"
->>>>>>> 96f9bec3
   },
   "servers": [
     {
