package opentelemetrytraces

import (
	"context"
	"fmt"

	"github.com/numary/go-libs/sharedapi"
	"github.com/numary/go-libs/sharedlogging"
	"github.com/numary/ledger/pkg/core"
	"github.com/numary/ledger/pkg/ledger/query"
	"github.com/numary/ledger/pkg/opentelemetry"
	"github.com/numary/ledger/pkg/storage"
	"go.opentelemetry.io/otel"
	"go.opentelemetry.io/otel/attribute"
	"go.opentelemetry.io/otel/codes"
	"go.opentelemetry.io/otel/trace"
)

type openTelemetryStorage struct {
	underlying storage.Store
}

func (o *openTelemetryStorage) handle(ctx context.Context, name string, fn func(ctx context.Context) error) error {
	ctx, span := otel.Tracer(opentelemetry.StoreInstrumentationName).Start(ctx, name)
	defer span.End(trace.WithStackTrace(true))
	defer func() {
		if e := recover(); e != nil {
			defer func() {
				panic(e)
			}()
			span.SetStatus(codes.Error, fmt.Sprintf("%s", e))
		}
	}()

	span.SetAttributes(attribute.String("ledger", o.Name()))
	err := fn(ctx)
	if err != nil {
		span.RecordError(err)
		span.SetStatus(codes.Error, err.Error())
	}
	return err
}

func (o *openTelemetryStorage) GetLastTransaction(ctx context.Context) (ret *core.Transaction, err error) {
	handlingErr := o.handle(ctx, "GetLastTransaction", func(ctx context.Context) error {
		ret, err = o.underlying.GetLastTransaction(ctx)
		return err
	})
	if handlingErr != nil {
		sharedlogging.Errorf("opentelemetry GetLastTransaction: %s", handlingErr)
	}
	return
}

func (o *openTelemetryStorage) Logs(ctx context.Context) (ret []core.Log, err error) {
	handlingErr := o.handle(ctx, "Logs", func(ctx context.Context) error {
		ret, err = o.underlying.Logs(ctx)
		return err
	})
	if handlingErr != nil {
		sharedlogging.Errorf("opentelemetry Logs: %s", handlingErr)
	}
	return
}

func (o *openTelemetryStorage) AppendLog(ctx context.Context, logs ...core.Log) (err error) {
	handlingErr := o.handle(ctx, "AppendLog", func(ctx context.Context) error {
		err = o.underlying.AppendLog(ctx, logs...)
		return err
	})
	if handlingErr != nil {
		sharedlogging.Errorf("opentelemetry AppendLogs: %s", handlingErr)
	}
	return
}

func (o *openTelemetryStorage) LastLog(ctx context.Context) (l *core.Log, err error) {
	handlingErr := o.handle(ctx, "LastLog", func(ctx context.Context) error {
		l, err = o.underlying.LastLog(ctx)
		return err
	})
	if handlingErr != nil {
		sharedlogging.Errorf("opentelemetry LastLogs: %s", handlingErr)
	}
	return
}

func (o *openTelemetryStorage) CountTransactions(ctx context.Context, q query.Transactions) (count uint64, err error) {
	handlingErr := o.handle(ctx, "CountTransactions", func(ctx context.Context) error {
		count, err = o.underlying.CountTransactions(ctx, q)
		return err
	})
	if handlingErr != nil {
		sharedlogging.Errorf("opentelemetry CountTransactions: %s", handlingErr)
	}
	return
}

<<<<<<< HEAD
func (o *openTelemetryStorage) GetTransactions(ctx context.Context, query query.Query) (q sharedapi.Cursor[core.Transaction], err error) {
=======
func (o *openTelemetryStorage) GetTransactions(ctx context.Context, query query.Transactions) (q sharedapi.Cursor[core.Transaction], err error) {
>>>>>>> b85c3628
	handlingErr := o.handle(ctx, "GetTransactions", func(ctx context.Context) error {
		q, err = o.underlying.GetTransactions(ctx, query)
		return err
	})
	if handlingErr != nil {
		sharedlogging.Errorf("opentelemetry GetTransactions: %s", handlingErr)
	}
	return
}

func (o *openTelemetryStorage) GetTransaction(ctx context.Context, s uint64) (tx core.Transaction, err error) {
	handlingErr := o.handle(ctx, "GetTransaction", func(ctx context.Context) error {
		tx, err = o.underlying.GetTransaction(ctx, s)
		return err
	})
	if handlingErr != nil {
		sharedlogging.Errorf("opentelemetry GetTransaction: %s", handlingErr)
	}
	return
}

func (o *openTelemetryStorage) GetAccount(ctx context.Context, s string) (tx core.Account, err error) {
	handlingErr := o.handle(ctx, "GetAccount", func(ctx context.Context) error {
		tx, err = o.underlying.GetAccount(ctx, s)
		return err
	})
	if handlingErr != nil {
		sharedlogging.Errorf("opentelemetry GetAccount: %s", handlingErr)
	}
	return
}

func (o *openTelemetryStorage) AggregateVolumes(ctx context.Context, s string) (volumes core.Volumes, err error) {
	handlingErr := o.handle(ctx, "AggregateVolumes", func(ctx context.Context) error {
		volumes, err = o.underlying.AggregateVolumes(ctx, s)
		return err
	})
	if handlingErr != nil {
		sharedlogging.Errorf("opentelemetry AggregateVolumes: %s", handlingErr)
	}
	return
}

func (o *openTelemetryStorage) CountAccounts(ctx context.Context, q query.Accounts) (count uint64, err error) {
	handlingErr := o.handle(ctx, "CountAccounts", func(ctx context.Context) error {
		count, err = o.underlying.CountAccounts(ctx, q)
		return err
	})
	if handlingErr != nil {
		sharedlogging.Errorf("opentelemetry CountAccounts: %s", handlingErr)
	}
	return
}

<<<<<<< HEAD
func (o *openTelemetryStorage) GetAccounts(ctx context.Context, query query.Query) (q sharedapi.Cursor[core.Account], err error) {
=======
func (o *openTelemetryStorage) GetAccounts(ctx context.Context, q query.Accounts) (c sharedapi.Cursor[core.Account], err error) {
>>>>>>> b85c3628
	handlingErr := o.handle(ctx, "GetAccounts", func(ctx context.Context) error {
		c, err = o.underlying.GetAccounts(ctx, q)
		return err
	})
	if handlingErr != nil {
		sharedlogging.Errorf("opentelemetry GetAccounts: %s", handlingErr)
	}
	return
}

func (o *openTelemetryStorage) LoadMapping(ctx context.Context) (m *core.Mapping, err error) {
	handlingErr := o.handle(ctx, "FindContracts", func(ctx context.Context) error {
		m, err = o.underlying.LoadMapping(ctx)
		return err
	})
	if handlingErr != nil {
		sharedlogging.Errorf("opentelemetry LoadMapping: %s", handlingErr)
	}
	return
}

func (o *openTelemetryStorage) SaveMapping(ctx context.Context, mapping core.Mapping) error {
	return o.handle(ctx, "SaveMapping", func(ctx context.Context) error {
		return o.underlying.SaveMapping(ctx, mapping)
	})
}

func (o *openTelemetryStorage) Initialize(ctx context.Context) (ret bool, err error) {
	handlingErr := o.handle(ctx, "Initialize", func(ctx context.Context) error {
		ret, err = o.underlying.Initialize(ctx)
		return nil
	})
	if handlingErr != nil {
		sharedlogging.Errorf("opentelemetry Initialize: %s", handlingErr)
	}
	return
}

func (o *openTelemetryStorage) Name() string {
	return o.underlying.Name()
}

func (o *openTelemetryStorage) Close(ctx context.Context) error {
	return o.handle(ctx, "Close", func(ctx context.Context) error {
		return o.underlying.Close(ctx)
	})
}

var _ storage.Store = &openTelemetryStorage{}

func NewStorageDecorator(underlying storage.Store) *openTelemetryStorage {
	return &openTelemetryStorage{
		underlying: underlying,
	}
}

type openTelemetryStorageDriver struct {
	storage.Driver
}

func (o openTelemetryStorageDriver) GetStore(ctx context.Context, name string, create bool) (storage.Store, bool, error) {
	store, created, err := o.Driver.GetStore(ctx, name, create)
	if err != nil {
		return nil, false, err
	}
	return NewStorageDecorator(store), created, nil
}

func WrapStorageDriver(underlying storage.Driver) *openTelemetryStorageDriver {
	return &openTelemetryStorageDriver{
		Driver: underlying,
	}
}<|MERGE_RESOLUTION|>--- conflicted
+++ resolved
@@ -96,11 +96,7 @@
 	return
 }
 
-<<<<<<< HEAD
-func (o *openTelemetryStorage) GetTransactions(ctx context.Context, query query.Query) (q sharedapi.Cursor[core.Transaction], err error) {
-=======
 func (o *openTelemetryStorage) GetTransactions(ctx context.Context, query query.Transactions) (q sharedapi.Cursor[core.Transaction], err error) {
->>>>>>> b85c3628
 	handlingErr := o.handle(ctx, "GetTransactions", func(ctx context.Context) error {
 		q, err = o.underlying.GetTransactions(ctx, query)
 		return err
@@ -155,11 +151,7 @@
 	return
 }
 
-<<<<<<< HEAD
-func (o *openTelemetryStorage) GetAccounts(ctx context.Context, query query.Query) (q sharedapi.Cursor[core.Account], err error) {
-=======
 func (o *openTelemetryStorage) GetAccounts(ctx context.Context, q query.Accounts) (c sharedapi.Cursor[core.Account], err error) {
->>>>>>> b85c3628
 	handlingErr := o.handle(ctx, "GetAccounts", func(ctx context.Context) error {
 		c, err = o.underlying.GetAccounts(ctx, q)
 		return err
