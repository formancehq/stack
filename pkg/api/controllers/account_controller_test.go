package controllers_test

import (
	"context"
	"encoding/json"
	"net/http"
	"net/url"
	"testing"

	"github.com/numary/ledger/pkg/api"
	"github.com/numary/ledger/pkg/api/internal"
	"github.com/numary/ledger/pkg/core"
	"github.com/stretchr/testify/assert"
	"github.com/stretchr/testify/require"
	"go.uber.org/fx"
)

type GetAccountsCursor struct {
	PageSize int            `json:"page_size,omitempty"`
	Previous string         `json:"previous,omitempty"`
	Next     string         `json:"next,omitempty"`
	Data     []core.Account `json:"data"`
}

type getAccountsResponse struct {
	Cursor *GetAccountsCursor `json:"cursor,omitempty"`
}

func TestGetAccounts(t *testing.T) {
	internal.RunTest(t, fx.Invoke(func(lc fx.Lifecycle, api *api.API) {
		lc.Append(fx.Hook{
			OnStart: func(ctx context.Context) error {
				rsp := internal.PostTransaction(t, api, core.TransactionData{
					Postings: core.Postings{
						{
							Source:      "world",
							Destination: "alice",
							Amount:      100,
							Asset:       "USD",
						},
					},
				})
				require.Equal(t, http.StatusOK, rsp.Result().StatusCode)

				rsp = internal.PostTransaction(t, api, core.TransactionData{
					Postings: core.Postings{
						{
							Source:      "world",
							Destination: "bob",
							Amount:      100,
							Asset:       "USD",
						},
					},
				})
				require.Equal(t, http.StatusOK, rsp.Result().StatusCode)

				rsp = internal.PostAccountMetadata(t, api, "bob", core.Metadata{
					"roles":     json.RawMessage(`"admin"`),
					"accountId": json.RawMessage("3"),
					"enabled":   json.RawMessage(`"true"`),
					"a":         json.RawMessage(`{"nested": {"key": "hello"}}`),
				})
				require.Equal(t, http.StatusNoContent, rsp.Result().StatusCode)

				rsp = internal.CountAccounts(api, url.Values{})
				require.Equal(t, http.StatusOK, rsp.Result().StatusCode)
				require.Equal(t, "3", rsp.Header().Get("Count"))

				t.Run("all", func(t *testing.T) {
					rsp = internal.GetAccounts(api, url.Values{})
					assert.Equal(t, http.StatusOK, rsp.Result().StatusCode)
					resp := getAccountsResponse{}
					assert.NoError(t, json.Unmarshal(rsp.Body.Bytes(), &resp))
					// 3 accounts: world, bob, alice
					assert.Len(t, resp.Cursor.Data, 3)
					assert.Equal(t, resp.Cursor.Data[0].Address, "world")
					assert.Equal(t, resp.Cursor.Data[1].Address, "bob")
					assert.Equal(t, resp.Cursor.Data[2].Address, "alice")
				})

				t.Run("meta roles", func(t *testing.T) {
					rsp = internal.GetAccounts(api, url.Values{
						"metadata[roles]": []string{"admin"},
					})
					assert.Equal(t, http.StatusOK, rsp.Result().StatusCode)
					resp := getAccountsResponse{}
					assert.NoError(t, json.Unmarshal(rsp.Body.Bytes(), &resp))
					// 1 accounts: bob
					assert.Len(t, resp.Cursor.Data, 1)
					assert.Equal(t, resp.Cursor.Data[0].Address, "bob")
				})

				t.Run("meta accountId", func(t *testing.T) {
					rsp = internal.GetAccounts(api, url.Values{
						"metadata[accountId]": []string{"3"},
					})
					assert.Equal(t, http.StatusOK, rsp.Result().StatusCode)
					resp := getAccountsResponse{}
					assert.NoError(t, json.Unmarshal(rsp.Body.Bytes(), &resp))
					// 1 accounts: bob
					assert.Len(t, resp.Cursor.Data, 1)
					assert.Equal(t, resp.Cursor.Data[0].Address, "bob")
				})

				t.Run("meta enabled", func(t *testing.T) {
					rsp = internal.GetAccounts(api, url.Values{
						"metadata[enabled]": []string{"true"},
					})
					assert.Equal(t, http.StatusOK, rsp.Result().StatusCode)
					resp := getAccountsResponse{}
					assert.NoError(t, json.Unmarshal(rsp.Body.Bytes(), &resp))
					// 1 accounts: bob
					assert.Len(t, resp.Cursor.Data, 1)
					assert.Equal(t, resp.Cursor.Data[0].Address, "bob")
				})

				t.Run("meta nested", func(t *testing.T) {
					rsp = internal.GetAccounts(api, url.Values{
						"metadata[a.nested.key]": []string{"hello"},
					})
					assert.Equal(t, http.StatusOK, rsp.Result().StatusCode)
					resp := getAccountsResponse{}
					assert.NoError(t, json.Unmarshal(rsp.Body.Bytes(), &resp))
					// 1 accounts: bob
					assert.Len(t, resp.Cursor.Data, 1)
					assert.Equal(t, resp.Cursor.Data[0].Address, "bob")
				})

				t.Run("meta unknown", func(t *testing.T) {
					rsp = internal.GetAccounts(api, url.Values{
						"metadata[unknown]": []string{"key"},
					})
					assert.Equal(t, http.StatusOK, rsp.Result().StatusCode)
					cursor := internal.DecodeCursorResponse[core.Account](t, rsp.Body)
					assert.Len(t, cursor.Data, 0)
				})
<<<<<<< HEAD
				assert.Equal(t, http.StatusOK, rsp.Result().StatusCode)
				cursor := internal.DecodeCursorResponse[core.Account](t, rsp.Body)
				assert.Len(t, cursor.Data, 0)
=======
>>>>>>> b85c3628

				t.Run("after", func(t *testing.T) {
					rsp = internal.GetAccounts(api, url.Values{
						"after": []string{"bob"},
					})
					assert.Equal(t, http.StatusOK, rsp.Result().StatusCode)
					resp := getAccountsResponse{}
					assert.NoError(t, json.Unmarshal(rsp.Body.Bytes(), &resp))
					// 1 accounts: alice
					assert.Len(t, resp.Cursor.Data, 1)
					assert.Equal(t, resp.Cursor.Data[0].Address, "alice")
				})

				t.Run("address", func(t *testing.T) {
					rsp = internal.GetAccounts(api, url.Values{
						"address": []string{"b.b"},
					})
					assert.Equal(t, http.StatusOK, rsp.Result().StatusCode)
					resp := getAccountsResponse{}
					assert.NoError(t, json.Unmarshal(rsp.Body.Bytes(), &resp))
					// 1 accounts: bob
					assert.Len(t, resp.Cursor.Data, 1)
					assert.Equal(t, resp.Cursor.Data[0].Address, "bob")
				})

				return nil
			},
		})
	}))
}

func TestGetAccount(t *testing.T) {
	internal.RunTest(t, fx.Invoke(func(lc fx.Lifecycle, api *api.API) {
		lc.Append(fx.Hook{
			OnStart: func(ctx context.Context) error {
				rsp := internal.PostTransaction(t, api, core.TransactionData{
					Postings: core.Postings{
						{
							Source:      "world",
							Destination: "alice",
							Amount:      100,
							Asset:       "USD",
						},
					},
				})
				require.Equal(t, http.StatusOK, rsp.Result().StatusCode)

				rsp = internal.PostAccountMetadata(t, api, "alice", core.Metadata{
					"foo": json.RawMessage(`"bar"`),
				})
				require.Equal(t, http.StatusNoContent, rsp.Result().StatusCode)

				rsp = internal.GetAccount(api, "alice")
				assert.Equal(t, http.StatusOK, rsp.Result().StatusCode)
				resp, _ := internal.DecodeSingleResponse[core.Account](t, rsp.Body)

				assert.EqualValues(t, core.Account{
					Address: "alice",
					Type:    "",
					Balances: map[string]int64{
						"USD": 100,
					},
					Volumes: map[string]map[string]int64{
						"USD": {
							"input":  100,
							"output": 0,
						},
					},
					Metadata: core.Metadata{
						"foo": json.RawMessage(`"bar"`),
					},
				}, resp)

				return nil
			},
		})
	}))
}<|MERGE_RESOLUTION|>--- conflicted
+++ resolved
@@ -134,12 +134,6 @@
 					cursor := internal.DecodeCursorResponse[core.Account](t, rsp.Body)
 					assert.Len(t, cursor.Data, 0)
 				})
-<<<<<<< HEAD
-				assert.Equal(t, http.StatusOK, rsp.Result().StatusCode)
-				cursor := internal.DecodeCursorResponse[core.Account](t, rsp.Body)
-				assert.Len(t, cursor.Data, 0)
-=======
->>>>>>> b85c3628
 
 				t.Run("after", func(t *testing.T) {
 					rsp = internal.GetAccounts(api, url.Values{
