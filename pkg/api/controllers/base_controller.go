--- conflicted
+++ resolved
@@ -23,11 +23,7 @@
 
 func respondWithData[T any](c *gin.Context, status int, data T) {
 	c.JSON(status, sharedapi.BaseResponse[T]{
-<<<<<<< HEAD
-		Data: data,
-=======
 		Data: &data,
->>>>>>> b85c3628
 	})
 }
 
