--- conflicted
+++ resolved
@@ -8,11 +8,8 @@
 	"net/http"
 	"net/http/httptest"
 	"strconv"
-<<<<<<< HEAD
 	"testing"
 	"time"
-=======
->>>>>>> 4b5dfe23
 
 	"github.com/formancehq/webhooks/cmd/flag"
 	webhooks "github.com/formancehq/webhooks/pkg"
@@ -61,6 +58,7 @@
 	}()
 
 	serverApp := fxtest.New(t,
+		fx.Supply(httpServerSuccess.Client()),
 		server.StartModule(
 			viper.GetString(flag.HttpBindAddressServer)))
 	require.NoError(t, serverApp.Start(context.Background()))
