package flag

import (
	"fmt"
	"strings"
	"time"

	"github.com/formancehq/go-libs/sharedlogging"
	"github.com/formancehq/go-libs/sharedlogging/sharedlogginglogrus"
	"github.com/pkg/errors"
	"github.com/sirupsen/logrus"
	"github.com/spf13/pflag"
	"github.com/spf13/viper"
)

const (
<<<<<<< HEAD
	LogLevel              = "log-level"
	HttpBindAddressServer = "http-bind-address-server"
	HttpBindAddressWorker = "http-bind-address-worker"
=======
	Debug                         = "debug"
	LogLevel                      = "log-level"
	HttpBindAddressServer         = "http-bind-address-server"
	HttpBindAddressWorkerMessages = "http-bind-address-worker-messages"
	HttpBindAddressWorkerRetries  = "http-bind-address-worker-retries"
>>>>>>> b820d8b3

	RetrySchedule = "retry-schedule"
	RetryCron     = "retry-cron"

	StorageMongoConnString   = "storage-mongo-conn-string"
	StorageMongoDatabaseName = "storage-mongo-database-name"

	KafkaBrokers       = "kafka-brokers"
	KafkaGroupID       = "kafka-consumer-group"
	KafkaTopics        = "kafka-topics"
	KafkaTLSEnabled    = "kafka-tls-enabled"
	KafkaSASLEnabled   = "kafka-sasl-enabled"
	KafkaSASLMechanism = "kafka-sasl-mechanism"
	KafkaUsername      = "kafka-username"
	KafkaPassword      = "kafka-password"
)

const (
	DefaultBindAddressServer = ":8080"
	DefaultBindAddressWorker = ":8081"

	DefaultMongoConnString   = "mongodb://admin:admin@localhost:27017/"
	DefaultMongoDatabaseName = "webhooks"

	DefaultKafkaTopic   = "default"
	DefaultKafkaBroker  = "localhost:9092"
	DefaultKafkaGroupID = "webhooks"
)

var (
	DefaultRetrySchedule = []time.Duration{time.Minute, 5 * time.Minute, 30 * time.Minute, 5 * time.Hour, 24 * time.Hour}
	DefaultRetryCron     = time.Minute
)

var ErrScheduleInvalid = errors.New("the retry schedule should only contain durations of at least 1 second")

<<<<<<< HEAD
func Init(flagSet *pflag.FlagSet) (retrySchedule []time.Duration, err error) {
=======
func Init(flagSet *pflag.FlagSet) (retriesSchedule []time.Duration, err error) {
	flagSet.Bool(Debug, false, "Debug mode")
>>>>>>> b820d8b3
	flagSet.String(LogLevel, logrus.InfoLevel.String(), "Log level")

	flagSet.String(HttpBindAddressServer, DefaultBindAddressServer, "server HTTP bind address")
	flagSet.String(HttpBindAddressWorker, DefaultBindAddressWorker, "worker HTTP bind address")
	flagSet.DurationSlice(RetrySchedule, DefaultRetrySchedule, "worker retry schedule")
	flagSet.Duration(RetryCron, DefaultRetryCron, "worker retry cron")
	flagSet.String(StorageMongoConnString, DefaultMongoConnString, "Mongo connection string")
	flagSet.String(StorageMongoDatabaseName, DefaultMongoDatabaseName, "Mongo database name")

	flagSet.StringSlice(KafkaBrokers, []string{DefaultKafkaBroker}, "Kafka brokers")
	flagSet.String(KafkaGroupID, DefaultKafkaGroupID, "Kafka consumer group")
	flagSet.StringSlice(KafkaTopics, []string{DefaultKafkaTopic}, "Kafka topics")
	flagSet.Bool(KafkaTLSEnabled, false, "Kafka TLS enabled")
	flagSet.Bool(KafkaSASLEnabled, false, "Kafka SASL enabled")
	flagSet.String(KafkaSASLMechanism, "", "Kafka SASL mechanism")
	flagSet.String(KafkaUsername, "", "Kafka username")
	flagSet.String(KafkaPassword, "", "Kafka password")

	if err := viper.BindPFlags(flagSet); err != nil {
		return nil, fmt.Errorf("viper.BinPFlags: %w", err)
	}

	LoadEnv(viper.GetViper())

	logger := logrus.New()
	lvl, err := logrus.ParseLevel(viper.GetString(LogLevel))
	if err != nil {
		return nil, fmt.Errorf("logrus.ParseLevel: %w", err)
	}
	logger.SetLevel(lvl)

	if viper.GetBool(Debug) == true {
		logger.SetLevel(logrus.DebugLevel)
	}

	if logger.GetLevel() < logrus.DebugLevel {
		logger.SetFormatter(&logrus.JSONFormatter{})
	}

	retrySchedule, err = flagSet.GetDurationSlice(RetrySchedule)
	if err != nil {
		return nil, errors.Wrap(err, "flagSet.GetDurationSlice")
	}

	// Check that the schedule is valid
	for _, s := range retrySchedule {
		if s < time.Second {
			return nil, ErrScheduleInvalid
		}
	}

	sharedlogging.SetFactory(
		sharedlogging.StaticLoggerFactory(
			sharedlogginglogrus.New(logger)))

	return retrySchedule, nil
}

func LoadEnv(v *viper.Viper) {
	v.SetEnvKeyReplacer(strings.NewReplacer(".", "_", "-", "_"))
	v.AutomaticEnv()
}

func init() {
	LoadEnv(viper.GetViper())
}<|MERGE_RESOLUTION|>--- conflicted
+++ resolved
@@ -14,17 +14,10 @@
 )
 
 const (
-<<<<<<< HEAD
+	Debug                 = "debug"
 	LogLevel              = "log-level"
 	HttpBindAddressServer = "http-bind-address-server"
 	HttpBindAddressWorker = "http-bind-address-worker"
-=======
-	Debug                         = "debug"
-	LogLevel                      = "log-level"
-	HttpBindAddressServer         = "http-bind-address-server"
-	HttpBindAddressWorkerMessages = "http-bind-address-worker-messages"
-	HttpBindAddressWorkerRetries  = "http-bind-address-worker-retries"
->>>>>>> b820d8b3
 
 	RetrySchedule = "retry-schedule"
 	RetryCron     = "retry-cron"
@@ -61,12 +54,8 @@
 
 var ErrScheduleInvalid = errors.New("the retry schedule should only contain durations of at least 1 second")
 
-<<<<<<< HEAD
 func Init(flagSet *pflag.FlagSet) (retrySchedule []time.Duration, err error) {
-=======
-func Init(flagSet *pflag.FlagSet) (retriesSchedule []time.Duration, err error) {
 	flagSet.Bool(Debug, false, "Debug mode")
->>>>>>> b820d8b3
 	flagSet.String(LogLevel, logrus.InfoLevel.String(), "Log level")
 
 	flagSet.String(HttpBindAddressServer, DefaultBindAddressServer, "server HTTP bind address")
