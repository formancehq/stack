package cmd

import (
	"fmt"
	"os"
	"time"

	"github.com/formancehq/go-libs/sharedlogging"
	"github.com/formancehq/go-libs/sharedotlp/pkg/sharedotlptraces"
	"github.com/formancehq/webhooks/cmd/flag"
	"github.com/spf13/cobra"
)

var retriesSchedule []time.Duration

func NewRootCommand() *cobra.Command {
	root := &cobra.Command{
		Use: "webhooks",
	}
<<<<<<< HEAD
	retrySchedule []time.Duration
)
=======

	var err error
	sharedotlptraces.InitOTLPTracesFlags(root.PersistentFlags())
	retriesSchedule, err = flag.Init(root.PersistentFlags())
	cobra.CheckErr(err)

	root.AddCommand(serverCmd)
	root.AddCommand(workerCmd)
	root.AddCommand(versionCmd)

	return root
}
>>>>>>> 1dc229a2

func Execute() {
	if err := NewRootCommand().Execute(); err != nil {
		_, _ = fmt.Fprintln(os.Stderr, err)
		sharedlogging.Errorf("cobra.Command.Execute: %s", err)
		os.Exit(1)
	}
<<<<<<< HEAD
}

func init() {
	var err error
	sharedotlptraces.InitOTLPTracesFlags(rootCmd.PersistentFlags())
	retrySchedule, err = flag.Init(rootCmd.PersistentFlags())
	cobra.CheckErr(err)
=======
>>>>>>> 1dc229a2
}<|MERGE_RESOLUTION|>--- conflicted
+++ resolved
@@ -11,20 +11,16 @@
 	"github.com/spf13/cobra"
 )
 
-var retriesSchedule []time.Duration
+var retrySchedule []time.Duration
 
 func NewRootCommand() *cobra.Command {
 	root := &cobra.Command{
 		Use: "webhooks",
 	}
-<<<<<<< HEAD
-	retrySchedule []time.Duration
-)
-=======
 
 	var err error
 	sharedotlptraces.InitOTLPTracesFlags(root.PersistentFlags())
-	retriesSchedule, err = flag.Init(root.PersistentFlags())
+	retrySchedule, err = flag.Init(root.PersistentFlags())
 	cobra.CheckErr(err)
 
 	root.AddCommand(serverCmd)
@@ -33,7 +29,6 @@
 
 	return root
 }
->>>>>>> 1dc229a2
 
 func Execute() {
 	if err := NewRootCommand().Execute(); err != nil {
@@ -41,14 +36,4 @@
 		sharedlogging.Errorf("cobra.Command.Execute: %s", err)
 		os.Exit(1)
 	}
-<<<<<<< HEAD
-}
-
-func init() {
-	var err error
-	sharedotlptraces.InitOTLPTracesFlags(rootCmd.PersistentFlags())
-	retrySchedule, err = flag.Init(rootCmd.PersistentFlags())
-	cobra.CheckErr(err)
-=======
->>>>>>> 1dc229a2
 }