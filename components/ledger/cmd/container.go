package cmd

import (
<<<<<<< HEAD
	"net/http"

	"github.com/formancehq/ledger/cmd/internal"
	"github.com/formancehq/ledger/pkg/api"
	"github.com/formancehq/ledger/pkg/api/middlewares"
	"github.com/formancehq/ledger/pkg/api/routes"
	"github.com/formancehq/ledger/pkg/bus"
	"github.com/formancehq/ledger/pkg/ledger"
	"github.com/formancehq/ledger/pkg/storage/sqlstorage"
	"github.com/formancehq/stack/libs/go-libs/logging"
	"github.com/formancehq/stack/libs/go-libs/otlp/otlptraces"
	"github.com/formancehq/stack/libs/go-libs/publish"
	"github.com/formancehq/stack/libs/go-libs/service"
	"github.com/go-chi/chi/v5/middleware"
	"github.com/go-chi/cors"
=======
	"github.com/formancehq/ledger/cmd/internal"
	"github.com/formancehq/ledger/pkg/api"
	"github.com/formancehq/ledger/pkg/bus"
	"github.com/formancehq/ledger/pkg/ledger"
	"github.com/formancehq/ledger/pkg/storage/sqlstorage"
	"github.com/formancehq/stack/libs/go-libs/otlp/otlptraces"
	"github.com/formancehq/stack/libs/go-libs/publish"
	"github.com/formancehq/stack/libs/go-libs/service"
>>>>>>> e729b8db
	"github.com/spf13/viper"
	"go.uber.org/fx"
)

const ServiceName = "ledger"

func resolveOptions(v *viper.Viper, userOptions ...fx.Option) []fx.Option {

	options := make([]fx.Option, 0)
	options = append(options, fx.NopLogger)

	debug := v.GetBool(service.DebugFlag)
	if debug {
		sqlstorage.InstrumentalizeSQLDriver()
	}

<<<<<<< HEAD
	options = append(options, publish.CLIPublisherModule(v, ServiceName), bus.LedgerMonitorModule())

	// Handle OpenTelemetry
	options = append(options, otlptraces.CLITracesModule(v))

	// Handle api part
	options = append(options, api.Module(api.Config{
		Version: Version,
	}))

	// Handle storage driver
	options = append(options, sqlstorage.DriverModule(sqlstorage.ModuleConfig{
		PostgresConfig: func() *sqlstorage.PostgresConfig {
			return &sqlstorage.PostgresConfig{
				ConnString: v.GetString(storagePostgresConnectionStringFlag),
			}
		}(),
	}))

	options = append(options, internal.NewAnalyticsModule(v, Version))

	options = append(options, fx.Provide(
		fx.Annotate(func() []ledger.LedgerOption {
			ledgerOptions := make([]ledger.LedgerOption, 0)

			if v.GetString(commitPolicyFlag) == "allow-past-timestamps" {
				ledgerOptions = append(ledgerOptions, ledger.WithPastTimestamps)
			}

			return ledgerOptions
		}, fx.ResultTags(ledger.ResolverLedgerOptionsKey)),
	))

	// Handle resolver
	options = append(options, ledger.ResolveModule(
		v.GetInt64(cacheCapacityBytes), v.GetInt64(cacheMaxNumKeys)))

	options = append(options, routes.ProvideMiddlewares(func(logger logging.Logger) []func(handler http.Handler) http.Handler {
		res := make([]func(handler http.Handler) http.Handler, 0)
		res = append(res, cors.New(cors.Options{
			AllowOriginFunc: func(r *http.Request, origin string) bool {
				return true
			},
			AllowCredentials: true,
		}).Handler)
		res = append(res, func(handler http.Handler) http.Handler {
			return http.HandlerFunc(func(w http.ResponseWriter, r *http.Request) {
				handler.ServeHTTP(w, r.WithContext(
					logging.ContextWithLogger(r.Context(), logger),
				))
			})
		})
		res = append(res, middlewares.Log())
		res = append(res, middleware.Recoverer)
		return res
	}))
=======
	options = append(options,
		publish.CLIPublisherModule(v, ServiceName),
		bus.LedgerMonitorModule(),
		otlptraces.CLITracesModule(v),
		api.Module(api.Config{
			Version: Version,
		}),
		sqlstorage.DriverModule(sqlstorage.ModuleConfig{
			PostgresConfig: func() *sqlstorage.PostgresConfig {
				return &sqlstorage.PostgresConfig{
					ConnString: v.GetString(storagePostgresConnectionStringFlag),
				}
			}(),
		}),
		internal.NewAnalyticsModule(v, Version),
		ledger.Module(v.GetString(commitPolicyFlag) == "allow-past-timestamps"),
	)
>>>>>>> e729b8db

	return append(options, userOptions...)
}<|MERGE_RESOLUTION|>--- conflicted
+++ resolved
@@ -1,23 +1,6 @@
 package cmd
 
 import (
-<<<<<<< HEAD
-	"net/http"
-
-	"github.com/formancehq/ledger/cmd/internal"
-	"github.com/formancehq/ledger/pkg/api"
-	"github.com/formancehq/ledger/pkg/api/middlewares"
-	"github.com/formancehq/ledger/pkg/api/routes"
-	"github.com/formancehq/ledger/pkg/bus"
-	"github.com/formancehq/ledger/pkg/ledger"
-	"github.com/formancehq/ledger/pkg/storage/sqlstorage"
-	"github.com/formancehq/stack/libs/go-libs/logging"
-	"github.com/formancehq/stack/libs/go-libs/otlp/otlptraces"
-	"github.com/formancehq/stack/libs/go-libs/publish"
-	"github.com/formancehq/stack/libs/go-libs/service"
-	"github.com/go-chi/chi/v5/middleware"
-	"github.com/go-chi/cors"
-=======
 	"github.com/formancehq/ledger/cmd/internal"
 	"github.com/formancehq/ledger/pkg/api"
 	"github.com/formancehq/ledger/pkg/bus"
@@ -26,7 +9,6 @@
 	"github.com/formancehq/stack/libs/go-libs/otlp/otlptraces"
 	"github.com/formancehq/stack/libs/go-libs/publish"
 	"github.com/formancehq/stack/libs/go-libs/service"
->>>>>>> e729b8db
 	"github.com/spf13/viper"
 	"go.uber.org/fx"
 )
@@ -43,64 +25,6 @@
 		sqlstorage.InstrumentalizeSQLDriver()
 	}
 
-<<<<<<< HEAD
-	options = append(options, publish.CLIPublisherModule(v, ServiceName), bus.LedgerMonitorModule())
-
-	// Handle OpenTelemetry
-	options = append(options, otlptraces.CLITracesModule(v))
-
-	// Handle api part
-	options = append(options, api.Module(api.Config{
-		Version: Version,
-	}))
-
-	// Handle storage driver
-	options = append(options, sqlstorage.DriverModule(sqlstorage.ModuleConfig{
-		PostgresConfig: func() *sqlstorage.PostgresConfig {
-			return &sqlstorage.PostgresConfig{
-				ConnString: v.GetString(storagePostgresConnectionStringFlag),
-			}
-		}(),
-	}))
-
-	options = append(options, internal.NewAnalyticsModule(v, Version))
-
-	options = append(options, fx.Provide(
-		fx.Annotate(func() []ledger.LedgerOption {
-			ledgerOptions := make([]ledger.LedgerOption, 0)
-
-			if v.GetString(commitPolicyFlag) == "allow-past-timestamps" {
-				ledgerOptions = append(ledgerOptions, ledger.WithPastTimestamps)
-			}
-
-			return ledgerOptions
-		}, fx.ResultTags(ledger.ResolverLedgerOptionsKey)),
-	))
-
-	// Handle resolver
-	options = append(options, ledger.ResolveModule(
-		v.GetInt64(cacheCapacityBytes), v.GetInt64(cacheMaxNumKeys)))
-
-	options = append(options, routes.ProvideMiddlewares(func(logger logging.Logger) []func(handler http.Handler) http.Handler {
-		res := make([]func(handler http.Handler) http.Handler, 0)
-		res = append(res, cors.New(cors.Options{
-			AllowOriginFunc: func(r *http.Request, origin string) bool {
-				return true
-			},
-			AllowCredentials: true,
-		}).Handler)
-		res = append(res, func(handler http.Handler) http.Handler {
-			return http.HandlerFunc(func(w http.ResponseWriter, r *http.Request) {
-				handler.ServeHTTP(w, r.WithContext(
-					logging.ContextWithLogger(r.Context(), logger),
-				))
-			})
-		})
-		res = append(res, middlewares.Log())
-		res = append(res, middleware.Recoverer)
-		return res
-	}))
-=======
 	options = append(options,
 		publish.CLIPublisherModule(v, ServiceName),
 		bus.LedgerMonitorModule(),
@@ -118,7 +42,6 @@
 		internal.NewAnalyticsModule(v, Version),
 		ledger.Module(v.GetString(commitPolicyFlag) == "allow-past-timestamps"),
 	)
->>>>>>> e729b8db
 
 	return append(options, userOptions...)
 }