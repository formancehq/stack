openapi: 3.0.3
info:
  title: Ledger API
  contact: {}
  version: "LEDGER_VERSION"

paths:
  /_info:
    get:
      tags:
        - Server
      summary: Show server information
      operationId: getInfo
      responses:
        "200":
          description: OK
          content:
            application/json:
              schema:
                $ref: '#/components/schemas/ConfigInfoResponse'
        default:
          description: Error
          content:
            application/json:
              schema:
                $ref: '#/components/schemas/ErrorResponse'

  /{ledger}/_info:
    get:
      summary: Get information about a ledger
      operationId: getLedgerInfo
      tags:
        - Ledger
      parameters:
        - name: ledger
          in: path
          description: Name of the ledger.
          required: true
          schema:
            type: string
            example: ledger001
      responses:
        "200":
          description: OK
          content:
            application/json:
              schema:
                $ref: '#/components/schemas/LedgerInfoResponse'
        default:
          description: Error
          content:
            application/json:
              schema:
                $ref: '#/components/schemas/ErrorResponse'

  /{ledger}/accounts:
    head:
      summary: Count the accounts from a ledger
      operationId: countAccounts
      tags:
        - Accounts
      parameters:
        - name: ledger
          in: path
          description: Name of the ledger.
          required: true
          schema:
            type: string
            example: ledger001
        - name: address
          in: query
          description: Filter accounts by address pattern (regular expression placed between ^ and $).
          schema:
            type: string
            example: users:.+
        - name: metadata
          in: query
          description: Filter accounts by metadata key value pairs. Nested objects can be used as seen in the example below.
          style: deepObject
          explode: true
          schema:
            type: object
            properties: {}
          example: { admin: true, a: { nested: { key: value}} }
      responses:
        "200":
          description: OK
          headers:
            Count:
              schema:
                type: integer
                format: int64
                minimum: 0
        default:
          description: Error
          content:
            application/json:
              schema:
                $ref: '#/components/schemas/ErrorResponse'

    get:
      summary: List accounts from a ledger
      description: List accounts from a ledger, sorted by address in descending order.
      operationId: listAccounts
      tags:
        - Accounts
      parameters:
        - name: ledger
          in: path
          description: Name of the ledger.
          required: true
          schema:
            type: string
            example: ledger001
        - name: pageSize
          in: query
          description: |
            The maximum number of results to return per page.
          example: 100
          schema:
            type: integer
            format: int64
            minimum: 1
            maximum: 1000
            default: 15
        - name: after
          in: query
          description: Pagination cursor, will return accounts after given address, in descending order.
          schema:
            type: string
            example: users:003
        - name: address
          in: query
          description: Filter accounts by address pattern (regular expression placed between ^ and $).
          schema:
            type: string
            example: users:.+
        - name: metadata
          in: query
          description: Filter accounts by metadata key value pairs. Nested objects can be used as seen in the example below.
          style: deepObject
          explode: true
          schema:
            type: object
            properties: {}
          example: { admin: true, a: { nested: { key: value}} }
        - name: balance
          in: query
          description: Filter accounts by their balance (default operator is gte)
          schema:
            type: integer
            format: int64
            minimum: 0
            example: 2400
        - name: balanceOperator
          in: query
          description: |
            Operator used for the filtering of balances can be greater than/equal, less than/equal, greater than, less than, equal or not.
          schema:
            type: string
            enum: [gte, lte, gt, lt, e, ne]
            example: gte
        - name: cursor
          in: query
          description: |
            Parameter used in pagination requests. Maximum page size is set to 15.
            Set to the value of next for the next page of results.
            Set to the value of previous for the previous page of results.
            No other parameters can be set when this parameter is set.
          schema:
            type: string
            example: aHR0cHM6Ly9nLnBhZ2UvTmVrby1SYW1lbj9zaGFyZQ==
      responses:
        "200":
          description: OK
          content:
            application/json:
              schema:
                $ref: '#/components/schemas/AccountsCursorResponse'
        default:
          description: Error
          content:
            application/json:
              schema:
                $ref: '#/components/schemas/ErrorResponse'

  /{ledger}/accounts/{address}:
    get:
      summary: Get account by its address
      operationId: getAccount
      tags:
        - Accounts
      parameters:
        - name: ledger
          in: path
          description: Name of the ledger.
          required: true
          schema:
            type: string
            example: ledger001
        - name: address
          in: path
          description: |
            Exact address of the account. It must match the following regular expressions pattern:
            ```
            ^\w+(:\w+)*$
            ```
          required: true
          schema:
            type: string
            example: users:001
      responses:
        "200":
          description: OK
          content:
            application/json:
              schema:
                $ref: '#/components/schemas/AccountResponse'
        default:
          description: Error
          content:
            application/json:
              schema:
                $ref: '#/components/schemas/ErrorResponse'

  /{ledger}/accounts/{address}/metadata:
    post:
      summary: Add metadata to an account
      operationId: addMetadataToAccount
      tags:
        - Accounts
      parameters:
        - name: ledger
          in: path
          description: Name of the ledger.
          required: true
          schema:
            type: string
            example: ledger001
        - name: address
          in: path
          description: |
            Exact address of the account. It must match the following regular expressions pattern:
            ```
            ^\w+(:\w+)*$
            ```
          required: true
          schema:
            type: string
            example: users:001
      requestBody:
        description: metadata
        content:
          application/json:
            schema:
              $ref: '#/components/schemas/Metadata'
        required: true
      responses:
        "204":
          description: No Content
          content: {}
        default:
          description: Error
          content:
            application/json:
              schema:
                $ref: '#/components/schemas/ErrorResponse'

  /{ledger}/stats:
    get:
      tags:
        - Stats
      operationId: readStats
      summary: Get statistics from a ledger
      description: |
        Get statistics from a ledger. (aggregate metrics on accounts and transactions)
      parameters:
        - name: ledger
          in: path
          description: name of the ledger
          required: true
          schema:
            type: string
            example: ledger001
      responses:
        "200":
          description: OK
          content:
            application/json:
              schema:
                $ref: '#/components/schemas/StatsResponse'
        default:
          description: Error
          content:
            application/json:
              schema:
                $ref: '#/components/schemas/ErrorResponse'

  /{ledger}/transactions:
    head:
      tags:
        - Transactions
      summary: Count the transactions from a ledger
      operationId: countTransactions
      parameters:
        - name: ledger
          in: path
          description: Name of the ledger.
          required: true
          schema:
            type: string
            example: ledger001
        - name: reference
          in: query
          description: Filter transactions by reference field.
          schema:
            type: string
            example: ref:001
        - name: account
          in: query
          description: Filter transactions with postings involving given account, either
            as source or destination (regular expression placed between ^ and $).
          schema:
            type: string
            example: users:001
        - name: source
          in: query
          description: Filter transactions with postings involving given account at source (regular expression placed between ^ and $).
          schema:
            type: string
            example: users:001
        - name: destination
          in: query
          description: Filter transactions with postings involving given account at destination (regular expression placed between ^ and $).
          schema:
            type: string
            example: users:001
        - name: startTime
          in: query
          description: |
            Filter transactions that occurred after this timestamp.
            The format is RFC3339 and is inclusive (for example, "2023-01-02T15:04:01Z" includes the first second of 4th minute).
          schema:
            type: string
            format: date-time
        - name: endTime
          in: query
          description: |
            Filter transactions that occurred before this timestamp.
            The format is RFC3339 and is exclusive (for example, "2023-01-02T15:04:01Z" excludes the first second of 4th minute).
          schema:
            type: string
            format: date-time
        - name: metadata
          in: query
          description: Filter transactions by metadata key value pairs. Nested objects can be used as seen in the example below.
          style: deepObject
          explode: true
          schema:
            type: object
            properties: { }
          example: { admin: true, a: { nested: { key: value}} }
      responses:
        "200":
          description: OK
          headers:
            Count:
              schema:
                type: integer
                format: int64
                minimum: 0
        default:
          description: Error
          content:
            application/json:
              schema:
                $ref: '#/components/schemas/ErrorResponse'

    get:
      tags:
        - Transactions
      summary: List transactions from a ledger
      description: List transactions from a ledger, sorted by txid in descending order.
      operationId: listTransactions
      parameters:
        - name: ledger
          in: path
          description: Name of the ledger.
          required: true
          schema:
            type: string
            example: ledger001
        - name: pageSize
          in: query
          description: |
            The maximum number of results to return per page.
          example: 100
          schema:
            type: integer
            format: int64
            minimum: 1
            maximum: 1000
            default: 15
        - name: after
          in: query
          description: Pagination cursor, will return transactions after given txid
            (in descending order).
          schema:
            type: string
            example: "1234"
        - name: reference
          in: query
          description: Find transactions by reference field.
          schema:
            type: string
            example: ref:001
        - name: account
          in: query
          description: Filter transactions with postings involving given account, either
            as source or destination (regular expression placed between ^ and $).
          schema:
            type: string
            example: users:001
        - name: source
          in: query
          description: Filter transactions with postings involving given account at source (regular expression placed between ^ and $).
          schema:
            type: string
            example: users:001
        - name: destination
          in: query
          description: Filter transactions with postings involving given account at destination (regular expression placed between ^ and $).
          schema:
            type: string
            example: users:001
        - name: startTime
          in: query
          description: |
            Filter transactions that occurred after this timestamp.
            The format is RFC3339 and is inclusive (for example, "2023-01-02T15:04:01Z" includes the first second of 4th minute).
          schema:
            type: string
            format: date-time
        - name: endTime
          in: query
          description: |
            Filter transactions that occurred before this timestamp.
            The format is RFC3339 and is exclusive (for example, "2023-01-02T15:04:01Z" excludes the first second of 4th minute).
          schema:
            type: string
            format: date-time
        - name: cursor
          in: query
          description: |
            Parameter used in pagination requests. Maximum page size is set to 15.
            Set to the value of next for the next page of results.
            Set to the value of previous for the previous page of results.
            No other parameters can be set when this parameter is set.
          schema:
            type: string
            example: aHR0cHM6Ly9nLnBhZ2UvTmVrby1SYW1lbj9zaGFyZQ==
        - name: metadata
          in: query
          description: Filter transactions by metadata key value pairs. Nested objects can be used as seen in the example below.
          style: deepObject
          explode: true
          schema:
            type: object
            properties: { }
          example: { admin: true, a: { nested: { key: value}} }
      responses:
        "200":
          description: OK
          content:
            application/json:
              schema:
                $ref: '#/components/schemas/TransactionsCursorResponse'
        default:
          description: Error
          content:
            application/json:
              schema:
                $ref: '#/components/schemas/ErrorResponse'

    post:
      tags:
        - Transactions
      summary: Create a new transaction to a ledger
      operationId: createTransaction
      parameters:
        - name: ledger
          in: path
          description: Name of the ledger.
          required: true
          schema:
            type: string
            example: ledger001
        - name: preview
          in: query
          description: Set the preview mode. Preview mode doesn't add the logs to the database or publish a message to the message broker.
          schema:
            type: boolean
            example: true
      requestBody:
        required: true
        description: >
          The request body must contain at least one of the following objects:
            - `postings`: suitable for simple transactions
            - `script`: enabling more complex transactions with Numscript
        content:
          application/json:
            schema:
              $ref: '#/components/schemas/PostTransaction'
      responses:
        "200":
          description: OK
          content:
            application/json:
              schema:
                $ref: '#/components/schemas/TransactionResponse'
        default:
          description: Error
          content:
            application/json:
              schema:
                $ref: '#/components/schemas/ErrorResponse'

  /{ledger}/transactions/{txid}:
    get:
      tags:
        - Transactions
      summary: Get transaction from a ledger by its ID
      operationId: getTransaction
      parameters:
        - name: ledger
          in: path
          description: Name of the ledger.
          required: true
          schema:
            type: string
            example: ledger001
        - name: txid
          in: path
          description: Transaction ID.
          required: true
          schema:
            type: integer
            format: int64
            minimum: 0
            example: 1234
      responses:
        "200":
          description: OK
          content:
            application/json:
              schema:
                $ref: '#/components/schemas/TransactionResponse'
        default:
          description: Error
          content:
            application/json:
              schema:
                $ref: '#/components/schemas/ErrorResponse'

  /{ledger}/transactions/{txid}/metadata:
    post:
      tags:
        - Transactions
      summary: Set the metadata of a transaction by its ID
      operationId: addMetadataOnTransaction
      parameters:
        - name: ledger
          in: path
          description: Name of the ledger.
          required: true
          schema:
            type: string
            example: ledger001
        - name: txid
          in: path
          description: Transaction ID.
          required: true
          schema:
            type: integer
            format: int64
            minimum: 0
            example: 1234
      requestBody:
        description: metadata
        content:
          application/json:
            schema:
              $ref: '#/components/schemas/Metadata'
      responses:
        "204":
          description: No Content
          content: {}
        default:
          description: Error
          content:
            application/json:
              schema:
                $ref: '#/components/schemas/ErrorResponse'

  /{ledger}/transactions/{txid}/revert:
    post:
      tags:
        - Transactions
      operationId: revertTransaction
      summary: Revert a ledger transaction by its ID
      parameters:
        - name: ledger
          in: path
          description: Name of the ledger.
          required: true
          schema:
            type: string
            example: ledger001
        - name: txid
          in: path
          description: Transaction ID.
          required: true
          schema:
            type: integer
            format: int64
            minimum: 0
            example: 1234
      responses:
        "200":
          description: OK
          content:
            application/json:
              schema:
                $ref: '#/components/schemas/TransactionResponse'
        default:
          description: Error
          content:
            application/json:
              schema:
                $ref: '#/components/schemas/ErrorResponse'

  /{ledger}/balances:
    get:
      tags:
        - Balances
      summary: Get the balances from a ledger's account
      operationId: getBalances
      parameters:
        - name: ledger
          in: path
          description: Name of the ledger.
          required: true
          schema:
            type: string
            example: ledger001
        - name: address
          in: query
          description: Filter balances involving given account, either
            as source or destination.
          schema:
            type: string
            example: users:001
        - name: after
          in: query
          description: Pagination cursor, will return accounts after given address, in descending order.
          schema:
            type: string
            example: users:003
        - name: cursor
          in: query
          description: |
            Parameter used in pagination requests. Maximum page size is set to 15.
            Set to the value of next for the next page of results.
            Set to the value of previous for the previous page of results.
            No other parameters can be set when this parameter is set.
          schema:
            type: string
            example: aHR0cHM6Ly9nLnBhZ2UvTmVrby1SYW1lbj9zaGFyZQ==
      responses:
        "200":
          description: OK
          content:
            application/json:
              schema:
                $ref: '#/components/schemas/BalancesCursorResponse'
        default:
          description: Error
          content:
            application/json:
              schema:
                $ref: '#/components/schemas/ErrorResponse'

  /{ledger}/aggregate/balances:
    get:
      tags:
        - Balances
      summary: Get the aggregated balances from selected accounts
      operationId: getBalancesAggregated
      parameters:
        - name: ledger
          in: path
          description: Name of the ledger.
          required: true
          schema:
            type: string
            example: ledger001
        - name: address
          in: query
          description: Filter balances involving given account, either
            as source or destination.
          schema:
            type: string
            example: users:001
      responses:
        "200":
          description: OK
          content:
            application/json:
              schema:
                $ref: '#/components/schemas/AggregateBalancesResponse'
        default:
          description: Error
          content:
            application/json:
              schema:
                $ref: '#/components/schemas/ErrorResponse'

  /{ledger}/logs:
    get:
      tags:
        - Logs
      summary: List the logs from a ledger
      description: List the logs from a ledger, sorted by ID in descending order.
      operationId: listLogs
      parameters:
        - name: ledger
          in: path
          description: Name of the ledger.
          required: true
          schema:
            type: string
            example: ledger001
        - name: pageSize
          in: query
          description: |
            The maximum number of results to return per page.
          example: 100
          schema:
            type: integer
            format: int64
            minimum: 1
            maximum: 1000
            default: 15
        - name: after
          in: query
          description: Pagination cursor, will return the logs after a given ID.
            (in descending order).
          schema:
            type: string
            example: "1234"
        - name: startTime
          in: query
          description: |
            Filter transactions that occurred after this timestamp.
            The format is RFC3339 and is inclusive (for example, "2023-01-02T15:04:01Z" includes the first second of 4th minute).
          schema:
            type: string
            format: date-time
        - name: endTime
          in: query
          description: |
            Filter transactions that occurred before this timestamp.
            The format is RFC3339 and is exclusive (for example, "2023-01-02T15:04:01Z" excludes the first second of 4th minute).
          schema:
            type: string
            format: date-time
        - name: cursor
          in: query
          description: |
            Parameter used in pagination requests. Maximum page size is set to 15.
            Set to the value of next for the next page of results.
            Set to the value of previous for the previous page of results.
            No other parameters can be set when this parameter is set.
          schema:
            type: string
            example: aHR0cHM6Ly9nLnBhZ2UvTmVrby1SYW1lbj9zaGFyZQ==
      responses:
        "200":
          description: OK
          content:
            application/json:
              schema:
                $ref: '#/components/schemas/LogsCursorResponse'
        default:
          description: Error
          content:
            application/json:
              schema:
                $ref: '#/components/schemas/ErrorResponse'

components:
  schemas:
    AccountsCursorResponse:
      type: object
      required:
        - cursor
      properties:
        cursor:
          type: object
          required:
            - pageSize
            - hasMore
            - data
          properties:
            pageSize:
              type: integer
              format: int64
              minimum: 1
              maximum: 1000
              example: 15
            hasMore:
              type: boolean
              example: false
            previous:
              type: string
              example: "YXVsdCBhbmQgYSBtYXhpbXVtIG1heF9yZXN1bHRzLol="
            next:
              type: string
              example: ""
            data:
              type: array
              items:
                $ref: '#/components/schemas/Account'

    BalancesCursorResponse:
      type: object
      required:
        - cursor
      properties:
        cursor:
          type: object
          required:
            - pageSize
            - hasMore
            - data
          properties:
            pageSize:
              type: integer
              format: int64
              minimum: 1
              maximum: 1000
              example: 15
            hasMore:
              type: boolean
              example: false
            previous:
              type: string
              example: "YXVsdCBhbmQgYSBtYXhpbXVtIG1heF9yZXN1bHRzLol="
            next:
              type: string
              example: ""
            data:
              type: array
              items:
                $ref: '#/components/schemas/AccountsBalances'

    TransactionsCursorResponse:
      type: object
      required:
        - cursor
      properties:
        cursor:
          type: object
          required:
            - pageSize
            - hasMore
            - data
          properties:
            pageSize:
              type: integer
              format: int64
              minimum: 1
              maximum: 1000
              example: 15
            hasMore:
              type: boolean
              example: false
            previous:
              type: string
              example: "YXVsdCBhbmQgYSBtYXhpbXVtIG1heF9yZXN1bHRzLol="
            next:
              type: string
              example: ""
            data:
              type: array
              items:
                $ref: '#/components/schemas/Transaction'

    LogsCursorResponse:
      type: object
      required:
        - cursor
      properties:
        cursor:
          type: object
          required:
            - pageSize
            - hasMore
            - data
          properties:
            pageSize:
              type: integer
              format: int64
              minimum: 1
              maximum: 1000
              example: 15
            hasMore:
              type: boolean
              example: false
            previous:
              type: string
              example: "YXVsdCBhbmQgYSBtYXhpbXVtIG1heF9yZXN1bHRzLol="
            next:
              type: string
              example: ""
            data:
              type: array
              items:
                $ref: '#/components/schemas/Log'

    AccountResponse:
      type: object
      required:
        - data
      properties:
        data:
          $ref: '#/components/schemas/AccountWithVolumesAndBalances'

    AggregateBalancesResponse:
      type: object
      required:
        - data
      properties:
        data:
          $ref: '#/components/schemas/AssetsBalances'

    Config:
      type: object
      properties:
        storage:
          $ref: '#/components/schemas/LedgerStorage'
      required:
        - storage

    LedgerStorage:
      type: object
      properties:
        driver:
          type: string
        ledgers:
          type: array
          items:
            type: string
      required:
        - driver
        - ledgers

    Metadata:
      type: object
      nullable: true
      additionalProperties: {}
      example: { admin: true, a: { nested: { key: value } } }

    ConfigInfo:
      type: object
      properties:
        config:
          $ref: '#/components/schemas/Config'
        server:
          type: string
        version:
          type: string
      required:
        - config
        - server
        - version

    Account:
      type: object
      required:
        - address
      properties:
        address:
          type: string
          example: users:001
        type:
          type: string
          example: virtual
        metadata:
          type: object
          properties: {}
          example: { admin: true, a: { nested: { key: value}} }

    AccountWithVolumesAndBalances:
      type: object
      required:
        - address
      properties:
        address:
          type: string
          example: users:001
        type:
          type: string
          example: virtual
        metadata:
          type: object
          properties: {}
          example: { admin: true, a: { nested: { key: value}} }
        volumes:
          type: object
          additionalProperties:
            type: object
            additionalProperties:
              type: integer
              format: int64
              minimum: 0
          example: { COIN: { input: 100, output: 0 } }
        balances:
          type: object
          additionalProperties:
            type: integer
            format: int64
            minimum: 0
          example:
            COIN: 100

    AccountsBalances:
      type: object
      additionalProperties:
        $ref: '#/components/schemas/AssetsBalances'
      example:
        account1:
          USD: 100
          EUR: 23
        account2:
          CAD: 20
          JPY: 21

    AssetsBalances:
      type: object
      additionalProperties:
        type: integer
        format: int64
        minimum: 0
      example:
        USD: 100
        EUR: 12

    Posting:
      type: object
      properties:
        amount:
          type: integer
          format: int64
          minimum: 0
          example: 100
        asset:
          type: string
          example: COIN
        destination:
          type: string
          example: users:002
        source:
          type: string
          example: users:001
      required:
        - amount
        - asset
        - destination
        - source

    Transaction:
      type: object
      properties:
        timestamp:
          type: string
          format: date-time
        postings:
          type: array
          items:
            $ref: '#/components/schemas/Posting'
        reference:
          type: string
          example: ref:001
        metadata:
          $ref: '#/components/schemas/Metadata'
        txid:
          type: integer
          format: int64
          minimum: 0
        preCommitVolumes:
          $ref: '#/components/schemas/AggregatedVolumes'
        postCommitVolumes:
          $ref: '#/components/schemas/AggregatedVolumes'
      required:
        - postings
        - timestamp
        - txid

    PostTransaction:
      type: object
      properties:
        timestamp:
          type: string
          format: date-time
        postings:
          type: array
          items:
            $ref: '#/components/schemas/Posting'
        script:
          type: object
          properties:
            plain:
              type: string
              example: "vars {\naccount $user\n}\nsend [COIN 10] (\n\tsource = @world\n\tdestination = $user\n)\n"
            vars:
              type: object
              properties: {}
              example: {
                "vars": {
                  "user": "users:042"
                }
              }
          required:
            - plain
        reference:
          type: string
          example: ref:001
        metadata:
          $ref: '#/components/schemas/Metadata'

    Stats:
      type: object
      properties:
        accounts:
          type: integer
          format: int64
          minimum: 0
        transactions:
          type: integer
          format: int64
          minimum: 0
      required:
        - accounts
        - transactions

    Log:
      type: object
      properties:
        id:
          type: integer
          format: int64
          minimum: 0
          example: 1234
        type:
          type: string
          enum:
            - NEW_TRANSACTION
            - SET_METADATA
        data:
          type: object
          properties: {}
        hash:
          type: string
          example: "9ee060170400f556b7e1575cb13f9db004f150a08355c7431c62bc639166431e"
        date:
          type: string
          format: date-time
      required:
        - id
        - type
        - data
        - hash
        - date

    TransactionResponse:
      properties:
        data:
          $ref: '#/components/schemas/Transaction'
      type: object
      required:
        - data

    StatsResponse:
      properties:
        data:
          $ref: '#/components/schemas/Stats'
      type: object
      required:
        - data

    ConfigInfoResponse:
      $ref: '#/components/schemas/ConfigInfo'

    Volume:
      type: object
      properties:
        input:
          type: integer
          format: int64
        output:
          type: integer
          format: int64
        balance:
          type: integer
          format: int64
      required:
        - input
        - output
      example:
        input: 100
        output: 20
        balance: 80

    Volumes:
      type: object
      additionalProperties:
        $ref: '#/components/schemas/Volume'
      example:
        USD:
          input: 100
          output: 10
          balance: 90
        EUR:
          input: 100
          output: 10
          balance: 90

    AggregatedVolumes:
      type: object
      additionalProperties:
        $ref: '#/components/schemas/Volumes'
      example:
        "orders:1":
          "USD":
            input: 100
            output: 10
            balance: 90
        "orders:2":
          "USD":
            input: 100
            output: 10
            balance: 90

    ErrorResponse:
      type: object
      required:
        - errorCode
<<<<<<< HEAD
        - errorMessage
=======
>>>>>>> 14c0f5a5
      properties:
        errorCode:
          $ref: '#/components/schemas/ErrorsEnum'
        errorMessage:
          type: string
          example: "[VALIDATION] invalid 'cursor' query param"
        details:
          type: string
          example: "https://play.numscript.org/?payload=eyJlcnJvciI6ImFjY291bnQgaGFkIGluc3VmZmljaWVudCBmdW5kcyJ9"

    ErrorsEnum:
      type: string
      enum:
        - INTERNAL
        - INSUFFICIENT_FUND
        - VALIDATION
        - CONFLICT
        - NO_SCRIPT
        - COMPILATION_FAILED
        - METADATA_OVERRIDE
<<<<<<< HEAD
      example: VALIDATION
=======
        - NOT_FOUND
      example: INSUFFICIENT_FUND
>>>>>>> 14c0f5a5

    LedgerInfoResponse:
      properties:
        data:
          $ref: '#/components/schemas/LedgerInfo'

    LedgerInfo:
      type: object
      properties:
        name:
          type: string
          example: ledger001
        storage:
          type: object
          properties:
            migrations:
              type: array
              items:
                $ref: '#/components/schemas/MigrationInfo'

    MigrationInfo:
      type: object
      properties:
        version:
          type: integer
          format: int64
          minimum: 0
          example: 11
        name:
          type: string
          example: migrations:001
        date:
          type: string
          format: date-time
        state:
          type: string
          enum:
            - "to do"
            - "done"<|MERGE_RESOLUTION|>--- conflicted
+++ resolved
@@ -1256,10 +1256,7 @@
       type: object
       required:
         - errorCode
-<<<<<<< HEAD
         - errorMessage
-=======
->>>>>>> 14c0f5a5
       properties:
         errorCode:
           $ref: '#/components/schemas/ErrorsEnum'
@@ -1280,12 +1277,8 @@
         - NO_SCRIPT
         - COMPILATION_FAILED
         - METADATA_OVERRIDE
-<<<<<<< HEAD
-      example: VALIDATION
-=======
         - NOT_FOUND
       example: INSUFFICIENT_FUND
->>>>>>> 14c0f5a5
 
     LedgerInfoResponse:
       properties:
