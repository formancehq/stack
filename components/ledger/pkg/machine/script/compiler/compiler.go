package compiler

import (
	"fmt"
	"sort"
	"strings"

	"github.com/antlr/antlr4/runtime/Go/antlr"
	"github.com/formancehq/ledger/pkg/machine/internal"
	"github.com/formancehq/ledger/pkg/machine/script/parser"
	"github.com/formancehq/ledger/pkg/machine/vm/program"
	"github.com/pkg/errors"
)

type parseVisitor struct {
<<<<<<< HEAD
	errListener *ErrorListener
	vars        map[string]core.Type
}

func (p *parseVisitor) isWorld(expr parser.IExpressionContext) bool {
	if lit, ok := expr.(*parser.ExprLiteralContext); ok {
		_, value, _ := p.CompileLit(lit.GetLit())
		return core.ValueEquals(value, core.AccountAddress("world"))
	} else {
		return false
=======
	errListener  *ErrorListener
	instructions []byte
	// resources must not exceed 65536 elements
	resources []program.Resource
	// sources store all source accounts
	// a source can be also a destination of another posting
	sources map[internal.Address]struct{}
	// varIdx maps name to resource index
	varIdx map[string]internal.Address
	// needBalances store for each account, the set of assets needed
	neededBalances map[internal.Address]map[internal.Address]struct{}
}

// Allocates constants if it hasn't already been,
// and returns its resource address.
func (p *parseVisitor) findConstant(constant program.Constant) (*internal.Address, bool) {
	for i := 0; i < len(p.resources); i++ {
		if c, ok := p.resources[i].(program.Constant); ok {
			if internal.ValueEquals(c.Inner, constant.Inner) {
				addr := internal.Address(i)
				return &addr, true
			}
		}
	}
	return nil, false
}

func (p *parseVisitor) AllocateResource(res program.Resource) (*internal.Address, error) {
	if c, ok := res.(program.Constant); ok {
		idx, ok := p.findConstant(c)
		if ok {
			return idx, nil
		}
	}
	if len(p.resources) >= 65536 {
		return nil, errors.New("number of unique constants exceeded 65536")
	}
	p.resources = append(p.resources, res)
	addr := internal.NewAddress(uint16(len(p.resources) - 1))
	return &addr, nil
}

func (p *parseVisitor) isWorld(addr internal.Address) bool {
	idx := int(addr)
	if idx < len(p.resources) {
		if c, ok := p.resources[idx].(program.Constant); ok {
			if acc, ok := c.Inner.(internal.AccountAddress); ok {
				if string(acc) == "world" {
					return true
				}
			}
		}
>>>>>>> 25415e33
	}
}

<<<<<<< HEAD
func (p *parseVisitor) CompileExprTy(c parser.IExpressionContext, ty core.Type) (program.Expr, *CompileError) {
	exprTy, expr, err := p.CompileExpr(c)
	if exprTy != ty {
		return nil, LogicError(c, fmt.Errorf("wrong type: expected %v and found %v", ty, exprTy))
=======
func (p *parseVisitor) VisitVariable(c parser.IVariableContext, push bool) (internal.Type, *internal.Address, *CompileError) {
	name := c.GetText()[1:] // strip '$' prefix
	if idx, ok := p.varIdx[name]; ok {
		res := p.resources[idx]
		if push {
			p.PushAddress(idx)
		}
		return res.GetType(), &idx, nil
	} else {
		return 0, nil, LogicError(c, errors.New("variable not declared"))
>>>>>>> 25415e33
	}
	return expr, err
}

<<<<<<< HEAD
func (p *parseVisitor) CompileExpr(c parser.IExpressionContext) (core.Type, program.Expr, *CompileError) {
	switch c := c.(type) {
	case *parser.ExprAddSubContext:
		ty, lhs, err := p.CompileExpr(c.GetLhs())
		if err != nil {
			return 0, nil, err
		}
		if ty != core.TypeNumber {
			return 0, nil, LogicError(c, errors.New("tried to do arithmetic with wrong type"))
		}
		ty, rhs, err := p.CompileExpr(c.GetRhs())
		if err != nil {
			return 0, nil, err
		}
		if ty != core.TypeNumber {
			return 0, nil, LogicError(c, errors.New("tried to do arithmetic with wrong type"))
		}
		var op byte
		switch c.GetOp().GetTokenType() {
		case parser.NumScriptLexerOP_ADD:
			op = program.OP_ADD
		case parser.NumScriptLexerOP_SUB:
			op = program.OP_SUB
		}
		return core.TypeNumber, program.ExprInfix{
			Op:  op,
			Lhs: lhs,
			Rhs: rhs,
		}, nil
	case *parser.ExprLiteralContext:
		ty, value, err := p.CompileLit(c.GetLit())
		if err != nil {
			return 0, nil, err
		}
		return ty, program.ExprLiteral{Value: value}, nil
	case *parser.ExprVariableContext:
		name := c.GetVar_().GetText()[1:] // strip '$' prefix
		if ty, ok := p.vars[name]; ok {
			return ty, program.ExprVariable(name), nil
		} else {
			return 0, nil, LogicError(c, errors.New("variable not declared"))
		}
	case *parser.ExprMonetaryNewContext:
		asset, compErr := p.CompileExprTy(c.Monetary().GetAsset(), core.TypeAsset)
		if compErr != nil {
			return 0, nil, compErr
		}
		amt, compErr := p.CompileExprTy(c.Monetary().GetAmt(), core.TypeNumber)
		if compErr != nil {
			return 0, nil, compErr
		}
		return core.TypeMonetary, program.ExprMonetaryNew{
			Asset:  asset,
			Amount: amt,
		}, nil
=======
func (p *parseVisitor) VisitExpr(c parser.IExpressionContext, push bool) (internal.Type, *internal.Address, *CompileError) {
	switch c := c.(type) {
	case *parser.ExprAddSubContext:
		lhsType, lhsAddr, err := p.VisitExpr(c.GetLhs(), push)
		if err != nil {
			return 0, nil, err
		}
		switch lhsType {
		case internal.TypeNumber:
			rhsType, _, err := p.VisitExpr(c.GetRhs(), push)
			if err != nil {
				return 0, nil, err
			}
			if rhsType != internal.TypeNumber {
				return 0, nil, LogicError(c, fmt.Errorf(
					"tried to do an arithmetic operation with incompatible left and right-hand side operand types: %s and %s",
					lhsType, rhsType))
			}
			if push {
				switch c.GetOp().GetTokenType() {
				case parser.NumScriptLexerOP_ADD:
					p.AppendInstruction(program.OP_IADD)
				case parser.NumScriptLexerOP_SUB:
					p.AppendInstruction(program.OP_ISUB)
				}
			}
			return internal.TypeNumber, nil, nil
		case internal.TypeMonetary:
			rhsType, _, err := p.VisitExpr(c.GetRhs(), push)
			if err != nil {
				return 0, nil, err
			}
			if rhsType != internal.TypeMonetary {
				return 0, nil, LogicError(c, fmt.Errorf(
					"tried to do an arithmetic operation with incompatible left and right-hand side operand types: %s and %s",
					lhsType, rhsType))
			}
			if push {
				switch c.GetOp().GetTokenType() {
				case parser.NumScriptLexerOP_ADD:
					p.AppendInstruction(program.OP_MONETARY_ADD)
				case parser.NumScriptLexerOP_SUB:
					p.AppendInstruction(program.OP_MONETARY_SUB)
				}
			}
			return internal.TypeMonetary, lhsAddr, nil
		default:
			return 0, nil, LogicError(c, fmt.Errorf(
				"tried to do an arithmetic operation with unsupported left-hand side operand type: %s",
				lhsType))
		}
	case *parser.ExprLiteralContext:
		return p.VisitLit(c.GetLit(), push)
	case *parser.ExprVariableContext:
		return p.VisitVariable(c.GetVar_(), push)
>>>>>>> 25415e33
	default:
		return 0, nil, InternalError(c)
	}
}

<<<<<<< HEAD
func (p *parseVisitor) CompileLit(c parser.ILiteralContext) (core.Type, core.Value, *CompileError) {
	switch c := c.(type) {
	case *parser.LitAccountContext:
		account := core.AccountAddress(c.GetText()[1:])
		return core.TypeAccount, account, nil
	case *parser.LitAssetContext:
		asset := core.Asset(c.GetText())
		return core.TypeAsset, asset, nil
=======
func (p *parseVisitor) VisitLit(c parser.ILiteralContext, push bool) (internal.Type, *internal.Address, *CompileError) {
	switch c := c.(type) {
	case *parser.LitAccountContext:
		account := internal.AccountAddress(c.GetText()[1:])
		addr, err := p.AllocateResource(program.Constant{Inner: account})
		if err != nil {
			return 0, nil, LogicError(c, err)
		}
		if push {
			p.PushAddress(*addr)
		}
		return internal.TypeAccount, addr, nil
	case *parser.LitAssetContext:
		asset := internal.Asset(c.GetText())
		addr, err := p.AllocateResource(program.Constant{Inner: asset})
		if err != nil {
			return 0, nil, LogicError(c, err)
		}
		if push {
			p.PushAddress(*addr)
		}
		return internal.TypeAsset, addr, nil
>>>>>>> 25415e33
	case *parser.LitNumberContext:
		number, err := internal.ParseNumber(c.GetText())
		if err != nil {
			return 0, nil, LogicError(c, err)
		}
		addr, err := p.AllocateResource(program.Constant{Inner: number})
		if err != nil {
			return 0, nil, LogicError(c, err)
		}
<<<<<<< HEAD
		return core.TypeNumber, number, nil
	case *parser.LitStringContext:
		str := core.String(strings.Trim(c.GetText(), `"`))
		return core.TypeString, str, nil
=======
		if push {
			p.PushAddress(*addr)
		}
		return internal.TypeNumber, addr, nil
	case *parser.LitStringContext:
		addr, err := p.AllocateResource(program.Constant{
			Inner: internal.String(strings.Trim(c.GetText(), `"`)),
		})
		if err != nil {
			return 0, nil, LogicError(c, err)
		}
		if push {
			p.PushAddress(*addr)
		}
		return internal.TypeString, addr, nil
>>>>>>> 25415e33
	case *parser.LitPortionContext:
		portion, err := internal.ParsePortionSpecific(c.GetText())
		if err != nil {
			return 0, nil, LogicError(c, err)
		}
<<<<<<< HEAD
		return core.TypePortion, *portion, nil
=======
		addr, err := p.AllocateResource(program.Constant{Inner: *portion})
		if err != nil {
			return 0, nil, LogicError(c, err)
		}
		if push {
			p.PushAddress(*addr)
		}
		return internal.TypePortion, addr, nil
	case *parser.LitMonetaryContext:
		typ, assetAddr, compErr := p.VisitExpr(c.Monetary().GetAsset(), false)
		if compErr != nil {
			return 0, nil, compErr
		}
		if typ != internal.TypeAsset {
			return 0, nil, LogicError(c, fmt.Errorf(
				"the expression in monetary literal should be of type '%s' instead of '%s'",
				internal.TypeAsset, typ))
		}

		amt, err := internal.ParseMonetaryInt(c.Monetary().GetAmt().GetText())
		if err != nil {
			return 0, nil, LogicError(c, err)
		}

		var (
			monAddr          *internal.Address
			alreadyAllocated bool
		)
		for i, r := range p.resources {
			switch v := r.(type) {
			case program.Monetary:
				if v.Asset == *assetAddr && v.Amount.Equal(amt) {
					alreadyAllocated = true
					tmp := internal.Address(uint16(i))
					monAddr = &tmp
					break
				}
			}
		}
		if !alreadyAllocated {
			monAddr, err = p.AllocateResource(program.Monetary{
				Asset:  *assetAddr,
				Amount: amt,
			})
			if err != nil {
				return 0, nil, LogicError(c, err)
			}
		}
		if push {
			p.PushAddress(*monAddr)
		}
		return internal.TypeMonetary, monAddr, nil
>>>>>>> 25415e33
	default:
		return 0, nil, InternalError(c)
	}
}

<<<<<<< HEAD
func (p *parseVisitor) CompileSend(c *parser.SendContext) (program.Statement, *CompileError) {
	mon, err := p.CompileExprTy(c.GetMon(), core.TypeMonetary)
	if err != nil {
		return nil, err
	}
	value_aware_source, err := p.CompileValueAwareSource(c.GetSrc())
	if err != nil {
		return nil, err
	}
	destination, err := p.CompileDestination(c.GetDest())
	if err != nil {
		return nil, err
=======
func (p *parseVisitor) VisitMonetaryAll(c *parser.SendContext, monAll parser.IMonetaryAllContext) *CompileError {
	assetType, assetAddr, compErr := p.VisitExpr(monAll.GetAsset(), false)
	if compErr != nil {
		return compErr
	}
	if assetType != internal.TypeAsset {
		return LogicError(c, fmt.Errorf(
			"send monetary all: the expression should be of type 'asset' instead of '%s'", assetType))
	}

	switch c := c.GetSrc().(type) {
	case *parser.SrcContext:
		accounts, _, _, compErr := p.VisitSource(c.Source(), func() {
			p.PushAddress(*assetAddr)
		}, true)
		if compErr != nil {
			return compErr
		}
		p.setNeededBalances(accounts, assetAddr)

	case *parser.SrcAllotmentContext:
		return LogicError(c, errors.New("cannot take all balance of an allotment source"))
	}
	return nil
}

func (p *parseVisitor) VisitMonetary(c *parser.SendContext, mon parser.IExpressionContext) *CompileError {
	monType, monAddr, compErr := p.VisitExpr(mon, false)
	if compErr != nil {
		return compErr
	}
	if monType != internal.TypeMonetary {
		return LogicError(c, fmt.Errorf(
			"send monetary: the expression should be of type 'monetary' instead of '%s'", monType))
	}

	switch c := c.GetSrc().(type) {
	case *parser.SrcContext:
		accounts, _, fallback, compErr := p.VisitSource(c.Source(), func() {
			p.PushAddress(*monAddr)
			p.AppendInstruction(program.OP_ASSET)
		}, false)
		if compErr != nil {
			return compErr
		}
		p.setNeededBalances(accounts, monAddr)

		if _, _, err := p.VisitExpr(mon, true); err != nil {
			return err
		}

		if err := p.TakeFromSource(fallback); err != nil {
			return LogicError(c, err)
		}
	case *parser.SrcAllotmentContext:
		if _, _, err := p.VisitExpr(mon, true); err != nil {
			return err
		}
		p.VisitAllotment(c.SourceAllotment(), c.SourceAllotment().GetPortions())
		p.AppendInstruction(program.OP_ALLOC)

		sources := c.SourceAllotment().GetSources()
		n := len(sources)
		for i := 0; i < n; i++ {
			accounts, _, fallback, compErr := p.VisitSource(sources[i], func() {
				p.PushAddress(*monAddr)
				p.AppendInstruction(program.OP_ASSET)
			}, false)
			if compErr != nil {
				return compErr
			}
			p.setNeededBalances(accounts, monAddr)

			if err := p.Bump(int64(i + 1)); err != nil {
				return LogicError(c, err)
			}

			if err := p.TakeFromSource(fallback); err != nil {
				return LogicError(c, err)
			}
		}

		if err := p.PushInteger(internal.NewNumber(int64(n))); err != nil {
			return LogicError(c, err)
		}

		p.AppendInstruction(program.OP_FUNDING_ASSEMBLE)
	}
	return nil
}

func (p *parseVisitor) setNeededBalances(accounts map[internal.Address]struct{}, addr *internal.Address) {
	for acc := range accounts {
		if b, ok := p.neededBalances[acc]; ok {
			b[*addr] = struct{}{}
		} else {
			p.neededBalances[acc] = map[internal.Address]struct{}{
				*addr: {},
			}
		}
	}
}

func (p *parseVisitor) VisitSend(c *parser.SendContext) *CompileError {
	if monAll := c.GetMonAll(); monAll != nil {
		if err := p.VisitMonetaryAll(c, monAll); err != nil {
			return err
		}
	} else if mon := c.GetMon(); mon != nil {
		if err := p.VisitMonetary(c, mon); err != nil {
			return err
		}
	}

	if err := p.VisitDestination(c.GetDest()); err != nil {
		return err
>>>>>>> 25415e33
	}
	return program.StatementAllocate{
		Funding: program.ExprTake{
			Amount: mon,
			Source: value_aware_source,
		},
		Destination: destination,
	}, nil
}

func (p *parseVisitor) CompileSendAll(c *parser.SendAllContext) (program.Statement, *CompileError) {
	source, has_fallback, err := p.CompileSource(c.GetSrc())
	if err != nil {
		return nil, err
	}
<<<<<<< HEAD
	asset, err := p.CompileExprTy(c.GetMonAll().GetAsset(), core.TypeAsset)
=======

	keyAddr, err := p.AllocateResource(program.Constant{
		Inner: internal.String(strings.Trim(ctx.GetKey().GetText(), `"`)),
	})
>>>>>>> 25415e33
	if err != nil {
		return nil, err
	}
	if has_fallback {
		return nil, LogicError(c, errors.New("cannot take all balance of an unlimited source"))
	}
<<<<<<< HEAD
	destination, err := p.CompileDestination(c.GetDest())
=======

	keyAddr, err := p.AllocateResource(program.Constant{
		Inner: internal.String(strings.Trim(ctx.GetKey().GetText(), `"`)),
	})
>>>>>>> 25415e33
	if err != nil {
		return nil, err
	}
	return program.StatementAllocate{
		Funding: program.ExprTakeAll{
			Asset:  asset,
			Source: source,
		},
		Destination: destination,
	}, nil
}

<<<<<<< HEAD
func (p *parseVisitor) CompileSetTxMeta(ctx *parser.SetTxMetaContext) (program.Statement, *CompileError) {
	_, value, err := p.CompileExpr(ctx.GetValue())
	if err != nil {
		return nil, err
=======
	ty, accAddr, compErr := p.VisitExpr(ctx.GetAcc(), false)
	if compErr != nil {
		return compErr
	}
	if ty != internal.TypeAccount {
		return LogicError(ctx, fmt.Errorf(
			"set_account_meta: expression is of type %s, and should be of type account", ty))
>>>>>>> 25415e33
	}
	return program.StatementSetTxMeta{
		Key:   strings.Trim(ctx.GetKey().GetText(), `"`),
		Value: value,
	}, nil

}

<<<<<<< HEAD
func (p *parseVisitor) CompileSetAccountMeta(ctx *parser.SetAccountMetaContext) (program.Statement, *CompileError) {
	account, err := p.CompileExprTy(ctx.GetAcc(), core.TypeAccount)
=======
func (p *parseVisitor) VisitSaveFromAccount(c *parser.SaveFromAccountContext) *CompileError {
	var (
		typ     internal.Type
		addr    *internal.Address
		compErr *CompileError
	)
	if monAll := c.GetMonAll(); monAll != nil {
		typ, addr, compErr = p.VisitExpr(monAll.GetAsset(), false)
		if compErr != nil {
			return compErr
		}
		if typ != internal.TypeAsset {
			return LogicError(c, fmt.Errorf(
				"save monetary all from account: the first expression should be of type 'asset' instead of '%s'", typ))
		}
	} else if mon := c.GetMon(); mon != nil {
		typ, addr, compErr = p.VisitExpr(mon, false)
		if compErr != nil {
			return compErr
		}
		if typ != internal.TypeMonetary {
			return LogicError(c, fmt.Errorf(
				"save monetary from account: the first expression should be of type 'monetary' instead of '%s'", typ))
		}
	}
	p.PushAddress(*addr)

	typ, addr, compErr = p.VisitExpr(c.GetAcc(), false)
	if compErr != nil {
		return compErr
	}
	if typ != internal.TypeAccount {
		return LogicError(c, fmt.Errorf(
			"save monetary from account: the second expression should be of type 'account' instead of '%s'", typ))
	}
	p.PushAddress(*addr)

	p.AppendInstruction(program.OP_SAVE)

	return nil
}

func (p *parseVisitor) VisitPrint(ctx *parser.PrintContext) *CompileError {
	_, _, err := p.VisitExpr(ctx.GetExpr(), true)
>>>>>>> 25415e33
	if err != nil {
		return nil, err
	}

	_, value, err := p.CompileExpr(ctx.GetValue())
	if err != nil {
		return nil, err
	}

	return program.StatementSetAccountMeta{
		Account: account,
		Key:     strings.Trim(ctx.GetKey().GetText(), `"`),
		Value:   value,
	}, nil
}

func (p *parseVisitor) CompilePrint(ctx *parser.PrintContext) (program.Statement, *CompileError) {
	_, expr, err := p.CompileExpr(ctx.GetExpr())
	if err != nil {
		return nil, err
	}
	return program.StatementPrint{Expr: expr}, nil
}

func (p *parseVisitor) CompileVars(c *parser.VarListDeclContext) ([]program.VarDecl, *CompileError) {
	vars_decl := make([]program.VarDecl, 0)

	for _, v := range c.GetV() {
		name := v.GetName().GetText()[1:]
		if _, ok := p.vars[name]; ok {
			return nil, LogicError(c, fmt.Errorf("duplicate variable $%s", name))
		}
		var ty internal.Type
		switch v.GetTy().GetText() {
		case "account":
			ty = internal.TypeAccount
		case "asset":
			ty = internal.TypeAsset
		case "number":
			ty = internal.TypeNumber
		case "string":
			ty = internal.TypeString
		case "monetary":
			ty = internal.TypeMonetary
		case "portion":
			ty = internal.TypePortion
		default:
			return nil, InternalError(c)
		}

<<<<<<< HEAD
		p.vars[name] = ty

		var_decl := program.VarDecl{
			Typ:    ty,
			Name:   name,
			Origin: nil,
=======
		var addr *internal.Address
		var err error
		if v.GetOrig() == nil {
			addr, err = p.AllocateResource(program.Variable{Typ: ty, Name: name})
			if err != nil {
				return &CompileError{
					Msg: errors.Wrap(err,
						"allocating variable resource").Error(),
				}
			}
			p.varIdx[name] = *addr
			continue
>>>>>>> 25415e33
		}

		switch c := v.GetOrig().(type) {
		case *parser.OriginAccountMetaContext:
			account, compErr := p.CompileExprTy(c.GetAccount(), core.TypeAccount)
			if compErr != nil {
<<<<<<< HEAD
				return nil, compErr
=======
				return compErr
			}
			if srcTy != internal.TypeAccount {
				return LogicError(c, fmt.Errorf(
					"variable $%s: type should be 'account' to pull account metadata", name))
>>>>>>> 25415e33
			}
			key := strings.Trim(c.GetKey().GetText(), `"`)
			var_decl.Origin = program.VarOriginMeta{
				Account: account,
				Key:     key,
			}
		case *parser.OriginAccountBalanceContext:
<<<<<<< HEAD
			if ty != core.TypeMonetary {
				return nil, LogicError(c, fmt.Errorf(
=======
			if ty != internal.TypeMonetary {
				return LogicError(c, fmt.Errorf(
>>>>>>> 25415e33
					"variable $%s: type should be 'monetary' to pull account balance", name))
			}
			account, compErr := p.CompileExprTy(c.GetAccount(), core.TypeAccount)
			if compErr != nil {
				return nil, compErr
			}
<<<<<<< HEAD
			asset, compErr := p.CompileExprTy(c.GetAsset(), core.TypeAsset)
=======
			if accTy != internal.TypeAccount {
				return LogicError(c, fmt.Errorf(
					"variable $%s: the first argument to pull account balance should be of type 'account'", name))
			}

			assTy, assAddr, compErr := p.VisitExpr(c.GetAsset(), false)
>>>>>>> 25415e33
			if compErr != nil {
				return nil, compErr
			}
<<<<<<< HEAD
			var_decl.Origin = program.VarOriginBalance{
				Account: account,
				Asset:   asset,
=======
			if assTy != internal.TypeAsset {
				return LogicError(c, fmt.Errorf(
					"variable $%s: the second argument to pull account balance should be of type 'asset'", name))
>>>>>>> 25415e33
			}
		}
		vars_decl = append(vars_decl, var_decl)
	}

	return vars_decl, nil
}

func (p *parseVisitor) CompileScript(c parser.IScriptContext) (*program.Program, *CompileError) {
	var vars_decl []program.VarDecl
	var statements []program.Statement
	var err *CompileError
	switch c := c.(type) {
	case *parser.ScriptContext:
		vars := c.GetVars()
		if vars != nil {
			switch c := vars.(type) {
			case *parser.VarListDeclContext:
				vars_decl, err = p.CompileVars(c)
				if err != nil {
					return nil, err
				}
			default:
				return nil, InternalError(c)
			}
		}

		for _, statement := range c.GetStmts() {
			var stmt program.Statement
			var err *CompileError
			switch c := statement.(type) {
			case *parser.PrintContext:
				stmt, err = p.CompilePrint(c)
			case *parser.FailContext:
				stmt = program.StatementFail{}
			case *parser.SendContext:
				stmt, err = p.CompileSend(c)
			case *parser.SendAllContext:
				stmt, err = p.CompileSendAll(c)
			case *parser.SetTxMetaContext:
				stmt, err = p.CompileSetTxMeta(c)
			case *parser.SetAccountMetaContext:
<<<<<<< HEAD
				stmt, err = p.CompileSetAccountMeta(c)
=======
				err = p.VisitSetAccountMeta(c)
			case *parser.SaveFromAccountContext:
				err = p.VisitSaveFromAccount(c)
>>>>>>> 25415e33
			default:
				return nil, InternalError(c)
			}
			if err != nil {
				return nil, err
			}
			statements = append(statements, stmt)
		}
	default:
		return nil, InternalError(c)
	}

	return &program.Program{
		VarsDecl:   vars_decl,
		Statements: statements,
	}, nil
}

type CompileArtifacts struct {
	Source  string
	Tokens  []antlr.Token
	Errors  []CompileError
	Program *program.Program
}

func CompileFull(input string) CompileArtifacts {
	artifacts := CompileArtifacts{
		Source: input,
	}

	errListener := &ErrorListener{}

	is := antlr.NewInputStream(input)
	lexer := parser.NewNumScriptLexer(is)
	lexer.RemoveErrorListeners()
	lexer.AddErrorListener(errListener)

	stream := antlr.NewCommonTokenStream(lexer, antlr.LexerDefaultTokenChannel)
	p := parser.NewNumScriptParser(stream)
	p.RemoveErrorListeners()
	p.AddErrorListener(errListener)

	p.BuildParseTrees = true

	tree := p.Script()

	artifacts.Tokens = stream.GetAllTokens()
	artifacts.Errors = append(artifacts.Errors, errListener.Errors...)

	if len(errListener.Errors) != 0 {
		return artifacts
	}

	visitor := parseVisitor{
<<<<<<< HEAD
		errListener: errListener,
		vars:        make(map[string]core.Type),
=======
		errListener:    errListener,
		instructions:   make([]byte, 0),
		resources:      make([]program.Resource, 0),
		varIdx:         make(map[string]internal.Address),
		neededBalances: make(map[internal.Address]map[internal.Address]struct{}),
		sources:        map[internal.Address]struct{}{},
>>>>>>> 25415e33
	}

	program, err := visitor.CompileScript(tree)
	if err != nil {
		artifacts.Errors = append(artifacts.Errors, *err)
		return artifacts
	}

<<<<<<< HEAD
	artifacts.Program = program
=======
	sources := make(internal.Addresses, 0)
	for address := range visitor.sources {
		sources = append(sources, address)
	}
	sort.Stable(sources)

	artifacts.Program = &program.Program{
		Instructions:   visitor.instructions,
		Resources:      visitor.resources,
		NeededBalances: visitor.neededBalances,
		Sources:        sources,
	}
>>>>>>> 25415e33

	return artifacts
}

func Compile(input string) (*program.Program, error) {
	artifacts := CompileFull(input)
	if len(artifacts.Errors) > 0 {
		err := CompileErrorList{
			Errors: artifacts.Errors,
			Source: artifacts.Source,
		}
		return nil, &err
	}

	return artifacts.Program, nil
}<|MERGE_RESOLUTION|>--- conflicted
+++ resolved
@@ -2,7 +2,6 @@
 
 import (
 	"fmt"
-	"sort"
 	"strings"
 
 	"github.com/antlr/antlr4/runtime/Go/antlr"
@@ -13,111 +12,42 @@
 )
 
 type parseVisitor struct {
-<<<<<<< HEAD
 	errListener *ErrorListener
-	vars        map[string]core.Type
+	vars        map[string]internal.Type
 }
 
 func (p *parseVisitor) isWorld(expr parser.IExpressionContext) bool {
 	if lit, ok := expr.(*parser.ExprLiteralContext); ok {
 		_, value, _ := p.CompileLit(lit.GetLit())
-		return core.ValueEquals(value, core.AccountAddress("world"))
+		return internal.ValueEquals(value, internal.AccountAddress("world"))
 	} else {
 		return false
-=======
-	errListener  *ErrorListener
-	instructions []byte
-	// resources must not exceed 65536 elements
-	resources []program.Resource
-	// sources store all source accounts
-	// a source can be also a destination of another posting
-	sources map[internal.Address]struct{}
-	// varIdx maps name to resource index
-	varIdx map[string]internal.Address
-	// needBalances store for each account, the set of assets needed
-	neededBalances map[internal.Address]map[internal.Address]struct{}
-}
-
-// Allocates constants if it hasn't already been,
-// and returns its resource address.
-func (p *parseVisitor) findConstant(constant program.Constant) (*internal.Address, bool) {
-	for i := 0; i < len(p.resources); i++ {
-		if c, ok := p.resources[i].(program.Constant); ok {
-			if internal.ValueEquals(c.Inner, constant.Inner) {
-				addr := internal.Address(i)
-				return &addr, true
-			}
-		}
-	}
-	return nil, false
-}
-
-func (p *parseVisitor) AllocateResource(res program.Resource) (*internal.Address, error) {
-	if c, ok := res.(program.Constant); ok {
-		idx, ok := p.findConstant(c)
-		if ok {
-			return idx, nil
-		}
-	}
-	if len(p.resources) >= 65536 {
-		return nil, errors.New("number of unique constants exceeded 65536")
-	}
-	p.resources = append(p.resources, res)
-	addr := internal.NewAddress(uint16(len(p.resources) - 1))
-	return &addr, nil
-}
-
-func (p *parseVisitor) isWorld(addr internal.Address) bool {
-	idx := int(addr)
-	if idx < len(p.resources) {
-		if c, ok := p.resources[idx].(program.Constant); ok {
-			if acc, ok := c.Inner.(internal.AccountAddress); ok {
-				if string(acc) == "world" {
-					return true
-				}
-			}
-		}
->>>>>>> 25415e33
-	}
-}
-
-<<<<<<< HEAD
-func (p *parseVisitor) CompileExprTy(c parser.IExpressionContext, ty core.Type) (program.Expr, *CompileError) {
+	}
+}
+
+func (p *parseVisitor) CompileExprTy(c parser.IExpressionContext, ty internal.Type) (program.Expr, *CompileError) {
 	exprTy, expr, err := p.CompileExpr(c)
 	if exprTy != ty {
 		return nil, LogicError(c, fmt.Errorf("wrong type: expected %v and found %v", ty, exprTy))
-=======
-func (p *parseVisitor) VisitVariable(c parser.IVariableContext, push bool) (internal.Type, *internal.Address, *CompileError) {
-	name := c.GetText()[1:] // strip '$' prefix
-	if idx, ok := p.varIdx[name]; ok {
-		res := p.resources[idx]
-		if push {
-			p.PushAddress(idx)
-		}
-		return res.GetType(), &idx, nil
-	} else {
-		return 0, nil, LogicError(c, errors.New("variable not declared"))
->>>>>>> 25415e33
 	}
 	return expr, err
 }
 
-<<<<<<< HEAD
-func (p *parseVisitor) CompileExpr(c parser.IExpressionContext) (core.Type, program.Expr, *CompileError) {
+func (p *parseVisitor) CompileExpr(c parser.IExpressionContext) (internal.Type, program.Expr, *CompileError) {
 	switch c := c.(type) {
 	case *parser.ExprAddSubContext:
 		ty, lhs, err := p.CompileExpr(c.GetLhs())
 		if err != nil {
 			return 0, nil, err
 		}
-		if ty != core.TypeNumber {
+		if ty != internal.TypeNumber {
 			return 0, nil, LogicError(c, errors.New("tried to do arithmetic with wrong type"))
 		}
 		ty, rhs, err := p.CompileExpr(c.GetRhs())
 		if err != nil {
 			return 0, nil, err
 		}
-		if ty != core.TypeNumber {
+		if ty != internal.TypeNumber {
 			return 0, nil, LogicError(c, errors.New("tried to do arithmetic with wrong type"))
 		}
 		var op byte
@@ -127,7 +57,7 @@
 		case parser.NumScriptLexerOP_SUB:
 			op = program.OP_SUB
 		}
-		return core.TypeNumber, program.ExprInfix{
+		return internal.TypeNumber, program.ExprInfix{
 			Op:  op,
 			Lhs: lhs,
 			Rhs: rhs,
@@ -146,213 +76,53 @@
 			return 0, nil, LogicError(c, errors.New("variable not declared"))
 		}
 	case *parser.ExprMonetaryNewContext:
-		asset, compErr := p.CompileExprTy(c.Monetary().GetAsset(), core.TypeAsset)
+		asset, compErr := p.CompileExprTy(c.Monetary().GetAsset(), internal.TypeAsset)
 		if compErr != nil {
 			return 0, nil, compErr
 		}
-		amt, compErr := p.CompileExprTy(c.Monetary().GetAmt(), core.TypeNumber)
+		amt, compErr := p.CompileExprTy(c.Monetary().GetAmt(), internal.TypeNumber)
 		if compErr != nil {
 			return 0, nil, compErr
 		}
-		return core.TypeMonetary, program.ExprMonetaryNew{
+		return internal.TypeMonetary, program.ExprMonetaryNew{
 			Asset:  asset,
 			Amount: amt,
 		}, nil
-=======
-func (p *parseVisitor) VisitExpr(c parser.IExpressionContext, push bool) (internal.Type, *internal.Address, *CompileError) {
-	switch c := c.(type) {
-	case *parser.ExprAddSubContext:
-		lhsType, lhsAddr, err := p.VisitExpr(c.GetLhs(), push)
-		if err != nil {
-			return 0, nil, err
-		}
-		switch lhsType {
-		case internal.TypeNumber:
-			rhsType, _, err := p.VisitExpr(c.GetRhs(), push)
-			if err != nil {
-				return 0, nil, err
-			}
-			if rhsType != internal.TypeNumber {
-				return 0, nil, LogicError(c, fmt.Errorf(
-					"tried to do an arithmetic operation with incompatible left and right-hand side operand types: %s and %s",
-					lhsType, rhsType))
-			}
-			if push {
-				switch c.GetOp().GetTokenType() {
-				case parser.NumScriptLexerOP_ADD:
-					p.AppendInstruction(program.OP_IADD)
-				case parser.NumScriptLexerOP_SUB:
-					p.AppendInstruction(program.OP_ISUB)
-				}
-			}
-			return internal.TypeNumber, nil, nil
-		case internal.TypeMonetary:
-			rhsType, _, err := p.VisitExpr(c.GetRhs(), push)
-			if err != nil {
-				return 0, nil, err
-			}
-			if rhsType != internal.TypeMonetary {
-				return 0, nil, LogicError(c, fmt.Errorf(
-					"tried to do an arithmetic operation with incompatible left and right-hand side operand types: %s and %s",
-					lhsType, rhsType))
-			}
-			if push {
-				switch c.GetOp().GetTokenType() {
-				case parser.NumScriptLexerOP_ADD:
-					p.AppendInstruction(program.OP_MONETARY_ADD)
-				case parser.NumScriptLexerOP_SUB:
-					p.AppendInstruction(program.OP_MONETARY_SUB)
-				}
-			}
-			return internal.TypeMonetary, lhsAddr, nil
-		default:
-			return 0, nil, LogicError(c, fmt.Errorf(
-				"tried to do an arithmetic operation with unsupported left-hand side operand type: %s",
-				lhsType))
-		}
-	case *parser.ExprLiteralContext:
-		return p.VisitLit(c.GetLit(), push)
-	case *parser.ExprVariableContext:
-		return p.VisitVariable(c.GetVar_(), push)
->>>>>>> 25415e33
 	default:
 		return 0, nil, InternalError(c)
 	}
 }
 
-<<<<<<< HEAD
-func (p *parseVisitor) CompileLit(c parser.ILiteralContext) (core.Type, core.Value, *CompileError) {
-	switch c := c.(type) {
-	case *parser.LitAccountContext:
-		account := core.AccountAddress(c.GetText()[1:])
-		return core.TypeAccount, account, nil
-	case *parser.LitAssetContext:
-		asset := core.Asset(c.GetText())
-		return core.TypeAsset, asset, nil
-=======
-func (p *parseVisitor) VisitLit(c parser.ILiteralContext, push bool) (internal.Type, *internal.Address, *CompileError) {
+func (p *parseVisitor) CompileLit(c parser.ILiteralContext) (internal.Type, internal.Value, *CompileError) {
 	switch c := c.(type) {
 	case *parser.LitAccountContext:
 		account := internal.AccountAddress(c.GetText()[1:])
-		addr, err := p.AllocateResource(program.Constant{Inner: account})
-		if err != nil {
-			return 0, nil, LogicError(c, err)
-		}
-		if push {
-			p.PushAddress(*addr)
-		}
-		return internal.TypeAccount, addr, nil
+		return internal.TypeAccount, account, nil
 	case *parser.LitAssetContext:
 		asset := internal.Asset(c.GetText())
-		addr, err := p.AllocateResource(program.Constant{Inner: asset})
-		if err != nil {
-			return 0, nil, LogicError(c, err)
-		}
-		if push {
-			p.PushAddress(*addr)
-		}
-		return internal.TypeAsset, addr, nil
->>>>>>> 25415e33
+		return internal.TypeAsset, asset, nil
 	case *parser.LitNumberContext:
 		number, err := internal.ParseNumber(c.GetText())
 		if err != nil {
 			return 0, nil, LogicError(c, err)
 		}
-		addr, err := p.AllocateResource(program.Constant{Inner: number})
-		if err != nil {
-			return 0, nil, LogicError(c, err)
-		}
-<<<<<<< HEAD
-		return core.TypeNumber, number, nil
+		return internal.TypeNumber, number, nil
 	case *parser.LitStringContext:
-		str := core.String(strings.Trim(c.GetText(), `"`))
-		return core.TypeString, str, nil
-=======
-		if push {
-			p.PushAddress(*addr)
-		}
-		return internal.TypeNumber, addr, nil
-	case *parser.LitStringContext:
-		addr, err := p.AllocateResource(program.Constant{
-			Inner: internal.String(strings.Trim(c.GetText(), `"`)),
-		})
-		if err != nil {
-			return 0, nil, LogicError(c, err)
-		}
-		if push {
-			p.PushAddress(*addr)
-		}
-		return internal.TypeString, addr, nil
->>>>>>> 25415e33
+		str := internal.String(strings.Trim(c.GetText(), `"`))
+		return internal.TypeString, str, nil
 	case *parser.LitPortionContext:
 		portion, err := internal.ParsePortionSpecific(c.GetText())
 		if err != nil {
 			return 0, nil, LogicError(c, err)
 		}
-<<<<<<< HEAD
-		return core.TypePortion, *portion, nil
-=======
-		addr, err := p.AllocateResource(program.Constant{Inner: *portion})
-		if err != nil {
-			return 0, nil, LogicError(c, err)
-		}
-		if push {
-			p.PushAddress(*addr)
-		}
-		return internal.TypePortion, addr, nil
-	case *parser.LitMonetaryContext:
-		typ, assetAddr, compErr := p.VisitExpr(c.Monetary().GetAsset(), false)
-		if compErr != nil {
-			return 0, nil, compErr
-		}
-		if typ != internal.TypeAsset {
-			return 0, nil, LogicError(c, fmt.Errorf(
-				"the expression in monetary literal should be of type '%s' instead of '%s'",
-				internal.TypeAsset, typ))
-		}
-
-		amt, err := internal.ParseMonetaryInt(c.Monetary().GetAmt().GetText())
-		if err != nil {
-			return 0, nil, LogicError(c, err)
-		}
-
-		var (
-			monAddr          *internal.Address
-			alreadyAllocated bool
-		)
-		for i, r := range p.resources {
-			switch v := r.(type) {
-			case program.Monetary:
-				if v.Asset == *assetAddr && v.Amount.Equal(amt) {
-					alreadyAllocated = true
-					tmp := internal.Address(uint16(i))
-					monAddr = &tmp
-					break
-				}
-			}
-		}
-		if !alreadyAllocated {
-			monAddr, err = p.AllocateResource(program.Monetary{
-				Asset:  *assetAddr,
-				Amount: amt,
-			})
-			if err != nil {
-				return 0, nil, LogicError(c, err)
-			}
-		}
-		if push {
-			p.PushAddress(*monAddr)
-		}
-		return internal.TypeMonetary, monAddr, nil
->>>>>>> 25415e33
+		return internal.TypePortion, *portion, nil
 	default:
 		return 0, nil, InternalError(c)
 	}
 }
 
-<<<<<<< HEAD
 func (p *parseVisitor) CompileSend(c *parser.SendContext) (program.Statement, *CompileError) {
-	mon, err := p.CompileExprTy(c.GetMon(), core.TypeMonetary)
+	mon, err := p.CompileExprTy(c.GetMon(), internal.TypeMonetary)
 	if err != nil {
 		return nil, err
 	}
@@ -363,124 +133,6 @@
 	destination, err := p.CompileDestination(c.GetDest())
 	if err != nil {
 		return nil, err
-=======
-func (p *parseVisitor) VisitMonetaryAll(c *parser.SendContext, monAll parser.IMonetaryAllContext) *CompileError {
-	assetType, assetAddr, compErr := p.VisitExpr(monAll.GetAsset(), false)
-	if compErr != nil {
-		return compErr
-	}
-	if assetType != internal.TypeAsset {
-		return LogicError(c, fmt.Errorf(
-			"send monetary all: the expression should be of type 'asset' instead of '%s'", assetType))
-	}
-
-	switch c := c.GetSrc().(type) {
-	case *parser.SrcContext:
-		accounts, _, _, compErr := p.VisitSource(c.Source(), func() {
-			p.PushAddress(*assetAddr)
-		}, true)
-		if compErr != nil {
-			return compErr
-		}
-		p.setNeededBalances(accounts, assetAddr)
-
-	case *parser.SrcAllotmentContext:
-		return LogicError(c, errors.New("cannot take all balance of an allotment source"))
-	}
-	return nil
-}
-
-func (p *parseVisitor) VisitMonetary(c *parser.SendContext, mon parser.IExpressionContext) *CompileError {
-	monType, monAddr, compErr := p.VisitExpr(mon, false)
-	if compErr != nil {
-		return compErr
-	}
-	if monType != internal.TypeMonetary {
-		return LogicError(c, fmt.Errorf(
-			"send monetary: the expression should be of type 'monetary' instead of '%s'", monType))
-	}
-
-	switch c := c.GetSrc().(type) {
-	case *parser.SrcContext:
-		accounts, _, fallback, compErr := p.VisitSource(c.Source(), func() {
-			p.PushAddress(*monAddr)
-			p.AppendInstruction(program.OP_ASSET)
-		}, false)
-		if compErr != nil {
-			return compErr
-		}
-		p.setNeededBalances(accounts, monAddr)
-
-		if _, _, err := p.VisitExpr(mon, true); err != nil {
-			return err
-		}
-
-		if err := p.TakeFromSource(fallback); err != nil {
-			return LogicError(c, err)
-		}
-	case *parser.SrcAllotmentContext:
-		if _, _, err := p.VisitExpr(mon, true); err != nil {
-			return err
-		}
-		p.VisitAllotment(c.SourceAllotment(), c.SourceAllotment().GetPortions())
-		p.AppendInstruction(program.OP_ALLOC)
-
-		sources := c.SourceAllotment().GetSources()
-		n := len(sources)
-		for i := 0; i < n; i++ {
-			accounts, _, fallback, compErr := p.VisitSource(sources[i], func() {
-				p.PushAddress(*monAddr)
-				p.AppendInstruction(program.OP_ASSET)
-			}, false)
-			if compErr != nil {
-				return compErr
-			}
-			p.setNeededBalances(accounts, monAddr)
-
-			if err := p.Bump(int64(i + 1)); err != nil {
-				return LogicError(c, err)
-			}
-
-			if err := p.TakeFromSource(fallback); err != nil {
-				return LogicError(c, err)
-			}
-		}
-
-		if err := p.PushInteger(internal.NewNumber(int64(n))); err != nil {
-			return LogicError(c, err)
-		}
-
-		p.AppendInstruction(program.OP_FUNDING_ASSEMBLE)
-	}
-	return nil
-}
-
-func (p *parseVisitor) setNeededBalances(accounts map[internal.Address]struct{}, addr *internal.Address) {
-	for acc := range accounts {
-		if b, ok := p.neededBalances[acc]; ok {
-			b[*addr] = struct{}{}
-		} else {
-			p.neededBalances[acc] = map[internal.Address]struct{}{
-				*addr: {},
-			}
-		}
-	}
-}
-
-func (p *parseVisitor) VisitSend(c *parser.SendContext) *CompileError {
-	if monAll := c.GetMonAll(); monAll != nil {
-		if err := p.VisitMonetaryAll(c, monAll); err != nil {
-			return err
-		}
-	} else if mon := c.GetMon(); mon != nil {
-		if err := p.VisitMonetary(c, mon); err != nil {
-			return err
-		}
-	}
-
-	if err := p.VisitDestination(c.GetDest()); err != nil {
-		return err
->>>>>>> 25415e33
 	}
 	return program.StatementAllocate{
 		Funding: program.ExprTake{
@@ -496,28 +148,14 @@
 	if err != nil {
 		return nil, err
 	}
-<<<<<<< HEAD
-	asset, err := p.CompileExprTy(c.GetMonAll().GetAsset(), core.TypeAsset)
-=======
-
-	keyAddr, err := p.AllocateResource(program.Constant{
-		Inner: internal.String(strings.Trim(ctx.GetKey().GetText(), `"`)),
-	})
->>>>>>> 25415e33
+	asset, err := p.CompileExprTy(c.GetMonAll().GetAsset(), internal.TypeAsset)
 	if err != nil {
 		return nil, err
 	}
 	if has_fallback {
 		return nil, LogicError(c, errors.New("cannot take all balance of an unlimited source"))
 	}
-<<<<<<< HEAD
 	destination, err := p.CompileDestination(c.GetDest())
-=======
-
-	keyAddr, err := p.AllocateResource(program.Constant{
-		Inner: internal.String(strings.Trim(ctx.GetKey().GetText(), `"`)),
-	})
->>>>>>> 25415e33
 	if err != nil {
 		return nil, err
 	}
@@ -530,20 +168,10 @@
 	}, nil
 }
 
-<<<<<<< HEAD
 func (p *parseVisitor) CompileSetTxMeta(ctx *parser.SetTxMetaContext) (program.Statement, *CompileError) {
 	_, value, err := p.CompileExpr(ctx.GetValue())
 	if err != nil {
 		return nil, err
-=======
-	ty, accAddr, compErr := p.VisitExpr(ctx.GetAcc(), false)
-	if compErr != nil {
-		return compErr
-	}
-	if ty != internal.TypeAccount {
-		return LogicError(ctx, fmt.Errorf(
-			"set_account_meta: expression is of type %s, and should be of type account", ty))
->>>>>>> 25415e33
 	}
 	return program.StatementSetTxMeta{
 		Key:   strings.Trim(ctx.GetKey().GetText(), `"`),
@@ -552,55 +180,8 @@
 
 }
 
-<<<<<<< HEAD
 func (p *parseVisitor) CompileSetAccountMeta(ctx *parser.SetAccountMetaContext) (program.Statement, *CompileError) {
-	account, err := p.CompileExprTy(ctx.GetAcc(), core.TypeAccount)
-=======
-func (p *parseVisitor) VisitSaveFromAccount(c *parser.SaveFromAccountContext) *CompileError {
-	var (
-		typ     internal.Type
-		addr    *internal.Address
-		compErr *CompileError
-	)
-	if monAll := c.GetMonAll(); monAll != nil {
-		typ, addr, compErr = p.VisitExpr(monAll.GetAsset(), false)
-		if compErr != nil {
-			return compErr
-		}
-		if typ != internal.TypeAsset {
-			return LogicError(c, fmt.Errorf(
-				"save monetary all from account: the first expression should be of type 'asset' instead of '%s'", typ))
-		}
-	} else if mon := c.GetMon(); mon != nil {
-		typ, addr, compErr = p.VisitExpr(mon, false)
-		if compErr != nil {
-			return compErr
-		}
-		if typ != internal.TypeMonetary {
-			return LogicError(c, fmt.Errorf(
-				"save monetary from account: the first expression should be of type 'monetary' instead of '%s'", typ))
-		}
-	}
-	p.PushAddress(*addr)
-
-	typ, addr, compErr = p.VisitExpr(c.GetAcc(), false)
-	if compErr != nil {
-		return compErr
-	}
-	if typ != internal.TypeAccount {
-		return LogicError(c, fmt.Errorf(
-			"save monetary from account: the second expression should be of type 'account' instead of '%s'", typ))
-	}
-	p.PushAddress(*addr)
-
-	p.AppendInstruction(program.OP_SAVE)
-
-	return nil
-}
-
-func (p *parseVisitor) VisitPrint(ctx *parser.PrintContext) *CompileError {
-	_, _, err := p.VisitExpr(ctx.GetExpr(), true)
->>>>>>> 25415e33
+	account, err := p.CompileExprTy(ctx.GetAcc(), internal.TypeAccount)
 	if err != nil {
 		return nil, err
 	}
@@ -651,42 +232,19 @@
 			return nil, InternalError(c)
 		}
 
-<<<<<<< HEAD
 		p.vars[name] = ty
 
 		var_decl := program.VarDecl{
 			Typ:    ty,
 			Name:   name,
 			Origin: nil,
-=======
-		var addr *internal.Address
-		var err error
-		if v.GetOrig() == nil {
-			addr, err = p.AllocateResource(program.Variable{Typ: ty, Name: name})
-			if err != nil {
-				return &CompileError{
-					Msg: errors.Wrap(err,
-						"allocating variable resource").Error(),
-				}
-			}
-			p.varIdx[name] = *addr
-			continue
->>>>>>> 25415e33
 		}
 
 		switch c := v.GetOrig().(type) {
 		case *parser.OriginAccountMetaContext:
-			account, compErr := p.CompileExprTy(c.GetAccount(), core.TypeAccount)
+			account, compErr := p.CompileExprTy(c.GetAccount(), internal.TypeAccount)
 			if compErr != nil {
-<<<<<<< HEAD
 				return nil, compErr
-=======
-				return compErr
-			}
-			if srcTy != internal.TypeAccount {
-				return LogicError(c, fmt.Errorf(
-					"variable $%s: type should be 'account' to pull account metadata", name))
->>>>>>> 25415e33
 			}
 			key := strings.Trim(c.GetKey().GetText(), `"`)
 			var_decl.Origin = program.VarOriginMeta{
@@ -694,41 +252,21 @@
 				Key:     key,
 			}
 		case *parser.OriginAccountBalanceContext:
-<<<<<<< HEAD
-			if ty != core.TypeMonetary {
+			if ty != internal.TypeMonetary {
 				return nil, LogicError(c, fmt.Errorf(
-=======
-			if ty != internal.TypeMonetary {
-				return LogicError(c, fmt.Errorf(
->>>>>>> 25415e33
 					"variable $%s: type should be 'monetary' to pull account balance", name))
 			}
-			account, compErr := p.CompileExprTy(c.GetAccount(), core.TypeAccount)
+			account, compErr := p.CompileExprTy(c.GetAccount(), internal.TypeAccount)
 			if compErr != nil {
 				return nil, compErr
 			}
-<<<<<<< HEAD
-			asset, compErr := p.CompileExprTy(c.GetAsset(), core.TypeAsset)
-=======
-			if accTy != internal.TypeAccount {
-				return LogicError(c, fmt.Errorf(
-					"variable $%s: the first argument to pull account balance should be of type 'account'", name))
-			}
-
-			assTy, assAddr, compErr := p.VisitExpr(c.GetAsset(), false)
->>>>>>> 25415e33
+			asset, compErr := p.CompileExprTy(c.GetAsset(), internal.TypeAsset)
 			if compErr != nil {
 				return nil, compErr
 			}
-<<<<<<< HEAD
 			var_decl.Origin = program.VarOriginBalance{
 				Account: account,
 				Asset:   asset,
-=======
-			if assTy != internal.TypeAsset {
-				return LogicError(c, fmt.Errorf(
-					"variable $%s: the second argument to pull account balance should be of type 'asset'", name))
->>>>>>> 25415e33
 			}
 		}
 		vars_decl = append(vars_decl, var_decl)
@@ -771,13 +309,7 @@
 			case *parser.SetTxMetaContext:
 				stmt, err = p.CompileSetTxMeta(c)
 			case *parser.SetAccountMetaContext:
-<<<<<<< HEAD
 				stmt, err = p.CompileSetAccountMeta(c)
-=======
-				err = p.VisitSetAccountMeta(c)
-			case *parser.SaveFromAccountContext:
-				err = p.VisitSaveFromAccount(c)
->>>>>>> 25415e33
 			default:
 				return nil, InternalError(c)
 			}
@@ -832,17 +364,8 @@
 	}
 
 	visitor := parseVisitor{
-<<<<<<< HEAD
 		errListener: errListener,
-		vars:        make(map[string]core.Type),
-=======
-		errListener:    errListener,
-		instructions:   make([]byte, 0),
-		resources:      make([]program.Resource, 0),
-		varIdx:         make(map[string]internal.Address),
-		neededBalances: make(map[internal.Address]map[internal.Address]struct{}),
-		sources:        map[internal.Address]struct{}{},
->>>>>>> 25415e33
+		vars:        make(map[string]internal.Type),
 	}
 
 	program, err := visitor.CompileScript(tree)
@@ -851,22 +374,7 @@
 		return artifacts
 	}
 
-<<<<<<< HEAD
 	artifacts.Program = program
-=======
-	sources := make(internal.Addresses, 0)
-	for address := range visitor.sources {
-		sources = append(sources, address)
-	}
-	sort.Stable(sources)
-
-	artifacts.Program = &program.Program{
-		Instructions:   visitor.instructions,
-		Resources:      visitor.resources,
-		NeededBalances: visitor.neededBalances,
-		Sources:        sources,
-	}
->>>>>>> 25415e33
 
 	return artifacts
 }
