package compiler

import (
	"errors"

	"github.com/formancehq/ledger/pkg/machine/internal"
	"github.com/formancehq/ledger/pkg/machine/script/parser"
	"github.com/formancehq/ledger/pkg/machine/vm/program"
)

type FallbackAccount internal.Address

<<<<<<< HEAD
// CompileValueAwareSource returns the resource addresses of all the accounts
func (p *parseVisitor) CompileValueAwareSource(c parser.IValueAwareSourceContext) (program.ValueAwareSource, *CompileError) {
=======
// VisitValueAwareSource returns the resource addresses of all the accounts
func (p *parseVisitor) VisitValueAwareSource(c parser.IValueAwareSourceContext, pushAsset func(), monAddr *internal.Address) (map[internal.Address]struct{}, *CompileError) {
	neededAccounts := map[internal.Address]struct{}{}
	isAll := monAddr == nil
>>>>>>> 25415e33
	switch c := c.(type) {
	case *parser.SrcContext:
		src, _, err := p.CompileSource(c.Source())
		return program.ValueAwareSourceSource{
			Source: src,
		}, err
	case *parser.SrcAllotmentContext:
		parts := program.ValueAwareSourceAllotment{}
		portions, err := p.CompileAllotment(c.SourceAllotment(), c.SourceAllotment().GetPortions())
		if err != nil {
			return nil, err
		}
		sources := c.SourceAllotment().GetSources()
		n := len(sources)
		for i := 0; i < n; i++ {
			src, _, compErr := p.CompileSource(sources[i])
			if compErr != nil {
				return nil, compErr
			}
<<<<<<< HEAD
			parts = append(parts, program.ValueAwareSourcePart{
				Portion: portions[i],
				Source:  src,
			})
=======
			for k, v := range accounts {
				neededAccounts[k] = v
			}
			err := p.Bump(int64(i + 1))
			if err != nil {
				return nil, LogicError(c, err)
			}
			err = p.TakeFromSource(fallback)
			if err != nil {
				return nil, LogicError(c, err)
			}
		}
		err := p.PushInteger(internal.NewNumber(int64(n)))
		if err != nil {
			return nil, LogicError(c, err)
>>>>>>> 25415e33
		}
		return parts, nil
	}
	return nil, nil
}

<<<<<<< HEAD
// CompileSource returns the resource addresses of all the accounts,
// the addresses of accounts already emptied,
// and possibly a fallback account if the source has an unbounded overdraft allowance or contains @world
func (p *parseVisitor) CompileSource(c parser.ISourceContext) (program.Source, bool, *CompileError) {
	fallback := false
=======
func (p *parseVisitor) TakeFromSource(fallback *FallbackAccount) error {
	if fallback == nil {
		p.AppendInstruction(program.OP_TAKE)
		err := p.Bump(1)
		if err != nil {
			return err
		}
		p.AppendInstruction(program.OP_REPAY)
		return nil
	}

	p.AppendInstruction(program.OP_TAKE_MAX)
	err := p.Bump(1)
	if err != nil {
		return err
	}
	p.AppendInstruction(program.OP_REPAY)
	p.PushAddress(internal.Address(*fallback))
	err = p.Bump(2)
	if err != nil {
		return err
	}
	p.AppendInstruction(program.OP_TAKE_ALWAYS)
	err = p.PushInteger(internal.NewNumber(2))
	if err != nil {
		return err
	}
	p.AppendInstruction(program.OP_FUNDING_ASSEMBLE)
	return nil
}

// VisitSource returns the resource addresses of all the accounts,
// the addresses of accounts already emptied,
// and possibly a fallback account if the source has an unbounded overdraft allowance or contains @world
func (p *parseVisitor) VisitSource(c parser.ISourceContext, pushAsset func(), isAll bool) (map[internal.Address]struct{}, map[internal.Address]struct{}, *FallbackAccount, *CompileError) {
	neededAccounts := map[internal.Address]struct{}{}
	emptiedAccounts := map[internal.Address]struct{}{}
	var fallback *FallbackAccount
>>>>>>> 25415e33
	switch c := c.(type) {
	case *parser.SrcAccountContext:
		account, compErr := p.CompileExprTy(c.SourceAccount().GetAccount(), core.TypeAccount)
		if compErr != nil {
			return nil, false, compErr
		}
<<<<<<< HEAD
		if p.isWorld(c.SourceAccount().GetAccount()) {
			fallback = true
		}
		var overdraft *program.Overdraft
		if c.SourceAccount().GetOverdraft() != nil {
			if fallback {
				return nil, false, LogicError(c, errors.New("this account already has an unlimited overdraft"))
=======
		if ty != internal.TypeAccount {
			return nil, nil, nil, LogicError(c, errors.New("wrong type: expected account or allocation as destination"))
		}
		if p.isWorld(*accAddr) {
			f := FallbackAccount(*accAddr)
			fallback = &f
		}

		overdraft := c.SourceAccount().GetOverdraft()
		if overdraft == nil {
			// no overdraft: use zero monetary
			pushAsset()
			err := p.PushInteger(internal.NewNumber(0))
			if err != nil {
				return nil, nil, nil, LogicError(c, err)
>>>>>>> 25415e33
			}
			switch c := c.SourceAccount().GetOverdraft().(type) {
			case *parser.SrcAccountOverdraftSpecificContext:
				mon, err := p.CompileExprTy(c.GetSpecific(), core.TypeMonetary)
				if err != nil {
					return nil, false, err
				}
<<<<<<< HEAD
				overdraft = &program.Overdraft{
					Unbounded: false,
					UpTo:      &mon,
=======
				if ty != internal.TypeMonetary {
					return nil, nil, nil, LogicError(c, errors.New("wrong type: expected monetary"))
>>>>>>> 25415e33
				}
			case *parser.SrcAccountOverdraftUnboundedContext:
<<<<<<< HEAD
				overdraft = &program.Overdraft{
					Unbounded: true,
					UpTo:      nil,
=======
				pushAsset()
				err := p.PushInteger(internal.NewNumber(0))
				if err != nil {
					return nil, nil, nil, LogicError(c, err)
>>>>>>> 25415e33
				}
			}
		}
		return program.SourceAccount{
			Account:   account,
			Overdraft: overdraft,
		}, fallback, nil
	case *parser.SrcMaxedContext:
<<<<<<< HEAD
		src, _, err := p.CompileSource(c.SourceMaxed().GetSrc())
=======
		accounts, _, subsourceFallback, compErr := p.VisitSource(c.SourceMaxed().GetSrc(), pushAsset, false)
		if compErr != nil {
			return nil, nil, nil, compErr
		}
		ty, _, compErr := p.VisitExpr(c.SourceMaxed().GetMax(), true)
		if compErr != nil {
			return nil, nil, nil, compErr
		}
		if ty != internal.TypeMonetary {
			return nil, nil, nil, LogicError(c, errors.New("wrong type: expected monetary as max"))
		}
		for k, v := range accounts {
			neededAccounts[k] = v
		}
		p.AppendInstruction(program.OP_TAKE_MAX)
		err := p.Bump(1)
>>>>>>> 25415e33
		if err != nil {
			return nil, false, err
		}
<<<<<<< HEAD
		max, err := p.CompileExprTy(c.SourceMaxed().GetMax(), core.TypeMonetary)
		if err != nil {
			return nil, false, err
=======
		p.AppendInstruction(program.OP_REPAY)
		if subsourceFallback != nil {
			p.PushAddress(internal.Address(*subsourceFallback))
			err := p.Bump(2)
			if err != nil {
				return nil, nil, nil, LogicError(c, err)
			}
			p.AppendInstruction(program.OP_TAKE_ALL)
			err = p.PushInteger(internal.NewNumber(2))
			if err != nil {
				return nil, nil, nil, LogicError(c, err)
			}
			p.AppendInstruction(program.OP_FUNDING_ASSEMBLE)
		} else {
			err := p.Bump(1)
			if err != nil {
				return nil, nil, nil, LogicError(c, err)
			}
			p.AppendInstruction(program.OP_DELETE)
>>>>>>> 25415e33
		}
		return program.SourceMaxed{
			Source: src,
			Max:    max,
		}, false, nil
	case *parser.SrcInOrderContext:
		sources := c.SourceInOrder().GetSources()

		res_sources := []program.Source{}
		fallback := false

		n := len(sources)
		for i := 0; i < n; i++ {
			if fallback {
				return nil, false, LogicError(c, errors.New("source is already unlimited at this point"))
			}
			subsource, subsource_fallback, err := p.CompileSource(sources[i])
			if err != nil {
				return nil, false, err
			}
			res_sources = append(res_sources, subsource)
			fallback = fallback || subsource_fallback
		}
<<<<<<< HEAD
		return program.SourceInOrder(res_sources), fallback, nil
	}
	return nil, false, InternalError(c)
=======
		err := p.PushInteger(internal.NewNumber(int64(n)))
		if err != nil {
			return nil, nil, nil, LogicError(c, err)
		}
		p.AppendInstruction(program.OP_FUNDING_ASSEMBLE)
	}
	for address := range neededAccounts {
		p.sources[address] = struct{}{}
	}
	return neededAccounts, emptiedAccounts, fallback, nil
>>>>>>> 25415e33
}<|MERGE_RESOLUTION|>--- conflicted
+++ resolved
@@ -6,19 +6,13 @@
 	"github.com/formancehq/ledger/pkg/machine/internal"
 	"github.com/formancehq/ledger/pkg/machine/script/parser"
 	"github.com/formancehq/ledger/pkg/machine/vm/program"
+	"github.com/numary/ledger/pkg/core"
 )
 
 type FallbackAccount internal.Address
 
-<<<<<<< HEAD
 // CompileValueAwareSource returns the resource addresses of all the accounts
 func (p *parseVisitor) CompileValueAwareSource(c parser.IValueAwareSourceContext) (program.ValueAwareSource, *CompileError) {
-=======
-// VisitValueAwareSource returns the resource addresses of all the accounts
-func (p *parseVisitor) VisitValueAwareSource(c parser.IValueAwareSourceContext, pushAsset func(), monAddr *internal.Address) (map[internal.Address]struct{}, *CompileError) {
-	neededAccounts := map[internal.Address]struct{}{}
-	isAll := monAddr == nil
->>>>>>> 25415e33
 	switch c := c.(type) {
 	case *parser.SrcContext:
 		src, _, err := p.CompileSource(c.Source())
@@ -38,87 +32,27 @@
 			if compErr != nil {
 				return nil, compErr
 			}
-<<<<<<< HEAD
 			parts = append(parts, program.ValueAwareSourcePart{
 				Portion: portions[i],
 				Source:  src,
 			})
-=======
-			for k, v := range accounts {
-				neededAccounts[k] = v
-			}
-			err := p.Bump(int64(i + 1))
-			if err != nil {
-				return nil, LogicError(c, err)
-			}
-			err = p.TakeFromSource(fallback)
-			if err != nil {
-				return nil, LogicError(c, err)
-			}
-		}
-		err := p.PushInteger(internal.NewNumber(int64(n)))
-		if err != nil {
-			return nil, LogicError(c, err)
->>>>>>> 25415e33
 		}
 		return parts, nil
 	}
 	return nil, nil
 }
 
-<<<<<<< HEAD
 // CompileSource returns the resource addresses of all the accounts,
 // the addresses of accounts already emptied,
 // and possibly a fallback account if the source has an unbounded overdraft allowance or contains @world
 func (p *parseVisitor) CompileSource(c parser.ISourceContext) (program.Source, bool, *CompileError) {
 	fallback := false
-=======
-func (p *parseVisitor) TakeFromSource(fallback *FallbackAccount) error {
-	if fallback == nil {
-		p.AppendInstruction(program.OP_TAKE)
-		err := p.Bump(1)
-		if err != nil {
-			return err
-		}
-		p.AppendInstruction(program.OP_REPAY)
-		return nil
-	}
-
-	p.AppendInstruction(program.OP_TAKE_MAX)
-	err := p.Bump(1)
-	if err != nil {
-		return err
-	}
-	p.AppendInstruction(program.OP_REPAY)
-	p.PushAddress(internal.Address(*fallback))
-	err = p.Bump(2)
-	if err != nil {
-		return err
-	}
-	p.AppendInstruction(program.OP_TAKE_ALWAYS)
-	err = p.PushInteger(internal.NewNumber(2))
-	if err != nil {
-		return err
-	}
-	p.AppendInstruction(program.OP_FUNDING_ASSEMBLE)
-	return nil
-}
-
-// VisitSource returns the resource addresses of all the accounts,
-// the addresses of accounts already emptied,
-// and possibly a fallback account if the source has an unbounded overdraft allowance or contains @world
-func (p *parseVisitor) VisitSource(c parser.ISourceContext, pushAsset func(), isAll bool) (map[internal.Address]struct{}, map[internal.Address]struct{}, *FallbackAccount, *CompileError) {
-	neededAccounts := map[internal.Address]struct{}{}
-	emptiedAccounts := map[internal.Address]struct{}{}
-	var fallback *FallbackAccount
->>>>>>> 25415e33
 	switch c := c.(type) {
 	case *parser.SrcAccountContext:
 		account, compErr := p.CompileExprTy(c.SourceAccount().GetAccount(), core.TypeAccount)
 		if compErr != nil {
 			return nil, false, compErr
 		}
-<<<<<<< HEAD
 		if p.isWorld(c.SourceAccount().GetAccount()) {
 			fallback = true
 		}
@@ -126,23 +60,6 @@
 		if c.SourceAccount().GetOverdraft() != nil {
 			if fallback {
 				return nil, false, LogicError(c, errors.New("this account already has an unlimited overdraft"))
-=======
-		if ty != internal.TypeAccount {
-			return nil, nil, nil, LogicError(c, errors.New("wrong type: expected account or allocation as destination"))
-		}
-		if p.isWorld(*accAddr) {
-			f := FallbackAccount(*accAddr)
-			fallback = &f
-		}
-
-		overdraft := c.SourceAccount().GetOverdraft()
-		if overdraft == nil {
-			// no overdraft: use zero monetary
-			pushAsset()
-			err := p.PushInteger(internal.NewNumber(0))
-			if err != nil {
-				return nil, nil, nil, LogicError(c, err)
->>>>>>> 25415e33
 			}
 			switch c := c.SourceAccount().GetOverdraft().(type) {
 			case *parser.SrcAccountOverdraftSpecificContext:
@@ -150,26 +67,14 @@
 				if err != nil {
 					return nil, false, err
 				}
-<<<<<<< HEAD
 				overdraft = &program.Overdraft{
 					Unbounded: false,
 					UpTo:      &mon,
-=======
-				if ty != internal.TypeMonetary {
-					return nil, nil, nil, LogicError(c, errors.New("wrong type: expected monetary"))
->>>>>>> 25415e33
 				}
 			case *parser.SrcAccountOverdraftUnboundedContext:
-<<<<<<< HEAD
 				overdraft = &program.Overdraft{
 					Unbounded: true,
 					UpTo:      nil,
-=======
-				pushAsset()
-				err := p.PushInteger(internal.NewNumber(0))
-				if err != nil {
-					return nil, nil, nil, LogicError(c, err)
->>>>>>> 25415e33
 				}
 			}
 		}
@@ -178,54 +83,13 @@
 			Overdraft: overdraft,
 		}, fallback, nil
 	case *parser.SrcMaxedContext:
-<<<<<<< HEAD
 		src, _, err := p.CompileSource(c.SourceMaxed().GetSrc())
-=======
-		accounts, _, subsourceFallback, compErr := p.VisitSource(c.SourceMaxed().GetSrc(), pushAsset, false)
-		if compErr != nil {
-			return nil, nil, nil, compErr
-		}
-		ty, _, compErr := p.VisitExpr(c.SourceMaxed().GetMax(), true)
-		if compErr != nil {
-			return nil, nil, nil, compErr
-		}
-		if ty != internal.TypeMonetary {
-			return nil, nil, nil, LogicError(c, errors.New("wrong type: expected monetary as max"))
-		}
-		for k, v := range accounts {
-			neededAccounts[k] = v
-		}
-		p.AppendInstruction(program.OP_TAKE_MAX)
-		err := p.Bump(1)
->>>>>>> 25415e33
 		if err != nil {
 			return nil, false, err
 		}
-<<<<<<< HEAD
 		max, err := p.CompileExprTy(c.SourceMaxed().GetMax(), core.TypeMonetary)
 		if err != nil {
 			return nil, false, err
-=======
-		p.AppendInstruction(program.OP_REPAY)
-		if subsourceFallback != nil {
-			p.PushAddress(internal.Address(*subsourceFallback))
-			err := p.Bump(2)
-			if err != nil {
-				return nil, nil, nil, LogicError(c, err)
-			}
-			p.AppendInstruction(program.OP_TAKE_ALL)
-			err = p.PushInteger(internal.NewNumber(2))
-			if err != nil {
-				return nil, nil, nil, LogicError(c, err)
-			}
-			p.AppendInstruction(program.OP_FUNDING_ASSEMBLE)
-		} else {
-			err := p.Bump(1)
-			if err != nil {
-				return nil, nil, nil, LogicError(c, err)
-			}
-			p.AppendInstruction(program.OP_DELETE)
->>>>>>> 25415e33
 		}
 		return program.SourceMaxed{
 			Source: src,
@@ -249,20 +113,7 @@
 			res_sources = append(res_sources, subsource)
 			fallback = fallback || subsource_fallback
 		}
-<<<<<<< HEAD
 		return program.SourceInOrder(res_sources), fallback, nil
 	}
 	return nil, false, InternalError(c)
-=======
-		err := p.PushInteger(internal.NewNumber(int64(n)))
-		if err != nil {
-			return nil, nil, nil, LogicError(c, err)
-		}
-		p.AppendInstruction(program.OP_FUNDING_ASSEMBLE)
-	}
-	for address := range neededAccounts {
-		p.sources[address] = struct{}{}
-	}
-	return neededAccounts, emptiedAccounts, fallback, nil
->>>>>>> 25415e33
 }