--- conflicted
+++ resolved
@@ -6,14 +6,11 @@
 	"math/big"
 	"testing"
 
-<<<<<<< HEAD
-	"github.com/numary/ledger/pkg/core"
-	. "github.com/numary/ledger/pkg/machine/vm/program"
-	"github.com/stretchr/testify/assert"
-=======
 	"github.com/formancehq/ledger/pkg/machine/internal"
 	"github.com/formancehq/ledger/pkg/machine/vm/program"
->>>>>>> 25415e33
+	. "github.com/formancehq/ledger/pkg/machine/vm/program"
+	"github.com/numary/ledger/pkg/core"
+	"github.com/stretchr/testify/assert"
 	"github.com/stretchr/testify/require"
 )
 
@@ -41,71 +38,17 @@
 	require.NoError(t, err)
 	require.NotNil(t, p)
 
-<<<<<<< HEAD
 	if !assert.Equal(t, c.Expected.Program, *p) {
 		s, _ := json.MarshalIndent(p, "", "\t")
 		fmt.Println(string(s))
 		t.FailNow()
-=======
-	if len(c.Expected.Instructions) > 0 && !bytes.Equal(p.Instructions, c.Expected.Instructions) {
-		t.Error(fmt.Errorf(
-			"unexpected instructions:\n%v\nhas: %+v\nwant:%+v",
-			*p, p.Instructions, c.Expected.Instructions))
-		return
-	} else if len(p.Resources) != len(c.Expected.Resources) {
-		t.Error(fmt.Errorf(
-			"unexpected resources\n%v\nhas: \n%+v\nwant:\n%+v",
-			*p, p.Resources, c.Expected.Resources))
-		return
 	}
-
-	for i, expected := range c.Expected.Resources {
-		if !checkResourcesEqual(p.Resources[i], c.Expected.Resources[i]) {
-			t.Error(fmt.Errorf("%v: %v is not %v: %v",
-				p.Resources[i], reflect.TypeOf(p.Resources[i]).Name(),
-				expected, reflect.TypeOf(expected).Name(),
-			))
-			t.Error(fmt.Errorf(
-				"unexpected resources\n%v\nhas: \n%+v\nwant:\n%+v",
-				*p, p.Resources, c.Expected.Resources))
-			return
-		}
-	}
-}
-
-func checkResourcesEqual(actual, expected program.Resource) bool {
-	if reflect.TypeOf(actual) != reflect.TypeOf(expected) {
-		return false
-	}
-	switch res := actual.(type) {
-	case program.Constant:
-		return internal.ValueEquals(res.Inner, expected.(program.Constant).Inner)
-	case program.Variable:
-		e := expected.(program.Variable)
-		return res.Typ == e.Typ && res.Name == e.Name
-	case program.VariableAccountMetadata:
-		e := expected.(program.VariableAccountMetadata)
-		return res.Account == e.Account &&
-			res.Key == e.Key &&
-			res.Typ == e.Typ
-	case program.VariableAccountBalance:
-		e := expected.(program.VariableAccountBalance)
-		return res.Account == e.Account &&
-			res.Asset == e.Asset
-	case program.Monetary:
-		e := expected.(program.Monetary)
-		return res.Amount.Equal(e.Amount) && res.Asset == e.Asset
-	default:
-		panic(fmt.Errorf("invalid resource of type '%T'", res))
->>>>>>> 25415e33
-	}
 }
 
 func TestSimplePrint(t *testing.T) {
 	test(t, TestCase{
 		Case: "print 1",
 		Expected: CaseResult{
-<<<<<<< HEAD
 			Program: Program{
 				Statements: []Statement{
 					StatementPrint{
@@ -114,14 +57,6 @@
 						},
 					},
 				},
-=======
-			Instructions: []byte{
-				program.OP_APUSH, 00, 00,
-				program.OP_PRINT,
-			},
-			Resources: []program.Resource{
-				program.Constant{Inner: internal.NewMonetaryInt(1)},
->>>>>>> 25415e33
 			},
 		},
 	})
@@ -131,7 +66,6 @@
 	test(t, TestCase{
 		Case: "print 29 + 15 - 2",
 		Expected: CaseResult{
-<<<<<<< HEAD
 			Program: Program{
 				Statements: []Statement{
 					StatementPrint{
@@ -146,20 +80,6 @@
 						},
 					},
 				},
-=======
-			Instructions: []byte{
-				program.OP_APUSH, 00, 00,
-				program.OP_APUSH, 01, 00,
-				program.OP_IADD,
-				program.OP_APUSH, 02, 00,
-				program.OP_ISUB,
-				program.OP_PRINT,
-			},
-			Resources: []program.Resource{
-				program.Constant{Inner: internal.NewMonetaryInt(29)},
-				program.Constant{Inner: internal.NewMonetaryInt(15)},
-				program.Constant{Inner: internal.NewMonetaryInt(2)},
->>>>>>> 25415e33
 			},
 		},
 	})
@@ -182,7 +102,6 @@
 	test(t, TestCase{
 		Case: "print @a\r\nprint @b",
 		Expected: CaseResult{
-<<<<<<< HEAD
 			Program: Program{
 				Statements: []Statement{
 					StatementPrint{
@@ -192,17 +111,6 @@
 						Expr: ExprLiteral{Value: core.AccountAddress("b")},
 					},
 				},
-=======
-			Instructions: []byte{
-				program.OP_APUSH, 00, 00,
-				program.OP_PRINT,
-				program.OP_APUSH, 01, 00,
-				program.OP_PRINT,
-			},
-			Resources: []program.Resource{
-				program.Constant{Inner: internal.AccountAddress("a")},
-				program.Constant{Inner: internal.AccountAddress("b")},
->>>>>>> 25415e33
 			},
 		},
 	})
@@ -235,7 +143,6 @@
 		set_tx_meta("fff", 15%)
 		`,
 		Expected: CaseResult{
-<<<<<<< HEAD
 			Program: Program{
 				Statements: []Statement{
 					StatementSetTxMeta{
@@ -269,45 +176,6 @@
 						}},
 					},
 				},
-=======
-			Instructions: []byte{
-				program.OP_APUSH, 00, 00,
-				program.OP_APUSH, 01, 00,
-				program.OP_TX_META,
-				program.OP_APUSH, 02, 00,
-				program.OP_APUSH, 03, 00,
-				program.OP_TX_META,
-				program.OP_APUSH, 04, 00,
-				program.OP_APUSH, 05, 00,
-				program.OP_TX_META,
-				program.OP_APUSH, 06, 00,
-				program.OP_APUSH, 07, 00,
-				program.OP_TX_META,
-				program.OP_APUSH, 9, 00,
-				program.OP_APUSH, 10, 00,
-				program.OP_TX_META,
-				program.OP_APUSH, 11, 00,
-				program.OP_APUSH, 12, 00,
-				program.OP_TX_META,
-			},
-			Resources: []program.Resource{
-				program.Constant{Inner: internal.AccountAddress("platform")},
-				program.Constant{Inner: internal.String("aaa")},
-				program.Constant{Inner: internal.Asset("GEM")},
-				program.Constant{Inner: internal.String("bbb")},
-				program.Constant{Inner: internal.NewNumber(42)},
-				program.Constant{Inner: internal.String("ccc")},
-				program.Constant{Inner: internal.String("test")},
-				program.Constant{Inner: internal.String("ddd")},
-				program.Constant{Inner: internal.Asset("COIN")},
-				program.Monetary{Asset: 8, Amount: internal.NewMonetaryInt(30)},
-				program.Constant{Inner: internal.String("eee")},
-				program.Constant{Inner: internal.Portion{
-					Remaining: false,
-					Specific:  big.NewRat(15, 100),
-				}},
-				program.Constant{Inner: internal.String("fff")},
->>>>>>> 25415e33
 			},
 		},
 	})
@@ -322,7 +190,6 @@
 		set_tx_meta("fee", $commission)
 		`,
 		Expected: CaseResult{
-<<<<<<< HEAD
 			Program: Program{
 				VarsDecl: []VarDecl{
 					{
@@ -336,16 +203,6 @@
 						Value: ExprVariable("commission"),
 					},
 				},
-=======
-			Instructions: []byte{
-				program.OP_APUSH, 00, 00,
-				program.OP_APUSH, 01, 00,
-				program.OP_TX_META,
-			},
-			Resources: []program.Resource{
-				program.Variable{Typ: internal.TypePortion, Name: "commission"},
-				program.Constant{Inner: internal.String("fee")},
->>>>>>> 25415e33
 			},
 		},
 	})
@@ -363,7 +220,6 @@
 		print $a
 		`,
 		Expected: CaseResult{
-<<<<<<< HEAD
 			Program: Program{
 				VarsDecl: []VarDecl{
 					{
@@ -376,14 +232,6 @@
 						Expr: ExprVariable("a"),
 					},
 				},
-=======
-			Instructions: []byte{
-				program.OP_APUSH, 00, 00,
-				program.OP_PRINT,
-			},
-			Resources: []program.Resource{
-				program.Variable{Typ: internal.TypeAccount, Name: "a"},
->>>>>>> 25415e33
 			},
 		},
 	})
@@ -440,7 +288,6 @@
 			}
 		)`,
 		Expected: CaseResult{
-<<<<<<< HEAD
 			Program: Program{
 				Statements: []Statement{
 					StatementAllocate{
@@ -483,66 +330,6 @@
 						},
 					},
 				},
-=======
-			Instructions: []byte{
-				program.OP_APUSH, 02, 00, // @foo
-				program.OP_APUSH, 01, 00, // @foo, [EUR/2 43]
-				program.OP_ASSET,         // @foo, EUR/2
-				program.OP_APUSH, 03, 00, // @foo, EUR/2, 0
-				program.OP_MONETARY_NEW,  // @foo, [EUR/2 0]
-				program.OP_TAKE_ALL,      // [EUR/2 @foo <?>]
-				program.OP_APUSH, 01, 00, // [EUR/2 @foo <?>], [EUR/2 43]
-				program.OP_TAKE,          // [EUR/2 @foo <?>], [EUR/2 @foo 43]
-				program.OP_APUSH, 04, 00, // [EUR/2 @foo <?>], [EUR/2 @foo 43] 1
-				program.OP_BUMP,          // [EUR/2 @foo 43], [EUR/2 @foo <?>]
-				program.OP_REPAY,         // [EUR/2 @foo 43]
-				program.OP_FUNDING_SUM,   // [EUR/2 @foo 43], [EUR/2 43]
-				program.OP_APUSH, 05, 00, // [EUR/2 @foo 43], [EUR/2 43], 7/8
-				program.OP_APUSH, 06, 00, // [EUR/2 @foo 43], [EUR/2 43], 7/8, 1/8
-				program.OP_APUSH, 07, 00, // [EUR/2 @foo 43], [EUR/2 43], 7/8, 1/8, 2
-				program.OP_MAKE_ALLOTMENT, // [EUR/2 @foo 43], [EUR/2 43], {1/8 : 7/8}
-				program.OP_ALLOC,          // [EUR/2 @foo 43], [EUR/2 37], [EUR/2 6]
-				program.OP_APUSH, 07, 00,  // [EUR/2 @foo 43], [EUR/2 37] [EUR/2 6], 2
-				program.OP_BUMP,          // [EUR/2 37], [EUR/2 6], [EUR/2 @foo 43]
-				program.OP_APUSH, 04, 00, // [EUR/2 37], [EUR/2 6], [EUR/2 @foo 43] 1
-				program.OP_BUMP,         // [EUR/2 37], [EUR/2 @foo 43], [EUR/2 6]
-				program.OP_TAKE,         // [EUR/2 37], [EUR/2 @foo 37], [EUR/2 @foo 6]
-				program.OP_FUNDING_SUM,  // [EUR/2 37], [EUR/2 @foo 37], [EUR/2 @foo 6] [EUR/2 6]
-				program.OP_TAKE,         // [EUR/2 37], [EUR/2 @foo 37], [EUR/2] [EUR/2 @foo 6]
-				program.OP_APUSH, 8, 00, // [EUR/2 37], [EUR/2 @foo 37], [EUR/2] [EUR/2 @foo 6], @bar
-				program.OP_SEND,          // [EUR/2 37], [EUR/2 @foo 37], [EUR/2]
-				program.OP_APUSH, 04, 00, // [EUR/2 37], [EUR/2 @foo 37], [EUR/2] 1
-				program.OP_BUMP,          // [EUR/2 37], [EUR/2], [EUR/2 @foo 37]
-				program.OP_APUSH, 07, 00, // [EUR/2 37], [EUR/2], [EUR/2 @foo 37] 2
-				program.OP_FUNDING_ASSEMBLE, // [EUR/2 37], [EUR/2 @foo 37]
-				program.OP_APUSH, 04, 00,    // [EUR/2 37], [EUR/2 @foo 37], 1
-				program.OP_BUMP,         // [EUR/2 @foo 37], [EUR/2 37]
-				program.OP_TAKE,         // [EUR/2], [EUR/2 @foo 37]
-				program.OP_FUNDING_SUM,  // [EUR/2], [EUR/2 @foo 37], [EUR/2 37]
-				program.OP_TAKE,         // [EUR/2], [EUR/2], [EUR/2 @foo 37]
-				program.OP_APUSH, 9, 00, // [EUR/2], [EUR/2], [EUR/2 @foo 37], @baz
-				program.OP_SEND,          // [EUR/2], [EUR/2]
-				program.OP_APUSH, 04, 00, // [EUR/2], [EUR/2], 1
-				program.OP_BUMP,          // [EUR/2], [EUR/2]
-				program.OP_APUSH, 07, 00, // [EUR/2], [EUR/2], 2
-				program.OP_FUNDING_ASSEMBLE, // [EUR/2]
-				program.OP_REPAY,            //
-			},
-			Resources: []program.Resource{
-				program.Constant{Inner: internal.Asset("EUR/2")},
-				program.Monetary{
-					Asset:  0,
-					Amount: internal.NewMonetaryInt(43),
-				},
-				program.Constant{Inner: internal.AccountAddress("foo")},
-				program.Constant{Inner: internal.NewMonetaryInt(0)},
-				program.Constant{Inner: internal.NewMonetaryInt(1)},
-				program.Constant{Inner: internal.Portion{Specific: big.NewRat(7, 8)}},
-				program.Constant{Inner: internal.Portion{Specific: big.NewRat(1, 8)}},
-				program.Constant{Inner: internal.NewMonetaryInt(2)},
-				program.Constant{Inner: internal.AccountAddress("bar")},
-				program.Constant{Inner: internal.AccountAddress("baz")},
->>>>>>> 25415e33
 			},
 		},
 	})
@@ -558,7 +345,6 @@
 			}
 		)`,
 		Expected: CaseResult{
-<<<<<<< HEAD
 			Program: Program{
 				Statements: []Statement{
 					StatementAllocate{
@@ -593,80 +379,6 @@
 						},
 					},
 				},
-=======
-			Instructions: []byte{
-				program.OP_APUSH, 02, 00, // @a
-				program.OP_APUSH, 01, 00, // @a, [COIN 50]
-				program.OP_ASSET,         // @a, COIN
-				program.OP_APUSH, 03, 00, // @a, COIN, 0
-				program.OP_MONETARY_NEW,  // @a, [COIN 0]
-				program.OP_TAKE_ALL,      // [COIN @a <?>]
-				program.OP_APUSH, 01, 00, // [COIN @a <?>], [COIN 50]
-				program.OP_TAKE,          // [COIN @a <?>], [COIN @a 50]
-				program.OP_APUSH, 04, 00, // [COIN @a <?>], [COIN @a 50], 1
-				program.OP_BUMP,          // [COIN @a 50], [COIN @a <?>]
-				program.OP_REPAY,         // [COIN @a 50]
-				program.OP_FUNDING_SUM,   // [COIN @a 50], [COIN 50] <- start of DestinationInOrder
-				program.OP_ASSET,         // [COIN @a 50], COIN
-				program.OP_APUSH, 03, 00, // [COIN @a 50], COIN, 0
-				program.OP_MONETARY_NEW,  // [COIN @a 50], [COIN 0]
-				program.OP_APUSH, 04, 00, // [COIN @a 50], [COIN 0], 1
-				program.OP_BUMP,          // [COIN 0], [COIN @a 50]
-				program.OP_APUSH, 05, 00, // [COIN 0], [COIN @a 50], [COIN 10] <- start processing max subdestinations
-				program.OP_TAKE_MAX,      // [COIN 0], [COIN 0], [COIN @a 40], [COIN @a 10]
-				program.OP_APUSH, 06, 00, // [COIN 0], [COIN 0], [COIN @a 40], [COIN @a 10], 2
-				program.OP_BUMP,          // [COIN 0], [COIN @a 40], [COIN @a 10], [COIN 0]
-				program.OP_DELETE,        // [COIN 0], [COIN @a 40], [COIN @a 10]
-				program.OP_FUNDING_SUM,   // [COIN 0], [COIN @a 40], [COIN @a 10], [COIN 10]
-				program.OP_TAKE,          // [COIN 0], [COIN @a 40], [COIN], [COIN @a 10]
-				program.OP_APUSH, 07, 00, // [COIN 0], [COIN @a 40], [COIN], [COIN @a 10], @b
-				program.OP_SEND,         // [COIN 0], [COIN @a 40], [COIN]
-				program.OP_FUNDING_SUM,  // [COIN 0], [COIN @a 40], [COIN], [COIN 0]
-				program.OP_APUSH, 8, 00, // [COIN 0], [COIN @a 40], [COIN], [COIN 0], 3
-				program.OP_BUMP,          // [COIN @a 40], [COIN], [COIN 0], [COIN 0]
-				program.OP_MONETARY_ADD,  // [COIN @a 40], [COIN], [COIN 0]
-				program.OP_APUSH, 04, 00, // [COIN @a 40], [COIN], [COIN 0], 1
-				program.OP_BUMP,          // [COIN @a 40], [COIN 0], [COIN]
-				program.OP_APUSH, 06, 00, // [COIN @a 40], [COIN 0], [COIN] 2
-				program.OP_BUMP,          // [COIN 0], [COIN], [COIN @a 40]
-				program.OP_APUSH, 06, 00, // [COIN 0], [COIN], [COIN @a 40], 2
-				program.OP_FUNDING_ASSEMBLE, // [COIN 0], [COIN @a 40]
-				program.OP_FUNDING_REVERSE,  // [COIN 0], [COIN @a 40] <- start processing remaining subdestination
-				program.OP_APUSH, 04, 00,    // [COIN 0], [COIN @a 40], 1
-				program.OP_BUMP,            // [COIN @a 40], [COIN 0]
-				program.OP_TAKE,            // [COIN @a 40], [COIN]
-				program.OP_FUNDING_REVERSE, // [COIN @a 40], [COIN]
-				program.OP_APUSH, 04, 00,   // [COIN @a 40], [COIN], 1
-				program.OP_BUMP,            // [COIN], [COIN @a 40]
-				program.OP_FUNDING_REVERSE, // [COIN], [COIN @a 40]
-				program.OP_FUNDING_SUM,     // [COIN], [COIN @a 40], [COIN 40]
-				program.OP_TAKE,            // [COIN], [COIN], [COIN @a 40]
-				program.OP_APUSH, 9, 00,    // [COIN], [COIN], [COIN @a 40], @c
-				program.OP_SEND,          // [COIN], [COIN]
-				program.OP_APUSH, 04, 00, // [COIN], [COIN], 1
-				program.OP_BUMP,          // [COIN], [COIN]
-				program.OP_APUSH, 06, 00, // [COIN], [COIN], 2
-				program.OP_FUNDING_ASSEMBLE, // [COIN]
-				program.OP_REPAY,            //
-			},
-			Resources: []program.Resource{
-				program.Constant{Inner: internal.Asset("COIN")},
-				program.Monetary{
-					Asset:  0,
-					Amount: internal.NewMonetaryInt(50),
-				},
-				program.Constant{Inner: internal.AccountAddress("a")},
-				program.Constant{Inner: internal.NewMonetaryInt(0)},
-				program.Constant{Inner: internal.NewMonetaryInt(1)},
-				program.Monetary{
-					Asset:  0,
-					Amount: internal.NewMonetaryInt(10),
-				},
-				program.Constant{Inner: internal.NewMonetaryInt(2)},
-				program.Constant{Inner: internal.AccountAddress("b")},
-				program.Constant{Inner: internal.NewMonetaryInt(3)},
-				program.Constant{Inner: internal.AccountAddress("c")},
->>>>>>> 25415e33
 			},
 		},
 	})
@@ -683,7 +395,6 @@
 			}
 		)`,
 		Expected: CaseResult{
-<<<<<<< HEAD
 			Program: Program{
 				Statements: []Statement{
 					StatementAllocate{
@@ -739,25 +450,6 @@
 						},
 					},
 				},
-=======
-			Resources: []program.Resource{
-				program.Constant{Inner: internal.Asset("EUR/2")},
-				program.Monetary{
-					Asset:  0,
-					Amount: internal.NewMonetaryInt(43),
-				},
-				program.Constant{Inner: internal.AccountAddress("foo")},
-				program.Constant{Inner: internal.NewMonetaryInt(0)},
-				program.Constant{Inner: internal.NewMonetaryInt(1)},
-				program.Constant{Inner: internal.Portion{Specific: big.NewRat(1, 2)}},
-				program.Constant{Inner: internal.Portion{Specific: big.NewRat(3, 8)}},
-				program.Constant{Inner: internal.Portion{Specific: big.NewRat(1, 8)}},
-				program.Constant{Inner: internal.NewMonetaryInt(3)},
-				program.Constant{Inner: internal.AccountAddress("bar")},
-				program.Constant{Inner: internal.NewMonetaryInt(2)},
-				program.Constant{Inner: internal.AccountAddress("baz")},
-				program.Constant{Inner: internal.AccountAddress("qux")},
->>>>>>> 25415e33
 			},
 		},
 	})
@@ -769,7 +461,6 @@
 			source = @alice
 			destination = @bob
 		)`
-<<<<<<< HEAD
 	test(t, TestCase{
 		Case: script,
 		Expected: CaseResult{
@@ -791,40 +482,6 @@
 					},
 				},
 			},
-=======
-	alice := internal.AccountAddress("alice")
-	bob := internal.AccountAddress("bob")
-	test(t, TestCase{
-		Case: script,
-		Expected: CaseResult{
-			Instructions: []byte{
-				program.OP_APUSH, 02, 00, // @alice
-				program.OP_APUSH, 01, 00, // @alice, [EUR/2 99]
-				program.OP_ASSET,         // @alice, EUR/2
-				program.OP_APUSH, 03, 00, // @alice, EUR/2, 0
-				program.OP_MONETARY_NEW,  // @alice, [EUR/2 0]
-				program.OP_TAKE_ALL,      // [EUR/2 @alice <?>]
-				program.OP_APUSH, 01, 00, // [EUR/2 @alice <?>], [EUR/2 99]
-				program.OP_TAKE,          // [EUR/2 @alice <?>], [EUR/2 @alice 99]
-				program.OP_APUSH, 04, 00, // [EUR/2 @alice <?>], [EUR/2 @alice 99], 1
-				program.OP_BUMP,          // [EUR/2 @alice 99], [EUR/2 @alice <?>]
-				program.OP_REPAY,         // [EUR/2 @alice 99]
-				program.OP_FUNDING_SUM,   // [EUR/2 @alice 99], [EUR/2 99]
-				program.OP_TAKE,          // [EUR/2], [EUR/2 @alice 99]
-				program.OP_APUSH, 05, 00, // [EUR/2], [EUR/2 @alice 99], @bob
-				program.OP_SEND,  // [EUR/2]
-				program.OP_REPAY, //
-			}, Resources: []program.Resource{
-				program.Constant{Inner: internal.Asset("EUR/2")},
-				program.Monetary{
-					Asset:  0,
-					Amount: internal.NewMonetaryInt(99),
-				},
-				program.Constant{Inner: alice},
-				program.Constant{Inner: internal.NewMonetaryInt(0)},
-				program.Constant{Inner: internal.NewMonetaryInt(1)},
-				program.Constant{Inner: bob}},
->>>>>>> 25415e33
 		},
 	})
 }
@@ -836,7 +493,6 @@
 			destination = @bob
 		)`,
 		Expected: CaseResult{
-<<<<<<< HEAD
 			Program: Program{
 				Statements: []Statement{
 					StatementAllocate{
@@ -850,24 +506,6 @@
 					},
 				},
 			},
-=======
-			Instructions: []byte{
-				program.OP_APUSH, 01, 00, // @alice
-				program.OP_APUSH, 00, 00, // @alice, EUR/2
-				program.OP_APUSH, 02, 00, // @alice, EUR/2, 0
-				program.OP_MONETARY_NEW,  // @alice, [EUR/2 0]
-				program.OP_TAKE_ALL,      // [EUR/2 @alice <?>]
-				program.OP_FUNDING_SUM,   // [EUR/2 @alice <?>], [EUR/2 <?>]
-				program.OP_TAKE,          // [EUR/2], [EUR/2 @alice <?>]
-				program.OP_APUSH, 03, 00, // [EUR/2], [EUR/2 @alice <?>], @b
-				program.OP_SEND,  // [EUR/2]
-				program.OP_REPAY, //
-			}, Resources: []program.Resource{
-				program.Constant{Inner: internal.Asset("EUR/2")},
-				program.Constant{Inner: internal.AccountAddress("alice")},
-				program.Constant{Inner: internal.NewMonetaryInt(0)},
-				program.Constant{Inner: internal.AccountAddress("bob")}},
->>>>>>> 25415e33
 		},
 	})
 }
@@ -888,7 +526,6 @@
 			}
 		)`,
 		Expected: CaseResult{
-<<<<<<< HEAD
 			Program: Program{
 				VarsDecl: []VarDecl{
 					{
@@ -947,30 +584,6 @@
 						},
 					},
 				},
-=======
-			Resources: []program.Resource{
-				program.Variable{Typ: internal.TypeAccount, Name: "sale"},
-				program.VariableAccountMetadata{
-					Typ:     internal.TypeAccount,
-					Account: internal.NewAddress(0),
-					Key:     "seller",
-				},
-				program.VariableAccountMetadata{
-					Typ:     internal.TypePortion,
-					Account: internal.NewAddress(1),
-					Key:     "commission",
-				},
-				program.Constant{Inner: internal.Asset("EUR/2")},
-				program.Monetary{
-					Asset:  3,
-					Amount: internal.NewMonetaryInt(53),
-				},
-				program.Constant{Inner: internal.NewMonetaryInt(0)},
-				program.Constant{Inner: internal.NewMonetaryInt(1)},
-				program.Constant{Inner: internal.NewPortionRemaining()},
-				program.Constant{Inner: internal.NewMonetaryInt(2)},
-				program.Constant{Inner: internal.AccountAddress("platform")},
->>>>>>> 25415e33
 			},
 		},
 	})
@@ -1309,7 +922,6 @@
 			set_account_meta(@alice, "fff", 15%)
 			`,
 			Expected: CaseResult{
-<<<<<<< HEAD
 				Program: Program{
 					Statements: []Statement{
 						StatementSetAccountMeta{
@@ -1349,55 +961,6 @@
 							}},
 						},
 					},
-=======
-				Instructions: []byte{
-					program.OP_APUSH, 00, 00,
-					program.OP_APUSH, 01, 00,
-					program.OP_APUSH, 02, 00,
-					program.OP_ACCOUNT_META,
-					program.OP_APUSH, 03, 00,
-					program.OP_APUSH, 04, 00,
-					program.OP_APUSH, 02, 00,
-					program.OP_ACCOUNT_META,
-					program.OP_APUSH, 05, 00,
-					program.OP_APUSH, 06, 00,
-					program.OP_APUSH, 02, 00,
-					program.OP_ACCOUNT_META,
-					program.OP_APUSH, 7, 00,
-					program.OP_APUSH, 8, 00,
-					program.OP_APUSH, 02, 00,
-					program.OP_ACCOUNT_META,
-					program.OP_APUSH, 10, 00,
-					program.OP_APUSH, 11, 00,
-					program.OP_APUSH, 02, 00,
-					program.OP_ACCOUNT_META,
-					program.OP_APUSH, 12, 00,
-					program.OP_APUSH, 13, 00,
-					program.OP_APUSH, 02, 00,
-					program.OP_ACCOUNT_META,
-				},
-				Resources: []program.Resource{
-					program.Constant{Inner: internal.AccountAddress("platform")},
-					program.Constant{Inner: internal.String("aaa")},
-					program.Constant{Inner: internal.AccountAddress("alice")},
-					program.Constant{Inner: internal.Asset("GEM")},
-					program.Constant{Inner: internal.String("bbb")},
-					program.Constant{Inner: internal.NewNumber(42)},
-					program.Constant{Inner: internal.String("ccc")},
-					program.Constant{Inner: internal.String("test")},
-					program.Constant{Inner: internal.String("ddd")},
-					program.Constant{Inner: internal.Asset("COIN")},
-					program.Monetary{
-						Asset:  9,
-						Amount: internal.NewMonetaryInt(30),
-					},
-					program.Constant{Inner: internal.String("eee")},
-					program.Constant{Inner: internal.Portion{
-						Remaining: false,
-						Specific:  big.NewRat(15, 100),
-					}},
-					program.Constant{Inner: internal.String("fff")},
->>>>>>> 25415e33
 				},
 			},
 		})
@@ -1414,7 +977,6 @@
 			)
 			set_account_meta($acc, "fees", 1%)`,
 			Expected: CaseResult{
-<<<<<<< HEAD
 				Program: Program{
 					VarsDecl: []VarDecl{
 						{
@@ -1446,52 +1008,6 @@
 							}},
 						},
 					},
-=======
-				Instructions: []byte{
-					program.OP_APUSH, 03, 00,
-					program.OP_APUSH, 02, 00,
-					program.OP_ASSET,
-					program.OP_APUSH, 04, 00,
-					program.OP_MONETARY_NEW,
-					program.OP_TAKE_ALL,
-					program.OP_APUSH, 02, 00,
-					program.OP_TAKE_MAX,
-					program.OP_APUSH, 05, 00,
-					program.OP_BUMP,
-					program.OP_REPAY,
-					program.OP_APUSH, 03, 00,
-					program.OP_APUSH, 06, 00,
-					program.OP_BUMP,
-					program.OP_TAKE_ALWAYS,
-					program.OP_APUSH, 06, 00,
-					program.OP_FUNDING_ASSEMBLE,
-					program.OP_FUNDING_SUM,
-					program.OP_TAKE,
-					program.OP_APUSH, 00, 00,
-					program.OP_SEND,
-					program.OP_REPAY,
-					program.OP_APUSH, 07, 00,
-					program.OP_APUSH, 8, 00,
-					program.OP_APUSH, 00, 00,
-					program.OP_ACCOUNT_META,
-				},
-				Resources: []program.Resource{
-					program.Variable{Typ: internal.TypeAccount, Name: "acc"},
-					program.Constant{Inner: internal.Asset("EUR/2")},
-					program.Monetary{
-						Asset:  1,
-						Amount: internal.NewMonetaryInt(100),
-					},
-					program.Constant{Inner: internal.AccountAddress("world")},
-					program.Constant{Inner: internal.NewMonetaryInt(0)},
-					program.Constant{Inner: internal.NewMonetaryInt(1)},
-					program.Constant{Inner: internal.NewMonetaryInt(2)},
-					program.Constant{Inner: internal.Portion{
-						Remaining: false,
-						Specific:  big.NewRat(1, 100),
-					}},
-					program.Constant{Inner: internal.String("fees")},
->>>>>>> 25415e33
 				},
 			},
 		})
@@ -1539,7 +1055,6 @@
 				destination = @bob
 			)`,
 			Expected: CaseResult{
-<<<<<<< HEAD
 				Program: Program{
 					VarsDecl: []VarDecl{
 						{
@@ -1564,33 +1079,6 @@
 							},
 						},
 					},
-=======
-				Instructions: []byte{
-					program.OP_APUSH, 00, 00,
-					program.OP_APUSH, 02, 00,
-					program.OP_ASSET,
-					program.OP_APUSH, 03, 00,
-					program.OP_MONETARY_NEW,
-					program.OP_TAKE_ALL,
-					program.OP_APUSH, 02, 00,
-					program.OP_TAKE,
-					program.OP_APUSH, 04, 00,
-					program.OP_BUMP,
-					program.OP_REPAY,
-					program.OP_FUNDING_SUM,
-					program.OP_TAKE,
-					program.OP_APUSH, 05, 00,
-					program.OP_SEND,
-					program.OP_REPAY,
-				},
-				Resources: []program.Resource{
-					program.Constant{Inner: internal.AccountAddress("alice")},
-					program.Constant{Inner: internal.Asset("COIN")},
-					program.VariableAccountBalance{Account: 0, Asset: 1},
-					program.Constant{Inner: internal.NewMonetaryInt(0)},
-					program.Constant{Inner: internal.NewMonetaryInt(1)},
-					program.Constant{Inner: internal.AccountAddress("bob")},
->>>>>>> 25415e33
 				},
 			},
 		})
@@ -1607,7 +1095,6 @@
 				destination = @alice
 			)`,
 			Expected: CaseResult{
-<<<<<<< HEAD
 				Program: Program{
 					VarsDecl: []VarDecl{
 						{
@@ -1636,41 +1123,6 @@
 							},
 						},
 					},
-=======
-				Instructions: []byte{
-					program.OP_APUSH, 03, 00,
-					program.OP_APUSH, 02, 00,
-					program.OP_ASSET,
-					program.OP_APUSH, 04, 00,
-					program.OP_MONETARY_NEW,
-					program.OP_TAKE_ALL,
-					program.OP_APUSH, 02, 00,
-					program.OP_TAKE_MAX,
-					program.OP_APUSH, 05, 00,
-					program.OP_BUMP,
-					program.OP_REPAY,
-					program.OP_APUSH, 03, 00,
-					program.OP_APUSH, 06, 00,
-					program.OP_BUMP,
-					program.OP_TAKE_ALWAYS,
-					program.OP_APUSH, 06, 00,
-					program.OP_FUNDING_ASSEMBLE,
-					program.OP_FUNDING_SUM,
-					program.OP_TAKE,
-					program.OP_APUSH, 07, 00,
-					program.OP_SEND,
-					program.OP_REPAY,
-				},
-				Resources: []program.Resource{
-					program.Variable{Typ: internal.TypeAccount, Name: "acc"},
-					program.Constant{Inner: internal.Asset("COIN")},
-					program.VariableAccountBalance{Account: 0, Asset: 1},
-					program.Constant{Inner: internal.AccountAddress("world")},
-					program.Constant{Inner: internal.NewMonetaryInt(0)},
-					program.Constant{Inner: internal.NewMonetaryInt(1)},
-					program.Constant{Inner: internal.NewMonetaryInt(2)},
-					program.Constant{Inner: internal.AccountAddress("alice")},
->>>>>>> 25415e33
 				},
 			},
 		})
@@ -1788,7 +1240,6 @@
 	test(t, TestCase{
 		Case: script,
 		Expected: CaseResult{
-<<<<<<< HEAD
 			Program: Program{
 				VarsDecl: []VarDecl{
 					{
@@ -1837,67 +1288,6 @@
 						},
 					},
 				},
-=======
-			Instructions: []byte{
-				program.OP_APUSH, 01, 00,
-				program.OP_APUSH, 00, 00,
-				program.OP_APUSH, 03, 00,
-				program.OP_MONETARY_NEW,
-				program.OP_TAKE_ALL,
-				program.OP_FUNDING_SUM,
-				program.OP_TAKE,
-				program.OP_APUSH, 04, 00,
-				program.OP_SEND,
-				program.OP_REPAY,
-				program.OP_APUSH, 04, 00,
-				program.OP_APUSH, 05, 00,
-				program.OP_ASSET,
-				program.OP_APUSH, 03, 00,
-				program.OP_MONETARY_NEW,
-				program.OP_TAKE_ALL,
-				program.OP_APUSH, 05, 00,
-				program.OP_TAKE,
-				program.OP_APUSH, 06, 00,
-				program.OP_BUMP,
-				program.OP_REPAY,
-				program.OP_FUNDING_SUM,
-				program.OP_TAKE,
-				program.OP_APUSH, 01, 00,
-				program.OP_SEND,
-				program.OP_REPAY,
-				program.OP_APUSH, 01, 00,
-				program.OP_APUSH, 02, 00,
-				program.OP_ASSET,
-				program.OP_APUSH, 03, 00,
-				program.OP_MONETARY_NEW,
-				program.OP_TAKE_ALL,
-				program.OP_APUSH, 02, 00,
-				program.OP_TAKE,
-				program.OP_APUSH, 06, 00,
-				program.OP_BUMP,
-				program.OP_REPAY,
-				program.OP_FUNDING_SUM,
-				program.OP_TAKE,
-				program.OP_APUSH, 04, 00,
-				program.OP_SEND,
-				program.OP_REPAY,
-			},
-			Resources: []program.Resource{
-				program.Variable{Typ: internal.TypeAsset, Name: "ass"},
-				program.Constant{Inner: internal.AccountAddress("alice")},
-				program.VariableAccountBalance{
-					Name:    "bal",
-					Account: 1,
-					Asset:   0,
-				},
-				program.Constant{Inner: internal.NewMonetaryInt(0)},
-				program.Constant{Inner: internal.AccountAddress("bob")},
-				program.Monetary{
-					Asset:  0,
-					Amount: internal.NewMonetaryInt(1),
-				},
-				program.Constant{Inner: internal.NewMonetaryInt(1)},
->>>>>>> 25415e33
 			},
 		},
 	})
@@ -1908,18 +1298,20 @@
 	test(t, TestCase{
 		Case: script,
 		Expected: CaseResult{
-			Instructions: []byte{
-				program.OP_APUSH, 00, 00,
-				program.OP_APUSH, 01, 00,
-				program.OP_IADD,
-				program.OP_APUSH, 02, 00,
-				program.OP_IADD,
-				program.OP_PRINT,
-			},
-			Resources: []program.Resource{
-				program.Constant{Inner: internal.NewMonetaryInt(1)},
-				program.Constant{Inner: internal.NewMonetaryInt(2)},
-				program.Constant{Inner: internal.NewMonetaryInt(3)},
+			Program: Program{
+				Statements: []Statement{
+					StatementPrint{
+						Expr: ExprInfix{
+							Op: OP_SUB,
+							Lhs: ExprInfix{
+								Op:  OP_ADD,
+								Lhs: ExprLiteral{Value: internal.NewNumber(1)},
+								Rhs: ExprLiteral{Value: internal.NewNumber(2)},
+							},
+							Rhs: ExprLiteral{Value: internal.NewNumber(3)},
+						},
+					},
+				},
 			},
 		},
 	})
@@ -1940,56 +1332,58 @@
 		test(t, TestCase{
 			Case: script,
 			Expected: CaseResult{
-				Instructions: []byte{
-					program.OP_APUSH, 06, 00,
-					program.OP_APUSH, 03, 00,
-					program.OP_ASSET,
-					program.OP_APUSH, 07, 00,
-					program.OP_MONETARY_NEW,
-					program.OP_TAKE_ALL,
-					program.OP_APUSH, 03, 00,
-					program.OP_APUSH, 01, 00,
-					program.OP_MONETARY_ADD,
-					program.OP_APUSH, 04, 00,
-					program.OP_MONETARY_ADD,
-					program.OP_APUSH, 05, 00,
-					program.OP_MONETARY_SUB,
-					program.OP_TAKE,
-					program.OP_APUSH, 8, 00,
-					program.OP_BUMP,
-					program.OP_REPAY,
-					program.OP_FUNDING_SUM,
-					program.OP_TAKE,
-					program.OP_APUSH, 9, 00,
-					program.OP_SEND,
-					program.OP_REPAY,
-				},
-				Resources: []program.Resource{
-					program.Variable{
-						Typ:  internal.TypeAsset,
-						Name: "ass",
-					},
-					program.Variable{
-						Typ:  internal.TypeMonetary,
-						Name: "mon",
-					},
-					program.Constant{Inner: internal.Asset("EUR")},
-					program.Monetary{
-						Asset:  2,
-						Amount: internal.NewMonetaryInt(1),
-					},
-					program.Monetary{
-						Asset:  0,
-						Amount: internal.NewMonetaryInt(3),
-					},
-					program.Monetary{
-						Asset:  2,
-						Amount: internal.NewMonetaryInt(4),
-					},
-					program.Constant{Inner: internal.AccountAddress("a")},
-					program.Constant{Inner: internal.NewMonetaryInt(0)},
-					program.Constant{Inner: internal.NewMonetaryInt(1)},
-					program.Constant{Inner: internal.AccountAddress("b")},
+				Program: Program{
+					VarsDecl: []VarDecl{
+						{
+							Typ:  internal.TypeAsset,
+							Name: "ass",
+						},
+						{
+							Typ:  internal.TypeMonetary,
+							Name: "mon",
+						},
+					},
+					Statements: []Statement{
+						StatementAllocate{
+							Funding: ExprTake{
+								Amount: ExprInfix{
+									Op: OP_SUB,
+									Lhs: ExprInfix{
+										Op: OP_ADD,
+										Lhs: ExprInfix{
+											Op: OP_ADD,
+											Lhs: ExprMonetaryNew{
+												Asset:  ExprLiteral{Value: internal.Asset("EUR")},
+												Amount: ExprLiteral{Value: internal.NewMonetaryInt(1)},
+											},
+											Rhs: ExprVariable("mon"),
+										},
+										Rhs: ExprMonetaryNew{
+											Asset:  ExprVariable("ass"),
+											Amount: ExprLiteral{Value: internal.NewMonetaryInt(3)},
+										},
+									},
+									Rhs: ExprMonetaryNew{
+										Asset:  ExprLiteral{Value: internal.Asset("EUR")},
+										Amount: ExprLiteral{Value: internal.NewMonetaryInt(4)},
+									},
+								},
+								Source: nil,
+							},
+							Destination: nil,
+						},
+						StatementPrint{
+							Expr: ExprInfix{
+								Op: OP_SUB,
+								Lhs: ExprInfix{
+									Op:  OP_ADD,
+									Lhs: ExprLiteral{Value: internal.NewNumber(1)},
+									Rhs: ExprLiteral{Value: internal.NewNumber(2)},
+								},
+								Rhs: ExprLiteral{Value: internal.NewNumber(3)},
+							},
+						},
+					},
 				},
 			},
 		})
@@ -2004,9 +1398,7 @@
 		test(t, TestCase{
 			Case: script,
 			Expected: CaseResult{
-				Instructions: []byte{},
-				Resources:    []program.Resource{},
-				Error:        "tried to do an arithmetic operation with incompatible left and right-hand side operand types: monetary and number",
+				Error: "tried to do an arithmetic operation with incompatible left and right-hand side operand types: monetary and number",
 			},
 		})
 	})
@@ -2024,9 +1416,7 @@
 		test(t, TestCase{
 			Case: script,
 			Expected: CaseResult{
-				Instructions: []byte{},
-				Resources:    []program.Resource{},
-				Error:        "tried to do an arithmetic operation with incompatible left and right-hand side operand types: monetary and number",
+				Error: "tried to do an arithmetic operation with incompatible left and right-hand side operand types: monetary and number",
 			},
 		})
 	})
