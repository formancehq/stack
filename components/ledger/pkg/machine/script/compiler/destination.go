package compiler

import (
<<<<<<< HEAD
	"github.com/numary/ledger/pkg/core"
	"github.com/numary/ledger/pkg/machine/script/parser"
	"github.com/numary/ledger/pkg/machine/vm/program"
=======
	"errors"

	"github.com/formancehq/ledger/pkg/machine/internal"
	"github.com/formancehq/ledger/pkg/machine/script/parser"
	"github.com/formancehq/ledger/pkg/machine/vm/program"
>>>>>>> 25415e33
)

func (p *parseVisitor) CompileDestination(c parser.IDestinationContext) (program.Destination, *CompileError) {
	switch c := c.(type) {
	case *parser.DestAccountContext:
		account, err := p.CompileExprTy(c.Expression(), core.TypeAccount)
		if err != nil {
<<<<<<< HEAD
			return nil, err
=======
			return err
		}
		if ty != internal.TypeAccount {
			return LogicError(c,
				errors.New("wrong type: expected account as destination"),
			)
>>>>>>> 25415e33
		}
		return program.DestinationAccount{Expr: account}, nil
	case *parser.DestInOrderContext:
		parts := []program.DestinationInOrderPart{}
		dests := c.DestinationInOrder().GetDests()
		amounts := c.DestinationInOrder().GetAmounts()
<<<<<<< HEAD
		for i := 0; i < len(dests); i++ {
			amount, err := p.CompileExprTy(amounts[i], core.TypeMonetary)
=======
		n := len(dests)

		// initialize the `kept` accumulator
		p.AppendInstruction(program.OP_FUNDING_SUM)
		p.AppendInstruction(program.OP_ASSET)
		err := p.PushInteger(internal.NewNumber(0))
		if err != nil {
			return LogicError(c, err)
		}
		p.AppendInstruction(program.OP_MONETARY_NEW)

		err = p.Bump(1)
		if err != nil {
			return LogicError(c, err)
		}

		for i := 0; i < n; i++ {
			ty, _, compErr := p.VisitExpr(amounts[i], true)
			if compErr != nil {
				return compErr
			}
			if ty != internal.TypeMonetary {
				return LogicError(c, errors.New("wrong type: expected monetary as max"))
			}
			p.AppendInstruction(program.OP_TAKE_MAX)
			err := p.Bump(2)
			if err != nil {
				return LogicError(c, err)
			}
			p.AppendInstruction(program.OP_DELETE)
			compErr = p.VisitKeptOrDestination(dests[i])
			if compErr != nil {
				return compErr
			}
			p.AppendInstruction(program.OP_FUNDING_SUM)
			err = p.Bump(3)
>>>>>>> 25415e33
			if err != nil {
				return nil, err
			}
			kod, err := p.VisitKeptOrDestination(dests[i])
			if err != nil {
				return nil, err
			}
<<<<<<< HEAD
			parts = append(parts, program.DestinationInOrderPart{
				Max: amount,
				Kod: *kod,
			})
=======
			err = p.Bump(2)
			if err != nil {
				return LogicError(c, err)
			}
			err = p.PushInteger(internal.NewNumber(2))
			if err != nil {
				return LogicError(c, err)
			}
			p.AppendInstruction(program.OP_FUNDING_ASSEMBLE)
		}
		p.AppendInstruction(program.OP_FUNDING_REVERSE)
		err = p.Bump(1)
		if err != nil {
			return LogicError(c, err)
>>>>>>> 25415e33
		}
		remaining_kod, err := p.VisitKeptOrDestination(c.DestinationInOrder().GetRemainingDest())
		if err != nil {
			return nil, err
		}
		return program.DestinationInOrder{
			Parts:     parts,
			Remaining: *remaining_kod,
		}, nil
	case *parser.DestAllotmentContext:
		parts := []program.DestinationAllotmentPart{}
		portions, err := p.CompileAllotment(c, c.DestinationAllotment().GetPortions())
		if err != nil {
			return nil, err
		}
<<<<<<< HEAD
		for i, dest := range c.DestinationAllotment().GetDests() {
			kod, err := p.VisitKeptOrDestination(dest)
			if err != nil {
				return nil, err
			}
			parts = append(parts, program.DestinationAllotmentPart{
				Portion: portions[i],
				Kod:     *kod,
			})
=======
		err = p.PushInteger(internal.NewNumber(2))
		if err != nil {
			return LogicError(c, err)
>>>>>>> 25415e33
		}
		return program.DestinationAllotment(parts), nil
	}
	return nil, InternalError(c)
}

func (p *parseVisitor) VisitKeptOrDestination(c parser.IKeptOrDestinationContext) (*program.KeptOrDestination, *CompileError) {
	switch c := c.(type) {
	case *parser.IsDestinationContext:
		dest, err := p.CompileDestination(c.Destination())
		if err != nil {
			return nil, err
		}
<<<<<<< HEAD
		return &program.KeptOrDestination{
			Kept:        false,
			Destination: dest,
		}, nil
	case *parser.IsKeptContext:
		return &program.KeptOrDestination{
			Kept:        true,
			Destination: nil,
		}, nil
=======
		err = p.Bump(1)
		if err != nil {
			return LogicError(dest, err)
		}
		err = p.PushInteger(internal.NewNumber(2))
		if err != nil {
			return LogicError(dest, err)
		}
		p.AppendInstruction(program.OP_FUNDING_ASSEMBLE)
>>>>>>> 25415e33
	}
	return nil, InternalError(c)
}<|MERGE_RESOLUTION|>--- conflicted
+++ resolved
@@ -1,81 +1,25 @@
 package compiler
 
 import (
-<<<<<<< HEAD
-	"github.com/numary/ledger/pkg/core"
-	"github.com/numary/ledger/pkg/machine/script/parser"
-	"github.com/numary/ledger/pkg/machine/vm/program"
-=======
-	"errors"
-
 	"github.com/formancehq/ledger/pkg/machine/internal"
 	"github.com/formancehq/ledger/pkg/machine/script/parser"
 	"github.com/formancehq/ledger/pkg/machine/vm/program"
->>>>>>> 25415e33
 )
 
 func (p *parseVisitor) CompileDestination(c parser.IDestinationContext) (program.Destination, *CompileError) {
 	switch c := c.(type) {
 	case *parser.DestAccountContext:
-		account, err := p.CompileExprTy(c.Expression(), core.TypeAccount)
+		account, err := p.CompileExprTy(c.Expression(), internal.TypeAccount)
 		if err != nil {
-<<<<<<< HEAD
 			return nil, err
-=======
-			return err
-		}
-		if ty != internal.TypeAccount {
-			return LogicError(c,
-				errors.New("wrong type: expected account as destination"),
-			)
->>>>>>> 25415e33
 		}
 		return program.DestinationAccount{Expr: account}, nil
 	case *parser.DestInOrderContext:
 		parts := []program.DestinationInOrderPart{}
 		dests := c.DestinationInOrder().GetDests()
 		amounts := c.DestinationInOrder().GetAmounts()
-<<<<<<< HEAD
 		for i := 0; i < len(dests); i++ {
-			amount, err := p.CompileExprTy(amounts[i], core.TypeMonetary)
-=======
-		n := len(dests)
-
-		// initialize the `kept` accumulator
-		p.AppendInstruction(program.OP_FUNDING_SUM)
-		p.AppendInstruction(program.OP_ASSET)
-		err := p.PushInteger(internal.NewNumber(0))
-		if err != nil {
-			return LogicError(c, err)
-		}
-		p.AppendInstruction(program.OP_MONETARY_NEW)
-
-		err = p.Bump(1)
-		if err != nil {
-			return LogicError(c, err)
-		}
-
-		for i := 0; i < n; i++ {
-			ty, _, compErr := p.VisitExpr(amounts[i], true)
-			if compErr != nil {
-				return compErr
-			}
-			if ty != internal.TypeMonetary {
-				return LogicError(c, errors.New("wrong type: expected monetary as max"))
-			}
-			p.AppendInstruction(program.OP_TAKE_MAX)
-			err := p.Bump(2)
-			if err != nil {
-				return LogicError(c, err)
-			}
-			p.AppendInstruction(program.OP_DELETE)
-			compErr = p.VisitKeptOrDestination(dests[i])
-			if compErr != nil {
-				return compErr
-			}
-			p.AppendInstruction(program.OP_FUNDING_SUM)
-			err = p.Bump(3)
->>>>>>> 25415e33
+			amount, err := p.CompileExprTy(amounts[i], internal.TypeMonetary)
 			if err != nil {
 				return nil, err
 			}
@@ -83,27 +27,10 @@
 			if err != nil {
 				return nil, err
 			}
-<<<<<<< HEAD
 			parts = append(parts, program.DestinationInOrderPart{
 				Max: amount,
 				Kod: *kod,
 			})
-=======
-			err = p.Bump(2)
-			if err != nil {
-				return LogicError(c, err)
-			}
-			err = p.PushInteger(internal.NewNumber(2))
-			if err != nil {
-				return LogicError(c, err)
-			}
-			p.AppendInstruction(program.OP_FUNDING_ASSEMBLE)
-		}
-		p.AppendInstruction(program.OP_FUNDING_REVERSE)
-		err = p.Bump(1)
-		if err != nil {
-			return LogicError(c, err)
->>>>>>> 25415e33
 		}
 		remaining_kod, err := p.VisitKeptOrDestination(c.DestinationInOrder().GetRemainingDest())
 		if err != nil {
@@ -119,7 +46,6 @@
 		if err != nil {
 			return nil, err
 		}
-<<<<<<< HEAD
 		for i, dest := range c.DestinationAllotment().GetDests() {
 			kod, err := p.VisitKeptOrDestination(dest)
 			if err != nil {
@@ -129,11 +55,6 @@
 				Portion: portions[i],
 				Kod:     *kod,
 			})
-=======
-		err = p.PushInteger(internal.NewNumber(2))
-		if err != nil {
-			return LogicError(c, err)
->>>>>>> 25415e33
 		}
 		return program.DestinationAllotment(parts), nil
 	}
@@ -147,7 +68,6 @@
 		if err != nil {
 			return nil, err
 		}
-<<<<<<< HEAD
 		return &program.KeptOrDestination{
 			Kept:        false,
 			Destination: dest,
@@ -157,17 +77,6 @@
 			Kept:        true,
 			Destination: nil,
 		}, nil
-=======
-		err = p.Bump(1)
-		if err != nil {
-			return LogicError(dest, err)
-		}
-		err = p.PushInteger(internal.NewNumber(2))
-		if err != nil {
-			return LogicError(dest, err)
-		}
-		p.AppendInstruction(program.OP_FUNDING_ASSEMBLE)
->>>>>>> 25415e33
 	}
 	return nil, InternalError(c)
 }