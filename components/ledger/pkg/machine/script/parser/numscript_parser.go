// Code generated from NumScript.g4 by ANTLR 4.10.1. DO NOT EDIT.

package parser // NumScript

import (
	"fmt"
	"strconv"
	"sync"

	"github.com/antlr/antlr4/runtime/Go/antlr"
)

// Suppress unused import errors
var _ = fmt.Printf
var _ = strconv.Itoa
var _ = sync.Once{}

type NumScriptParser struct {
	*antlr.BaseParser
}

var numscriptParserStaticData struct {
	once                   sync.Once
	serializedATN          []int32
	literalNames           []string
	symbolicNames          []string
	ruleNames              []string
	predictionContextCache *antlr.PredictionContextCache
	atn                    *antlr.ATN
	decisionToDFA          []*antlr.DFA
}

func numscriptParserInit() {
	staticData := &numscriptParserStaticData
	staticData.literalNames = []string{
		"", "'*'", "'allowing overdraft up to'", "'allowing unbounded overdraft'",
		"','", "", "", "", "", "'vars'", "'meta'", "'set_tx_meta'", "'set_account_meta'",
		"'print'", "'fail'", "'send'", "'source'", "'from'", "'max'", "'destination'",
		"'to'", "'allocate'", "'+'", "'-'", "'('", "')'", "'['", "']'", "'{'",
		"'}'", "'='", "'account'", "'asset'", "'number'", "'monetary'", "'portion'",
		"'string'", "", "", "'remaining'", "'kept'", "'balance'", "'save'",
		"", "'%'",
	}
	staticData.symbolicNames = []string{
		"", "", "", "", "", "NEWLINE", "WHITESPACE", "MULTILINE_COMMENT", "LINE_COMMENT",
		"VARS", "META", "SET_TX_META", "SET_ACCOUNT_META", "PRINT", "FAIL",
		"SEND", "SOURCE", "FROM", "MAX", "DESTINATION", "TO", "ALLOCATE", "OP_ADD",
		"OP_SUB", "LPAREN", "RPAREN", "LBRACK", "RBRACK", "LBRACE", "RBRACE",
		"EQ", "TY_ACCOUNT", "TY_ASSET", "TY_NUMBER", "TY_MONETARY", "TY_PORTION",
		"TY_STRING", "STRING", "PORTION", "REMAINING", "KEPT", "BALANCE", "SAVE",
		"NUMBER", "PERCENT", "VARIABLE_NAME", "ACCOUNT", "ASSET",
	}
	staticData.ruleNames = []string{
		"monetary", "monetaryAll", "literal", "variable", "expression", "allotmentPortion",
		"destinationInOrder", "destinationAllotment", "keptOrDestination", "destination",
		"sourceAccountOverdraft", "sourceAccount", "sourceInOrder", "sourceMaxed",
		"source", "sourceAllotment", "valueAwareSource", "statement", "type_",
		"origin", "varDecl", "varListDecl", "script",
	}
	staticData.predictionContextCache = antlr.NewPredictionContextCache()
	staticData.serializedATN = []int32{
<<<<<<< HEAD
		4, 1, 46, 306, 2, 0, 7, 0, 2, 1, 7, 1, 2, 2, 7, 2, 2, 3, 7, 3, 2, 4, 7,
=======
		4, 1, 47, 292, 2, 0, 7, 0, 2, 1, 7, 1, 2, 2, 7, 2, 2, 3, 7, 3, 2, 4, 7,
>>>>>>> 25415e33
		4, 2, 5, 7, 5, 2, 6, 7, 6, 2, 7, 7, 7, 2, 8, 7, 8, 2, 9, 7, 9, 2, 10, 7,
		10, 2, 11, 7, 11, 2, 12, 7, 12, 2, 13, 7, 13, 2, 14, 7, 14, 2, 15, 7, 15,
		2, 16, 7, 16, 2, 17, 7, 17, 2, 18, 7, 18, 2, 19, 7, 19, 2, 20, 7, 20, 2,
		21, 7, 21, 2, 22, 7, 22, 1, 0, 1, 0, 1, 0, 1, 0, 1, 0, 1, 1, 1, 1, 1, 1,
		1, 1, 1, 1, 1, 2, 1, 2, 1, 2, 1, 2, 1, 2, 3, 2, 62, 8, 2, 1, 3, 1, 3, 1,
		4, 1, 4, 1, 4, 1, 4, 3, 4, 70, 8, 4, 1, 4, 1, 4, 1, 4, 5, 4, 75, 8, 4,
		10, 4, 12, 4, 78, 9, 4, 1, 5, 1, 5, 1, 5, 3, 5, 83, 8, 5, 1, 6, 1, 6, 1,
		6, 1, 6, 1, 6, 1, 6, 1, 6, 4, 6, 92, 8, 6, 11, 6, 12, 6, 93, 1, 6, 1, 6,
		1, 6, 1, 6, 1, 6, 1, 7, 1, 7, 1, 7, 1, 7, 1, 7, 1, 7, 4, 7, 107, 8, 7,
		11, 7, 12, 7, 108, 1, 7, 1, 7, 1, 8, 1, 8, 1, 8, 3, 8, 116, 8, 8, 1, 9,
		1, 9, 1, 9, 3, 9, 121, 8, 9, 1, 10, 1, 10, 1, 10, 3, 10, 126, 8, 10, 1,
		11, 1, 11, 3, 11, 130, 8, 11, 1, 12, 1, 12, 1, 12, 1, 12, 1, 12, 4, 12,
		137, 8, 12, 11, 12, 12, 12, 138, 1, 12, 1, 12, 1, 13, 1, 13, 1, 13, 1,
		13, 1, 13, 1, 14, 1, 14, 1, 14, 3, 14, 151, 8, 14, 1, 15, 1, 15, 1, 15,
		1, 15, 1, 15, 1, 15, 1, 15, 4, 15, 160, 8, 15, 11, 15, 12, 15, 161, 1,
		15, 1, 15, 1, 16, 1, 16, 3, 16, 168, 8, 16, 1, 17, 1, 17, 1, 17, 1, 17,
<<<<<<< HEAD
		1, 17, 1, 17, 1, 17, 1, 17, 1, 17, 1, 17, 1, 17, 1, 17, 1, 17, 1, 17, 1,
		17, 1, 17, 1, 17, 1, 17, 1, 17, 1, 17, 1, 17, 1, 17, 1, 17, 1, 17, 1, 17,
		1, 17, 1, 17, 1, 17, 1, 17, 1, 17, 1, 17, 1, 17, 1, 17, 1, 17, 1, 17, 1,
		17, 1, 17, 1, 17, 1, 17, 3, 17, 209, 8, 17, 1, 17, 1, 17, 1, 17, 1, 17,
		1, 17, 1, 17, 1, 17, 1, 17, 1, 17, 1, 17, 1, 17, 1, 17, 1, 17, 1, 17, 1,
		17, 1, 17, 1, 17, 1, 17, 1, 17, 1, 17, 1, 17, 1, 17, 1, 17, 3, 17, 234,
		8, 17, 1, 17, 1, 17, 1, 17, 3, 17, 239, 8, 17, 1, 18, 1, 18, 1, 19, 1,
		19, 1, 19, 1, 19, 1, 19, 1, 19, 1, 19, 1, 19, 1, 19, 1, 19, 1, 19, 1, 19,
		1, 19, 1, 19, 3, 19, 257, 8, 19, 1, 20, 1, 20, 1, 20, 1, 20, 3, 20, 263,
		8, 20, 1, 21, 1, 21, 1, 21, 1, 21, 1, 21, 4, 21, 270, 8, 21, 11, 21, 12,
		21, 271, 4, 21, 274, 8, 21, 11, 21, 12, 21, 275, 1, 21, 1, 21, 1, 21, 1,
		22, 5, 22, 282, 8, 22, 10, 22, 12, 22, 285, 9, 22, 1, 22, 3, 22, 288, 8,
		22, 1, 22, 1, 22, 1, 22, 5, 22, 293, 8, 22, 10, 22, 12, 22, 296, 9, 22,
		1, 22, 5, 22, 299, 8, 22, 10, 22, 12, 22, 302, 9, 22, 1, 22, 1, 22, 1,
		22, 0, 1, 8, 23, 0, 2, 4, 6, 8, 10, 12, 14, 16, 18, 20, 22, 24, 26, 28,
		30, 32, 34, 36, 38, 40, 42, 44, 0, 2, 1, 0, 22, 23, 1, 0, 31, 36, 318,
		0, 46, 1, 0, 0, 0, 2, 51, 1, 0, 0, 0, 4, 61, 1, 0, 0, 0, 6, 63, 1, 0, 0,
		0, 8, 69, 1, 0, 0, 0, 10, 82, 1, 0, 0, 0, 12, 84, 1, 0, 0, 0, 14, 100,
		1, 0, 0, 0, 16, 115, 1, 0, 0, 0, 18, 120, 1, 0, 0, 0, 20, 125, 1, 0, 0,
		0, 22, 127, 1, 0, 0, 0, 24, 131, 1, 0, 0, 0, 26, 142, 1, 0, 0, 0, 28, 150,
		1, 0, 0, 0, 30, 152, 1, 0, 0, 0, 32, 167, 1, 0, 0, 0, 34, 238, 1, 0, 0,
		0, 36, 240, 1, 0, 0, 0, 38, 256, 1, 0, 0, 0, 40, 258, 1, 0, 0, 0, 42, 264,
		1, 0, 0, 0, 44, 283, 1, 0, 0, 0, 46, 47, 5, 26, 0, 0, 47, 48, 3, 8, 4,
		0, 48, 49, 3, 8, 4, 0, 49, 50, 5, 27, 0, 0, 50, 1, 1, 0, 0, 0, 51, 52,
		5, 26, 0, 0, 52, 53, 3, 8, 4, 0, 53, 54, 5, 1, 0, 0, 54, 55, 5, 27, 0,
		0, 55, 3, 1, 0, 0, 0, 56, 62, 5, 45, 0, 0, 57, 62, 5, 46, 0, 0, 58, 62,
		5, 42, 0, 0, 59, 62, 5, 37, 0, 0, 60, 62, 5, 38, 0, 0, 61, 56, 1, 0, 0,
		0, 61, 57, 1, 0, 0, 0, 61, 58, 1, 0, 0, 0, 61, 59, 1, 0, 0, 0, 61, 60,
		1, 0, 0, 0, 62, 5, 1, 0, 0, 0, 63, 64, 5, 44, 0, 0, 64, 7, 1, 0, 0, 0,
		65, 66, 6, 4, -1, 0, 66, 70, 3, 4, 2, 0, 67, 70, 3, 6, 3, 0, 68, 70, 3,
		0, 0, 0, 69, 65, 1, 0, 0, 0, 69, 67, 1, 0, 0, 0, 69, 68, 1, 0, 0, 0, 70,
		76, 1, 0, 0, 0, 71, 72, 10, 4, 0, 0, 72, 73, 7, 0, 0, 0, 73, 75, 3, 8,
		4, 5, 74, 71, 1, 0, 0, 0, 75, 78, 1, 0, 0, 0, 76, 74, 1, 0, 0, 0, 76, 77,
		1, 0, 0, 0, 77, 9, 1, 0, 0, 0, 78, 76, 1, 0, 0, 0, 79, 83, 5, 38, 0, 0,
		80, 83, 3, 6, 3, 0, 81, 83, 5, 39, 0, 0, 82, 79, 1, 0, 0, 0, 82, 80, 1,
		0, 0, 0, 82, 81, 1, 0, 0, 0, 83, 11, 1, 0, 0, 0, 84, 85, 5, 28, 0, 0, 85,
		91, 5, 5, 0, 0, 86, 87, 5, 18, 0, 0, 87, 88, 3, 8, 4, 0, 88, 89, 3, 16,
		8, 0, 89, 90, 5, 5, 0, 0, 90, 92, 1, 0, 0, 0, 91, 86, 1, 0, 0, 0, 92, 93,
		1, 0, 0, 0, 93, 91, 1, 0, 0, 0, 93, 94, 1, 0, 0, 0, 94, 95, 1, 0, 0, 0,
		95, 96, 5, 39, 0, 0, 96, 97, 3, 16, 8, 0, 97, 98, 5, 5, 0, 0, 98, 99, 5,
		29, 0, 0, 99, 13, 1, 0, 0, 0, 100, 101, 5, 28, 0, 0, 101, 106, 5, 5, 0,
		0, 102, 103, 3, 10, 5, 0, 103, 104, 3, 16, 8, 0, 104, 105, 5, 5, 0, 0,
		105, 107, 1, 0, 0, 0, 106, 102, 1, 0, 0, 0, 107, 108, 1, 0, 0, 0, 108,
		106, 1, 0, 0, 0, 108, 109, 1, 0, 0, 0, 109, 110, 1, 0, 0, 0, 110, 111,
		5, 29, 0, 0, 111, 15, 1, 0, 0, 0, 112, 113, 5, 20, 0, 0, 113, 116, 3, 18,
		9, 0, 114, 116, 5, 40, 0, 0, 115, 112, 1, 0, 0, 0, 115, 114, 1, 0, 0, 0,
		116, 17, 1, 0, 0, 0, 117, 121, 3, 8, 4, 0, 118, 121, 3, 12, 6, 0, 119,
		121, 3, 14, 7, 0, 120, 117, 1, 0, 0, 0, 120, 118, 1, 0, 0, 0, 120, 119,
		1, 0, 0, 0, 121, 19, 1, 0, 0, 0, 122, 123, 5, 2, 0, 0, 123, 126, 3, 8,
		4, 0, 124, 126, 5, 3, 0, 0, 125, 122, 1, 0, 0, 0, 125, 124, 1, 0, 0, 0,
		126, 21, 1, 0, 0, 0, 127, 129, 3, 8, 4, 0, 128, 130, 3, 20, 10, 0, 129,
		128, 1, 0, 0, 0, 129, 130, 1, 0, 0, 0, 130, 23, 1, 0, 0, 0, 131, 132, 5,
		28, 0, 0, 132, 136, 5, 5, 0, 0, 133, 134, 3, 28, 14, 0, 134, 135, 5, 5,
		0, 0, 135, 137, 1, 0, 0, 0, 136, 133, 1, 0, 0, 0, 137, 138, 1, 0, 0, 0,
		138, 136, 1, 0, 0, 0, 138, 139, 1, 0, 0, 0, 139, 140, 1, 0, 0, 0, 140,
		141, 5, 29, 0, 0, 141, 25, 1, 0, 0, 0, 142, 143, 5, 18, 0, 0, 143, 144,
		3, 8, 4, 0, 144, 145, 5, 17, 0, 0, 145, 146, 3, 28, 14, 0, 146, 27, 1,
		0, 0, 0, 147, 151, 3, 22, 11, 0, 148, 151, 3, 26, 13, 0, 149, 151, 3, 24,
		12, 0, 150, 147, 1, 0, 0, 0, 150, 148, 1, 0, 0, 0, 150, 149, 1, 0, 0, 0,
		151, 29, 1, 0, 0, 0, 152, 153, 5, 28, 0, 0, 153, 159, 5, 5, 0, 0, 154,
		155, 3, 10, 5, 0, 155, 156, 5, 17, 0, 0, 156, 157, 3, 28, 14, 0, 157, 158,
		5, 5, 0, 0, 158, 160, 1, 0, 0, 0, 159, 154, 1, 0, 0, 0, 160, 161, 1, 0,
		0, 0, 161, 159, 1, 0, 0, 0, 161, 162, 1, 0, 0, 0, 162, 163, 1, 0, 0, 0,
		163, 164, 5, 29, 0, 0, 164, 31, 1, 0, 0, 0, 165, 168, 3, 28, 14, 0, 166,
		168, 3, 30, 15, 0, 167, 165, 1, 0, 0, 0, 167, 166, 1, 0, 0, 0, 168, 33,
		1, 0, 0, 0, 169, 170, 5, 13, 0, 0, 170, 239, 3, 8, 4, 0, 171, 172, 5, 11,
		0, 0, 172, 173, 5, 24, 0, 0, 173, 174, 5, 37, 0, 0, 174, 175, 5, 4, 0,
		0, 175, 176, 3, 8, 4, 0, 176, 177, 5, 25, 0, 0, 177, 239, 1, 0, 0, 0, 178,
		179, 5, 12, 0, 0, 179, 180, 5, 24, 0, 0, 180, 181, 3, 8, 4, 0, 181, 182,
		5, 4, 0, 0, 182, 183, 5, 37, 0, 0, 183, 184, 5, 4, 0, 0, 184, 185, 3, 8,
		4, 0, 185, 186, 5, 25, 0, 0, 186, 239, 1, 0, 0, 0, 187, 239, 5, 14, 0,
		0, 188, 189, 5, 15, 0, 0, 189, 190, 3, 8, 4, 0, 190, 191, 5, 24, 0, 0,
		191, 208, 5, 5, 0, 0, 192, 193, 5, 16, 0, 0, 193, 194, 5, 30, 0, 0, 194,
		195, 3, 32, 16, 0, 195, 196, 5, 5, 0, 0, 196, 197, 5, 19, 0, 0, 197, 198,
		5, 30, 0, 0, 198, 199, 3, 18, 9, 0, 199, 209, 1, 0, 0, 0, 200, 201, 5,
		19, 0, 0, 201, 202, 5, 30, 0, 0, 202, 203, 3, 18, 9, 0, 203, 204, 5, 5,
		0, 0, 204, 205, 5, 16, 0, 0, 205, 206, 5, 30, 0, 0, 206, 207, 3, 32, 16,
		0, 207, 209, 1, 0, 0, 0, 208, 192, 1, 0, 0, 0, 208, 200, 1, 0, 0, 0, 209,
		210, 1, 0, 0, 0, 210, 211, 5, 5, 0, 0, 211, 212, 5, 25, 0, 0, 212, 239,
		1, 0, 0, 0, 213, 214, 5, 15, 0, 0, 214, 215, 3, 2, 1, 0, 215, 216, 5, 24,
		0, 0, 216, 233, 5, 5, 0, 0, 217, 218, 5, 16, 0, 0, 218, 219, 5, 30, 0,
		0, 219, 220, 3, 28, 14, 0, 220, 221, 5, 5, 0, 0, 221, 222, 5, 19, 0, 0,
		222, 223, 5, 30, 0, 0, 223, 224, 3, 18, 9, 0, 224, 234, 1, 0, 0, 0, 225,
		226, 5, 19, 0, 0, 226, 227, 5, 30, 0, 0, 227, 228, 3, 18, 9, 0, 228, 229,
		5, 5, 0, 0, 229, 230, 5, 16, 0, 0, 230, 231, 5, 30, 0, 0, 231, 232, 3,
		28, 14, 0, 232, 234, 1, 0, 0, 0, 233, 217, 1, 0, 0, 0, 233, 225, 1, 0,
		0, 0, 234, 235, 1, 0, 0, 0, 235, 236, 5, 5, 0, 0, 236, 237, 5, 25, 0, 0,
		237, 239, 1, 0, 0, 0, 238, 169, 1, 0, 0, 0, 238, 171, 1, 0, 0, 0, 238,
		178, 1, 0, 0, 0, 238, 187, 1, 0, 0, 0, 238, 188, 1, 0, 0, 0, 238, 213,
		1, 0, 0, 0, 239, 35, 1, 0, 0, 0, 240, 241, 7, 1, 0, 0, 241, 37, 1, 0, 0,
		0, 242, 243, 5, 10, 0, 0, 243, 244, 5, 24, 0, 0, 244, 245, 3, 8, 4, 0,
		245, 246, 5, 4, 0, 0, 246, 247, 5, 37, 0, 0, 247, 248, 5, 25, 0, 0, 248,
		257, 1, 0, 0, 0, 249, 250, 5, 41, 0, 0, 250, 251, 5, 24, 0, 0, 251, 252,
		3, 8, 4, 0, 252, 253, 5, 4, 0, 0, 253, 254, 3, 8, 4, 0, 254, 255, 5, 25,
		0, 0, 255, 257, 1, 0, 0, 0, 256, 242, 1, 0, 0, 0, 256, 249, 1, 0, 0, 0,
		257, 39, 1, 0, 0, 0, 258, 259, 3, 36, 18, 0, 259, 262, 3, 6, 3, 0, 260,
		261, 5, 30, 0, 0, 261, 263, 3, 38, 19, 0, 262, 260, 1, 0, 0, 0, 262, 263,
		1, 0, 0, 0, 263, 41, 1, 0, 0, 0, 264, 265, 5, 9, 0, 0, 265, 266, 5, 28,
		0, 0, 266, 273, 5, 5, 0, 0, 267, 269, 3, 40, 20, 0, 268, 270, 5, 5, 0,
		0, 269, 268, 1, 0, 0, 0, 270, 271, 1, 0, 0, 0, 271, 269, 1, 0, 0, 0, 271,
		272, 1, 0, 0, 0, 272, 274, 1, 0, 0, 0, 273, 267, 1, 0, 0, 0, 274, 275,
		1, 0, 0, 0, 275, 273, 1, 0, 0, 0, 275, 276, 1, 0, 0, 0, 276, 277, 1, 0,
		0, 0, 277, 278, 5, 29, 0, 0, 278, 279, 5, 5, 0, 0, 279, 43, 1, 0, 0, 0,
		280, 282, 5, 5, 0, 0, 281, 280, 1, 0, 0, 0, 282, 285, 1, 0, 0, 0, 283,
		281, 1, 0, 0, 0, 283, 284, 1, 0, 0, 0, 284, 287, 1, 0, 0, 0, 285, 283,
		1, 0, 0, 0, 286, 288, 3, 42, 21, 0, 287, 286, 1, 0, 0, 0, 287, 288, 1,
		0, 0, 0, 288, 289, 1, 0, 0, 0, 289, 294, 3, 34, 17, 0, 290, 291, 5, 5,
		0, 0, 291, 293, 3, 34, 17, 0, 292, 290, 1, 0, 0, 0, 293, 296, 1, 0, 0,
		0, 294, 292, 1, 0, 0, 0, 294, 295, 1, 0, 0, 0, 295, 300, 1, 0, 0, 0, 296,
		294, 1, 0, 0, 0, 297, 299, 5, 5, 0, 0, 298, 297, 1, 0, 0, 0, 299, 302,
		1, 0, 0, 0, 300, 298, 1, 0, 0, 0, 300, 301, 1, 0, 0, 0, 301, 303, 1, 0,
		0, 0, 302, 300, 1, 0, 0, 0, 303, 304, 5, 0, 0, 1, 304, 45, 1, 0, 0, 0,
		25, 61, 69, 76, 82, 93, 108, 115, 120, 125, 129, 138, 150, 161, 167, 208,
		233, 238, 256, 262, 271, 275, 283, 287, 294, 300,
=======
		1, 17, 3, 17, 175, 8, 17, 1, 17, 1, 17, 1, 17, 1, 17, 1, 17, 1, 17, 1,
		17, 1, 17, 1, 17, 1, 17, 1, 17, 1, 17, 1, 17, 1, 17, 1, 17, 1, 17, 1, 17,
		1, 17, 1, 17, 1, 17, 1, 17, 1, 17, 1, 17, 3, 17, 200, 8, 17, 1, 17, 1,
		17, 1, 17, 1, 17, 1, 17, 1, 17, 1, 17, 1, 17, 1, 17, 1, 17, 1, 17, 1, 17,
		1, 17, 1, 17, 1, 17, 1, 17, 1, 17, 1, 17, 3, 17, 220, 8, 17, 1, 17, 1,
		17, 1, 17, 3, 17, 225, 8, 17, 1, 18, 1, 18, 1, 19, 1, 19, 1, 19, 1, 19,
		1, 19, 1, 19, 1, 19, 1, 19, 1, 19, 1, 19, 1, 19, 1, 19, 1, 19, 1, 19, 3,
		19, 243, 8, 19, 1, 20, 1, 20, 1, 20, 1, 20, 3, 20, 249, 8, 20, 1, 21, 1,
		21, 1, 21, 1, 21, 1, 21, 4, 21, 256, 8, 21, 11, 21, 12, 21, 257, 4, 21,
		260, 8, 21, 11, 21, 12, 21, 261, 1, 21, 1, 21, 1, 21, 1, 22, 5, 22, 268,
		8, 22, 10, 22, 12, 22, 271, 9, 22, 1, 22, 3, 22, 274, 8, 22, 1, 22, 1,
		22, 1, 22, 5, 22, 279, 8, 22, 10, 22, 12, 22, 282, 9, 22, 1, 22, 5, 22,
		285, 8, 22, 10, 22, 12, 22, 288, 9, 22, 1, 22, 1, 22, 1, 22, 0, 1, 8, 23,
		0, 2, 4, 6, 8, 10, 12, 14, 16, 18, 20, 22, 24, 26, 28, 30, 32, 34, 36,
		38, 40, 42, 44, 0, 2, 1, 0, 22, 23, 1, 0, 31, 36, 305, 0, 46, 1, 0, 0,
		0, 2, 51, 1, 0, 0, 0, 4, 62, 1, 0, 0, 0, 6, 64, 1, 0, 0, 0, 8, 69, 1, 0,
		0, 0, 10, 82, 1, 0, 0, 0, 12, 84, 1, 0, 0, 0, 14, 100, 1, 0, 0, 0, 16,
		115, 1, 0, 0, 0, 18, 120, 1, 0, 0, 0, 20, 125, 1, 0, 0, 0, 22, 127, 1,
		0, 0, 0, 24, 131, 1, 0, 0, 0, 26, 142, 1, 0, 0, 0, 28, 150, 1, 0, 0, 0,
		30, 152, 1, 0, 0, 0, 32, 167, 1, 0, 0, 0, 34, 224, 1, 0, 0, 0, 36, 226,
		1, 0, 0, 0, 38, 242, 1, 0, 0, 0, 40, 244, 1, 0, 0, 0, 42, 250, 1, 0, 0,
		0, 44, 269, 1, 0, 0, 0, 46, 47, 5, 26, 0, 0, 47, 48, 3, 8, 4, 0, 48, 49,
		5, 43, 0, 0, 49, 50, 5, 27, 0, 0, 50, 1, 1, 0, 0, 0, 51, 52, 5, 26, 0,
		0, 52, 53, 3, 8, 4, 0, 53, 54, 5, 1, 0, 0, 54, 55, 5, 27, 0, 0, 55, 3,
		1, 0, 0, 0, 56, 63, 5, 46, 0, 0, 57, 63, 5, 47, 0, 0, 58, 63, 5, 43, 0,
		0, 59, 63, 5, 37, 0, 0, 60, 63, 5, 38, 0, 0, 61, 63, 3, 0, 0, 0, 62, 56,
		1, 0, 0, 0, 62, 57, 1, 0, 0, 0, 62, 58, 1, 0, 0, 0, 62, 59, 1, 0, 0, 0,
		62, 60, 1, 0, 0, 0, 62, 61, 1, 0, 0, 0, 63, 5, 1, 0, 0, 0, 64, 65, 5, 45,
		0, 0, 65, 7, 1, 0, 0, 0, 66, 67, 6, 4, -1, 0, 67, 70, 3, 4, 2, 0, 68, 70,
		3, 6, 3, 0, 69, 66, 1, 0, 0, 0, 69, 68, 1, 0, 0, 0, 70, 76, 1, 0, 0, 0,
		71, 72, 10, 3, 0, 0, 72, 73, 7, 0, 0, 0, 73, 75, 3, 8, 4, 4, 74, 71, 1,
		0, 0, 0, 75, 78, 1, 0, 0, 0, 76, 74, 1, 0, 0, 0, 76, 77, 1, 0, 0, 0, 77,
		9, 1, 0, 0, 0, 78, 76, 1, 0, 0, 0, 79, 83, 5, 38, 0, 0, 80, 83, 3, 6, 3,
		0, 81, 83, 5, 39, 0, 0, 82, 79, 1, 0, 0, 0, 82, 80, 1, 0, 0, 0, 82, 81,
		1, 0, 0, 0, 83, 11, 1, 0, 0, 0, 84, 85, 5, 28, 0, 0, 85, 91, 5, 5, 0, 0,
		86, 87, 5, 18, 0, 0, 87, 88, 3, 8, 4, 0, 88, 89, 3, 16, 8, 0, 89, 90, 5,
		5, 0, 0, 90, 92, 1, 0, 0, 0, 91, 86, 1, 0, 0, 0, 92, 93, 1, 0, 0, 0, 93,
		91, 1, 0, 0, 0, 93, 94, 1, 0, 0, 0, 94, 95, 1, 0, 0, 0, 95, 96, 5, 39,
		0, 0, 96, 97, 3, 16, 8, 0, 97, 98, 5, 5, 0, 0, 98, 99, 5, 29, 0, 0, 99,
		13, 1, 0, 0, 0, 100, 101, 5, 28, 0, 0, 101, 106, 5, 5, 0, 0, 102, 103,
		3, 10, 5, 0, 103, 104, 3, 16, 8, 0, 104, 105, 5, 5, 0, 0, 105, 107, 1,
		0, 0, 0, 106, 102, 1, 0, 0, 0, 107, 108, 1, 0, 0, 0, 108, 106, 1, 0, 0,
		0, 108, 109, 1, 0, 0, 0, 109, 110, 1, 0, 0, 0, 110, 111, 5, 29, 0, 0, 111,
		15, 1, 0, 0, 0, 112, 113, 5, 20, 0, 0, 113, 116, 3, 18, 9, 0, 114, 116,
		5, 40, 0, 0, 115, 112, 1, 0, 0, 0, 115, 114, 1, 0, 0, 0, 116, 17, 1, 0,
		0, 0, 117, 121, 3, 8, 4, 0, 118, 121, 3, 12, 6, 0, 119, 121, 3, 14, 7,
		0, 120, 117, 1, 0, 0, 0, 120, 118, 1, 0, 0, 0, 120, 119, 1, 0, 0, 0, 121,
		19, 1, 0, 0, 0, 122, 123, 5, 2, 0, 0, 123, 126, 3, 8, 4, 0, 124, 126, 5,
		3, 0, 0, 125, 122, 1, 0, 0, 0, 125, 124, 1, 0, 0, 0, 126, 21, 1, 0, 0,
		0, 127, 129, 3, 8, 4, 0, 128, 130, 3, 20, 10, 0, 129, 128, 1, 0, 0, 0,
		129, 130, 1, 0, 0, 0, 130, 23, 1, 0, 0, 0, 131, 132, 5, 28, 0, 0, 132,
		136, 5, 5, 0, 0, 133, 134, 3, 28, 14, 0, 134, 135, 5, 5, 0, 0, 135, 137,
		1, 0, 0, 0, 136, 133, 1, 0, 0, 0, 137, 138, 1, 0, 0, 0, 138, 136, 1, 0,
		0, 0, 138, 139, 1, 0, 0, 0, 139, 140, 1, 0, 0, 0, 140, 141, 5, 29, 0, 0,
		141, 25, 1, 0, 0, 0, 142, 143, 5, 18, 0, 0, 143, 144, 3, 8, 4, 0, 144,
		145, 5, 17, 0, 0, 145, 146, 3, 28, 14, 0, 146, 27, 1, 0, 0, 0, 147, 151,
		3, 22, 11, 0, 148, 151, 3, 26, 13, 0, 149, 151, 3, 24, 12, 0, 150, 147,
		1, 0, 0, 0, 150, 148, 1, 0, 0, 0, 150, 149, 1, 0, 0, 0, 151, 29, 1, 0,
		0, 0, 152, 153, 5, 28, 0, 0, 153, 159, 5, 5, 0, 0, 154, 155, 3, 10, 5,
		0, 155, 156, 5, 17, 0, 0, 156, 157, 3, 28, 14, 0, 157, 158, 5, 5, 0, 0,
		158, 160, 1, 0, 0, 0, 159, 154, 1, 0, 0, 0, 160, 161, 1, 0, 0, 0, 161,
		159, 1, 0, 0, 0, 161, 162, 1, 0, 0, 0, 162, 163, 1, 0, 0, 0, 163, 164,
		5, 29, 0, 0, 164, 31, 1, 0, 0, 0, 165, 168, 3, 28, 14, 0, 166, 168, 3,
		30, 15, 0, 167, 165, 1, 0, 0, 0, 167, 166, 1, 0, 0, 0, 168, 33, 1, 0, 0,
		0, 169, 170, 5, 13, 0, 0, 170, 225, 3, 8, 4, 0, 171, 174, 5, 42, 0, 0,
		172, 175, 3, 8, 4, 0, 173, 175, 3, 2, 1, 0, 174, 172, 1, 0, 0, 0, 174,
		173, 1, 0, 0, 0, 175, 176, 1, 0, 0, 0, 176, 177, 5, 17, 0, 0, 177, 178,
		3, 8, 4, 0, 178, 225, 1, 0, 0, 0, 179, 180, 5, 11, 0, 0, 180, 181, 5, 24,
		0, 0, 181, 182, 5, 37, 0, 0, 182, 183, 5, 4, 0, 0, 183, 184, 3, 8, 4, 0,
		184, 185, 5, 25, 0, 0, 185, 225, 1, 0, 0, 0, 186, 187, 5, 12, 0, 0, 187,
		188, 5, 24, 0, 0, 188, 189, 3, 8, 4, 0, 189, 190, 5, 4, 0, 0, 190, 191,
		5, 37, 0, 0, 191, 192, 5, 4, 0, 0, 192, 193, 3, 8, 4, 0, 193, 194, 5, 25,
		0, 0, 194, 225, 1, 0, 0, 0, 195, 225, 5, 14, 0, 0, 196, 199, 5, 15, 0,
		0, 197, 200, 3, 8, 4, 0, 198, 200, 3, 2, 1, 0, 199, 197, 1, 0, 0, 0, 199,
		198, 1, 0, 0, 0, 200, 201, 1, 0, 0, 0, 201, 202, 5, 24, 0, 0, 202, 219,
		5, 5, 0, 0, 203, 204, 5, 16, 0, 0, 204, 205, 5, 30, 0, 0, 205, 206, 3,
		32, 16, 0, 206, 207, 5, 5, 0, 0, 207, 208, 5, 19, 0, 0, 208, 209, 5, 30,
		0, 0, 209, 210, 3, 18, 9, 0, 210, 220, 1, 0, 0, 0, 211, 212, 5, 19, 0,
		0, 212, 213, 5, 30, 0, 0, 213, 214, 3, 18, 9, 0, 214, 215, 5, 5, 0, 0,
		215, 216, 5, 16, 0, 0, 216, 217, 5, 30, 0, 0, 217, 218, 3, 32, 16, 0, 218,
		220, 1, 0, 0, 0, 219, 203, 1, 0, 0, 0, 219, 211, 1, 0, 0, 0, 220, 221,
		1, 0, 0, 0, 221, 222, 5, 5, 0, 0, 222, 223, 5, 25, 0, 0, 223, 225, 1, 0,
		0, 0, 224, 169, 1, 0, 0, 0, 224, 171, 1, 0, 0, 0, 224, 179, 1, 0, 0, 0,
		224, 186, 1, 0, 0, 0, 224, 195, 1, 0, 0, 0, 224, 196, 1, 0, 0, 0, 225,
		35, 1, 0, 0, 0, 226, 227, 7, 1, 0, 0, 227, 37, 1, 0, 0, 0, 228, 229, 5,
		10, 0, 0, 229, 230, 5, 24, 0, 0, 230, 231, 3, 8, 4, 0, 231, 232, 5, 4,
		0, 0, 232, 233, 5, 37, 0, 0, 233, 234, 5, 25, 0, 0, 234, 243, 1, 0, 0,
		0, 235, 236, 5, 41, 0, 0, 236, 237, 5, 24, 0, 0, 237, 238, 3, 8, 4, 0,
		238, 239, 5, 4, 0, 0, 239, 240, 3, 8, 4, 0, 240, 241, 5, 25, 0, 0, 241,
		243, 1, 0, 0, 0, 242, 228, 1, 0, 0, 0, 242, 235, 1, 0, 0, 0, 243, 39, 1,
		0, 0, 0, 244, 245, 3, 36, 18, 0, 245, 248, 3, 6, 3, 0, 246, 247, 5, 30,
		0, 0, 247, 249, 3, 38, 19, 0, 248, 246, 1, 0, 0, 0, 248, 249, 1, 0, 0,
		0, 249, 41, 1, 0, 0, 0, 250, 251, 5, 9, 0, 0, 251, 252, 5, 28, 0, 0, 252,
		259, 5, 5, 0, 0, 253, 255, 3, 40, 20, 0, 254, 256, 5, 5, 0, 0, 255, 254,
		1, 0, 0, 0, 256, 257, 1, 0, 0, 0, 257, 255, 1, 0, 0, 0, 257, 258, 1, 0,
		0, 0, 258, 260, 1, 0, 0, 0, 259, 253, 1, 0, 0, 0, 260, 261, 1, 0, 0, 0,
		261, 259, 1, 0, 0, 0, 261, 262, 1, 0, 0, 0, 262, 263, 1, 0, 0, 0, 263,
		264, 5, 29, 0, 0, 264, 265, 5, 5, 0, 0, 265, 43, 1, 0, 0, 0, 266, 268,
		5, 5, 0, 0, 267, 266, 1, 0, 0, 0, 268, 271, 1, 0, 0, 0, 269, 267, 1, 0,
		0, 0, 269, 270, 1, 0, 0, 0, 270, 273, 1, 0, 0, 0, 271, 269, 1, 0, 0, 0,
		272, 274, 3, 42, 21, 0, 273, 272, 1, 0, 0, 0, 273, 274, 1, 0, 0, 0, 274,
		275, 1, 0, 0, 0, 275, 280, 3, 34, 17, 0, 276, 277, 5, 5, 0, 0, 277, 279,
		3, 34, 17, 0, 278, 276, 1, 0, 0, 0, 279, 282, 1, 0, 0, 0, 280, 278, 1,
		0, 0, 0, 280, 281, 1, 0, 0, 0, 281, 286, 1, 0, 0, 0, 282, 280, 1, 0, 0,
		0, 283, 285, 5, 5, 0, 0, 284, 283, 1, 0, 0, 0, 285, 288, 1, 0, 0, 0, 286,
		284, 1, 0, 0, 0, 286, 287, 1, 0, 0, 0, 287, 289, 1, 0, 0, 0, 288, 286,
		1, 0, 0, 0, 289, 290, 5, 0, 0, 1, 290, 45, 1, 0, 0, 0, 26, 62, 69, 76,
		82, 93, 108, 115, 120, 125, 129, 138, 150, 161, 167, 174, 199, 219, 224,
		242, 248, 257, 261, 269, 273, 280, 286,
>>>>>>> 25415e33
	}
	deserializer := antlr.NewATNDeserializer(nil)
	staticData.atn = deserializer.Deserialize(staticData.serializedATN)
	atn := staticData.atn
	staticData.decisionToDFA = make([]*antlr.DFA, len(atn.DecisionToState))
	decisionToDFA := staticData.decisionToDFA
	for index, state := range atn.DecisionToState {
		decisionToDFA[index] = antlr.NewDFA(state, index)
	}
}

// NumScriptParserInit initializes any static state used to implement NumScriptParser. By default the
// static state used to implement the parser is lazily initialized during the first call to
// NewNumScriptParser(). You can call this function if you wish to initialize the static state ahead
// of time.
func NumScriptParserInit() {
	staticData := &numscriptParserStaticData
	staticData.once.Do(numscriptParserInit)
}

// NewNumScriptParser produces a new parser instance for the optional input antlr.TokenStream.
func NewNumScriptParser(input antlr.TokenStream) *NumScriptParser {
	NumScriptParserInit()
	this := new(NumScriptParser)
	this.BaseParser = antlr.NewBaseParser(input)
	staticData := &numscriptParserStaticData
	this.Interpreter = antlr.NewParserATNSimulator(this, staticData.atn, staticData.decisionToDFA, staticData.predictionContextCache)
	this.RuleNames = staticData.ruleNames
	this.LiteralNames = staticData.literalNames
	this.SymbolicNames = staticData.symbolicNames
	this.GrammarFileName = "NumScript.g4"

	return this
}

// NumScriptParser tokens.
const (
	NumScriptParserEOF               = antlr.TokenEOF
	NumScriptParserT__0              = 1
	NumScriptParserT__1              = 2
	NumScriptParserT__2              = 3
	NumScriptParserT__3              = 4
	NumScriptParserNEWLINE           = 5
	NumScriptParserWHITESPACE        = 6
	NumScriptParserMULTILINE_COMMENT = 7
	NumScriptParserLINE_COMMENT      = 8
	NumScriptParserVARS              = 9
	NumScriptParserMETA              = 10
	NumScriptParserSET_TX_META       = 11
	NumScriptParserSET_ACCOUNT_META  = 12
	NumScriptParserPRINT             = 13
	NumScriptParserFAIL              = 14
	NumScriptParserSEND              = 15
	NumScriptParserSOURCE            = 16
	NumScriptParserFROM              = 17
	NumScriptParserMAX               = 18
	NumScriptParserDESTINATION       = 19
	NumScriptParserTO                = 20
	NumScriptParserALLOCATE          = 21
	NumScriptParserOP_ADD            = 22
	NumScriptParserOP_SUB            = 23
	NumScriptParserLPAREN            = 24
	NumScriptParserRPAREN            = 25
	NumScriptParserLBRACK            = 26
	NumScriptParserRBRACK            = 27
	NumScriptParserLBRACE            = 28
	NumScriptParserRBRACE            = 29
	NumScriptParserEQ                = 30
	NumScriptParserTY_ACCOUNT        = 31
	NumScriptParserTY_ASSET          = 32
	NumScriptParserTY_NUMBER         = 33
	NumScriptParserTY_MONETARY       = 34
	NumScriptParserTY_PORTION        = 35
	NumScriptParserTY_STRING         = 36
	NumScriptParserSTRING            = 37
	NumScriptParserPORTION           = 38
	NumScriptParserREMAINING         = 39
	NumScriptParserKEPT              = 40
	NumScriptParserBALANCE           = 41
	NumScriptParserSAVE              = 42
	NumScriptParserNUMBER            = 43
	NumScriptParserPERCENT           = 44
	NumScriptParserVARIABLE_NAME     = 45
	NumScriptParserACCOUNT           = 46
	NumScriptParserASSET             = 47
)

// NumScriptParser rules.
const (
	NumScriptParserRULE_monetary               = 0
	NumScriptParserRULE_monetaryAll            = 1
	NumScriptParserRULE_literal                = 2
	NumScriptParserRULE_variable               = 3
	NumScriptParserRULE_expression             = 4
	NumScriptParserRULE_allotmentPortion       = 5
	NumScriptParserRULE_destinationInOrder     = 6
	NumScriptParserRULE_destinationAllotment   = 7
	NumScriptParserRULE_keptOrDestination      = 8
	NumScriptParserRULE_destination            = 9
	NumScriptParserRULE_sourceAccountOverdraft = 10
	NumScriptParserRULE_sourceAccount          = 11
	NumScriptParserRULE_sourceInOrder          = 12
	NumScriptParserRULE_sourceMaxed            = 13
	NumScriptParserRULE_source                 = 14
	NumScriptParserRULE_sourceAllotment        = 15
	NumScriptParserRULE_valueAwareSource       = 16
	NumScriptParserRULE_statement              = 17
	NumScriptParserRULE_type_                  = 18
	NumScriptParserRULE_origin                 = 19
	NumScriptParserRULE_varDecl                = 20
	NumScriptParserRULE_varListDecl            = 21
	NumScriptParserRULE_script                 = 22
)

// IMonetaryContext is an interface to support dynamic dispatch.
type IMonetaryContext interface {
	antlr.ParserRuleContext

	// GetParser returns the parser.
	GetParser() antlr.Parser

	// GetAsset returns the asset rule contexts.
	GetAsset() IExpressionContext

	// GetAmt returns the amt rule contexts.
	GetAmt() IExpressionContext

	// SetAsset sets the asset rule contexts.
	SetAsset(IExpressionContext)

	// SetAmt sets the amt rule contexts.
	SetAmt(IExpressionContext)

	// IsMonetaryContext differentiates from other interfaces.
	IsMonetaryContext()
}

type MonetaryContext struct {
	*antlr.BaseParserRuleContext
	parser antlr.Parser
	asset  IExpressionContext
	amt    IExpressionContext
}

func NewEmptyMonetaryContext() *MonetaryContext {
	var p = new(MonetaryContext)
	p.BaseParserRuleContext = antlr.NewBaseParserRuleContext(nil, -1)
	p.RuleIndex = NumScriptParserRULE_monetary
	return p
}

func (*MonetaryContext) IsMonetaryContext() {}

func NewMonetaryContext(parser antlr.Parser, parent antlr.ParserRuleContext, invokingState int) *MonetaryContext {
	var p = new(MonetaryContext)

	p.BaseParserRuleContext = antlr.NewBaseParserRuleContext(parent, invokingState)

	p.parser = parser
	p.RuleIndex = NumScriptParserRULE_monetary

	return p
}

func (s *MonetaryContext) GetParser() antlr.Parser { return s.parser }

func (s *MonetaryContext) GetAsset() IExpressionContext { return s.asset }

func (s *MonetaryContext) GetAmt() IExpressionContext { return s.amt }

func (s *MonetaryContext) SetAsset(v IExpressionContext) { s.asset = v }

func (s *MonetaryContext) SetAmt(v IExpressionContext) { s.amt = v }

func (s *MonetaryContext) LBRACK() antlr.TerminalNode {
	return s.GetToken(NumScriptParserLBRACK, 0)
}

func (s *MonetaryContext) RBRACK() antlr.TerminalNode {
	return s.GetToken(NumScriptParserRBRACK, 0)
}

func (s *MonetaryContext) AllExpression() []IExpressionContext {
	children := s.GetChildren()
	len := 0
	for _, ctx := range children {
		if _, ok := ctx.(IExpressionContext); ok {
			len++
		}
	}

	tst := make([]IExpressionContext, len)
	i := 0
	for _, ctx := range children {
		if t, ok := ctx.(IExpressionContext); ok {
			tst[i] = t.(IExpressionContext)
			i++
		}
	}

	return tst
}

func (s *MonetaryContext) Expression(i int) IExpressionContext {
	var t antlr.RuleContext
	j := 0
	for _, ctx := range s.GetChildren() {
		if _, ok := ctx.(IExpressionContext); ok {
			if j == i {
				t = ctx.(antlr.RuleContext)
				break
			}
			j++
		}
	}

	if t == nil {
		return nil
	}

	return t.(IExpressionContext)
}

func (s *MonetaryContext) GetRuleContext() antlr.RuleContext {
	return s
}

func (s *MonetaryContext) ToStringTree(ruleNames []string, recog antlr.Recognizer) string {
	return antlr.TreesStringTree(s, ruleNames, recog)
}

func (s *MonetaryContext) EnterRule(listener antlr.ParseTreeListener) {
	if listenerT, ok := listener.(NumScriptListener); ok {
		listenerT.EnterMonetary(s)
	}
}

func (s *MonetaryContext) ExitRule(listener antlr.ParseTreeListener) {
	if listenerT, ok := listener.(NumScriptListener); ok {
		listenerT.ExitMonetary(s)
	}
}

func (p *NumScriptParser) Monetary() (localctx IMonetaryContext) {
	this := p
	_ = this

	localctx = NewMonetaryContext(p, p.GetParserRuleContext(), p.GetState())
	p.EnterRule(localctx, 0, NumScriptParserRULE_monetary)

	defer func() {
		p.ExitRule()
	}()

	defer func() {
		if err := recover(); err != nil {
			if v, ok := err.(antlr.RecognitionException); ok {
				localctx.SetException(v)
				p.GetErrorHandler().ReportError(p, v)
				p.GetErrorHandler().Recover(p, v)
			} else {
				panic(err)
			}
		}
	}()

	p.EnterOuterAlt(localctx, 1)
	{
		p.SetState(46)
		p.Match(NumScriptParserLBRACK)
	}
	{
		p.SetState(47)

		var _x = p.expression(0)

		localctx.(*MonetaryContext).asset = _x
	}
	{
		p.SetState(48)

		var _x = p.expression(0)

		localctx.(*MonetaryContext).amt = _x
	}
	{
		p.SetState(49)
		p.Match(NumScriptParserRBRACK)
	}

	return localctx
}

// IMonetaryAllContext is an interface to support dynamic dispatch.
type IMonetaryAllContext interface {
	antlr.ParserRuleContext

	// GetParser returns the parser.
	GetParser() antlr.Parser

	// GetAsset returns the asset rule contexts.
	GetAsset() IExpressionContext

	// SetAsset sets the asset rule contexts.
	SetAsset(IExpressionContext)

	// IsMonetaryAllContext differentiates from other interfaces.
	IsMonetaryAllContext()
}

type MonetaryAllContext struct {
	*antlr.BaseParserRuleContext
	parser antlr.Parser
	asset  IExpressionContext
}

func NewEmptyMonetaryAllContext() *MonetaryAllContext {
	var p = new(MonetaryAllContext)
	p.BaseParserRuleContext = antlr.NewBaseParserRuleContext(nil, -1)
	p.RuleIndex = NumScriptParserRULE_monetaryAll
	return p
}

func (*MonetaryAllContext) IsMonetaryAllContext() {}

func NewMonetaryAllContext(parser antlr.Parser, parent antlr.ParserRuleContext, invokingState int) *MonetaryAllContext {
	var p = new(MonetaryAllContext)

	p.BaseParserRuleContext = antlr.NewBaseParserRuleContext(parent, invokingState)

	p.parser = parser
	p.RuleIndex = NumScriptParserRULE_monetaryAll

	return p
}

func (s *MonetaryAllContext) GetParser() antlr.Parser { return s.parser }

func (s *MonetaryAllContext) GetAsset() IExpressionContext { return s.asset }

func (s *MonetaryAllContext) SetAsset(v IExpressionContext) { s.asset = v }

func (s *MonetaryAllContext) LBRACK() antlr.TerminalNode {
	return s.GetToken(NumScriptParserLBRACK, 0)
}

func (s *MonetaryAllContext) RBRACK() antlr.TerminalNode {
	return s.GetToken(NumScriptParserRBRACK, 0)
}

func (s *MonetaryAllContext) Expression() IExpressionContext {
	var t antlr.RuleContext
	for _, ctx := range s.GetChildren() {
		if _, ok := ctx.(IExpressionContext); ok {
			t = ctx.(antlr.RuleContext)
			break
		}
	}

	if t == nil {
		return nil
	}

	return t.(IExpressionContext)
}

func (s *MonetaryAllContext) GetRuleContext() antlr.RuleContext {
	return s
}

func (s *MonetaryAllContext) ToStringTree(ruleNames []string, recog antlr.Recognizer) string {
	return antlr.TreesStringTree(s, ruleNames, recog)
}

func (s *MonetaryAllContext) EnterRule(listener antlr.ParseTreeListener) {
	if listenerT, ok := listener.(NumScriptListener); ok {
		listenerT.EnterMonetaryAll(s)
	}
}

func (s *MonetaryAllContext) ExitRule(listener antlr.ParseTreeListener) {
	if listenerT, ok := listener.(NumScriptListener); ok {
		listenerT.ExitMonetaryAll(s)
	}
}

func (p *NumScriptParser) MonetaryAll() (localctx IMonetaryAllContext) {
	this := p
	_ = this

	localctx = NewMonetaryAllContext(p, p.GetParserRuleContext(), p.GetState())
	p.EnterRule(localctx, 2, NumScriptParserRULE_monetaryAll)

	defer func() {
		p.ExitRule()
	}()

	defer func() {
		if err := recover(); err != nil {
			if v, ok := err.(antlr.RecognitionException); ok {
				localctx.SetException(v)
				p.GetErrorHandler().ReportError(p, v)
				p.GetErrorHandler().Recover(p, v)
			} else {
				panic(err)
			}
		}
	}()

	p.EnterOuterAlt(localctx, 1)
	{
		p.SetState(51)
		p.Match(NumScriptParserLBRACK)
	}
	{
		p.SetState(52)

		var _x = p.expression(0)

		localctx.(*MonetaryAllContext).asset = _x
	}
	{
		p.SetState(53)
		p.Match(NumScriptParserT__0)
	}
	{
		p.SetState(54)
		p.Match(NumScriptParserRBRACK)
	}

	return localctx
}

// ILiteralContext is an interface to support dynamic dispatch.
type ILiteralContext interface {
	antlr.ParserRuleContext

	// GetParser returns the parser.
	GetParser() antlr.Parser

	// IsLiteralContext differentiates from other interfaces.
	IsLiteralContext()
}

type LiteralContext struct {
	*antlr.BaseParserRuleContext
	parser antlr.Parser
}

func NewEmptyLiteralContext() *LiteralContext {
	var p = new(LiteralContext)
	p.BaseParserRuleContext = antlr.NewBaseParserRuleContext(nil, -1)
	p.RuleIndex = NumScriptParserRULE_literal
	return p
}

func (*LiteralContext) IsLiteralContext() {}

func NewLiteralContext(parser antlr.Parser, parent antlr.ParserRuleContext, invokingState int) *LiteralContext {
	var p = new(LiteralContext)

	p.BaseParserRuleContext = antlr.NewBaseParserRuleContext(parent, invokingState)

	p.parser = parser
	p.RuleIndex = NumScriptParserRULE_literal

	return p
}

func (s *LiteralContext) GetParser() antlr.Parser { return s.parser }

func (s *LiteralContext) CopyFrom(ctx *LiteralContext) {
	s.BaseParserRuleContext.CopyFrom(ctx.BaseParserRuleContext)
}

func (s *LiteralContext) GetRuleContext() antlr.RuleContext {
	return s
}

func (s *LiteralContext) ToStringTree(ruleNames []string, recog antlr.Recognizer) string {
	return antlr.TreesStringTree(s, ruleNames, recog)
}

type LitPortionContext struct {
	*LiteralContext
}

func NewLitPortionContext(parser antlr.Parser, ctx antlr.ParserRuleContext) *LitPortionContext {
	var p = new(LitPortionContext)

	p.LiteralContext = NewEmptyLiteralContext()
	p.parser = parser
	p.CopyFrom(ctx.(*LiteralContext))

	return p
}

func (s *LitPortionContext) GetRuleContext() antlr.RuleContext {
	return s
}

func (s *LitPortionContext) PORTION() antlr.TerminalNode {
	return s.GetToken(NumScriptParserPORTION, 0)
}

func (s *LitPortionContext) EnterRule(listener antlr.ParseTreeListener) {
	if listenerT, ok := listener.(NumScriptListener); ok {
		listenerT.EnterLitPortion(s)
	}
}

func (s *LitPortionContext) ExitRule(listener antlr.ParseTreeListener) {
	if listenerT, ok := listener.(NumScriptListener); ok {
		listenerT.ExitLitPortion(s)
	}
}

type LitStringContext struct {
	*LiteralContext
}

func NewLitStringContext(parser antlr.Parser, ctx antlr.ParserRuleContext) *LitStringContext {
	var p = new(LitStringContext)

	p.LiteralContext = NewEmptyLiteralContext()
	p.parser = parser
	p.CopyFrom(ctx.(*LiteralContext))

	return p
}

func (s *LitStringContext) GetRuleContext() antlr.RuleContext {
	return s
}

func (s *LitStringContext) STRING() antlr.TerminalNode {
	return s.GetToken(NumScriptParserSTRING, 0)
}

func (s *LitStringContext) EnterRule(listener antlr.ParseTreeListener) {
	if listenerT, ok := listener.(NumScriptListener); ok {
		listenerT.EnterLitString(s)
	}
}

func (s *LitStringContext) ExitRule(listener antlr.ParseTreeListener) {
	if listenerT, ok := listener.(NumScriptListener); ok {
		listenerT.ExitLitString(s)
	}
}

type LitAccountContext struct {
	*LiteralContext
}

func NewLitAccountContext(parser antlr.Parser, ctx antlr.ParserRuleContext) *LitAccountContext {
	var p = new(LitAccountContext)

	p.LiteralContext = NewEmptyLiteralContext()
	p.parser = parser
	p.CopyFrom(ctx.(*LiteralContext))

	return p
}

func (s *LitAccountContext) GetRuleContext() antlr.RuleContext {
	return s
}

func (s *LitAccountContext) ACCOUNT() antlr.TerminalNode {
	return s.GetToken(NumScriptParserACCOUNT, 0)
}

func (s *LitAccountContext) EnterRule(listener antlr.ParseTreeListener) {
	if listenerT, ok := listener.(NumScriptListener); ok {
		listenerT.EnterLitAccount(s)
	}
}

func (s *LitAccountContext) ExitRule(listener antlr.ParseTreeListener) {
	if listenerT, ok := listener.(NumScriptListener); ok {
		listenerT.ExitLitAccount(s)
	}
}

type LitAssetContext struct {
	*LiteralContext
}

func NewLitAssetContext(parser antlr.Parser, ctx antlr.ParserRuleContext) *LitAssetContext {
	var p = new(LitAssetContext)

	p.LiteralContext = NewEmptyLiteralContext()
	p.parser = parser
	p.CopyFrom(ctx.(*LiteralContext))

	return p
}

func (s *LitAssetContext) GetRuleContext() antlr.RuleContext {
	return s
}

func (s *LitAssetContext) ASSET() antlr.TerminalNode {
	return s.GetToken(NumScriptParserASSET, 0)
}

func (s *LitAssetContext) EnterRule(listener antlr.ParseTreeListener) {
	if listenerT, ok := listener.(NumScriptListener); ok {
		listenerT.EnterLitAsset(s)
	}
}

func (s *LitAssetContext) ExitRule(listener antlr.ParseTreeListener) {
	if listenerT, ok := listener.(NumScriptListener); ok {
		listenerT.ExitLitAsset(s)
	}
}

type LitNumberContext struct {
	*LiteralContext
}

func NewLitNumberContext(parser antlr.Parser, ctx antlr.ParserRuleContext) *LitNumberContext {
	var p = new(LitNumberContext)

	p.LiteralContext = NewEmptyLiteralContext()
	p.parser = parser
	p.CopyFrom(ctx.(*LiteralContext))

	return p
}

func (s *LitNumberContext) GetRuleContext() antlr.RuleContext {
	return s
}

func (s *LitNumberContext) NUMBER() antlr.TerminalNode {
	return s.GetToken(NumScriptParserNUMBER, 0)
}

func (s *LitNumberContext) EnterRule(listener antlr.ParseTreeListener) {
	if listenerT, ok := listener.(NumScriptListener); ok {
		listenerT.EnterLitNumber(s)
	}
}

func (s *LitNumberContext) ExitRule(listener antlr.ParseTreeListener) {
	if listenerT, ok := listener.(NumScriptListener); ok {
		listenerT.ExitLitNumber(s)
	}
}

func (p *NumScriptParser) Literal() (localctx ILiteralContext) {
	this := p
	_ = this

	localctx = NewLiteralContext(p, p.GetParserRuleContext(), p.GetState())
	p.EnterRule(localctx, 4, NumScriptParserRULE_literal)

	defer func() {
		p.ExitRule()
	}()

	defer func() {
		if err := recover(); err != nil {
			if v, ok := err.(antlr.RecognitionException); ok {
				localctx.SetException(v)
				p.GetErrorHandler().ReportError(p, v)
				p.GetErrorHandler().Recover(p, v)
			} else {
				panic(err)
			}
		}
	}()

	p.SetState(61)
	p.GetErrorHandler().Sync(p)

	switch p.GetTokenStream().LA(1) {
	case NumScriptParserACCOUNT:
		localctx = NewLitAccountContext(p, localctx)
		p.EnterOuterAlt(localctx, 1)
		{
			p.SetState(56)
			p.Match(NumScriptParserACCOUNT)
		}

	case NumScriptParserASSET:
		localctx = NewLitAssetContext(p, localctx)
		p.EnterOuterAlt(localctx, 2)
		{
			p.SetState(57)
			p.Match(NumScriptParserASSET)
		}

	case NumScriptParserNUMBER:
		localctx = NewLitNumberContext(p, localctx)
		p.EnterOuterAlt(localctx, 3)
		{
			p.SetState(58)
			p.Match(NumScriptParserNUMBER)
		}

	case NumScriptParserSTRING:
		localctx = NewLitStringContext(p, localctx)
		p.EnterOuterAlt(localctx, 4)
		{
			p.SetState(59)
			p.Match(NumScriptParserSTRING)
		}

	case NumScriptParserPORTION:
		localctx = NewLitPortionContext(p, localctx)
		p.EnterOuterAlt(localctx, 5)
		{
			p.SetState(60)
			p.Match(NumScriptParserPORTION)
		}

	default:
		panic(antlr.NewNoViableAltException(p, nil, nil, nil, nil, nil))
	}

	return localctx
}

// IVariableContext is an interface to support dynamic dispatch.
type IVariableContext interface {
	antlr.ParserRuleContext

	// GetParser returns the parser.
	GetParser() antlr.Parser

	// IsVariableContext differentiates from other interfaces.
	IsVariableContext()
}

type VariableContext struct {
	*antlr.BaseParserRuleContext
	parser antlr.Parser
}

func NewEmptyVariableContext() *VariableContext {
	var p = new(VariableContext)
	p.BaseParserRuleContext = antlr.NewBaseParserRuleContext(nil, -1)
	p.RuleIndex = NumScriptParserRULE_variable
	return p
}

func (*VariableContext) IsVariableContext() {}

func NewVariableContext(parser antlr.Parser, parent antlr.ParserRuleContext, invokingState int) *VariableContext {
	var p = new(VariableContext)

	p.BaseParserRuleContext = antlr.NewBaseParserRuleContext(parent, invokingState)

	p.parser = parser
	p.RuleIndex = NumScriptParserRULE_variable

	return p
}

func (s *VariableContext) GetParser() antlr.Parser { return s.parser }

func (s *VariableContext) VARIABLE_NAME() antlr.TerminalNode {
	return s.GetToken(NumScriptParserVARIABLE_NAME, 0)
}

func (s *VariableContext) GetRuleContext() antlr.RuleContext {
	return s
}

func (s *VariableContext) ToStringTree(ruleNames []string, recog antlr.Recognizer) string {
	return antlr.TreesStringTree(s, ruleNames, recog)
}

func (s *VariableContext) EnterRule(listener antlr.ParseTreeListener) {
	if listenerT, ok := listener.(NumScriptListener); ok {
		listenerT.EnterVariable(s)
	}
}

func (s *VariableContext) ExitRule(listener antlr.ParseTreeListener) {
	if listenerT, ok := listener.(NumScriptListener); ok {
		listenerT.ExitVariable(s)
	}
}

func (p *NumScriptParser) Variable() (localctx IVariableContext) {
	this := p
	_ = this

	localctx = NewVariableContext(p, p.GetParserRuleContext(), p.GetState())
	p.EnterRule(localctx, 6, NumScriptParserRULE_variable)

	defer func() {
		p.ExitRule()
	}()

	defer func() {
		if err := recover(); err != nil {
			if v, ok := err.(antlr.RecognitionException); ok {
				localctx.SetException(v)
				p.GetErrorHandler().ReportError(p, v)
				p.GetErrorHandler().Recover(p, v)
			} else {
				panic(err)
			}
		}
	}()

	p.EnterOuterAlt(localctx, 1)
	{
		p.SetState(63)
		p.Match(NumScriptParserVARIABLE_NAME)
	}

	return localctx
}

// IExpressionContext is an interface to support dynamic dispatch.
type IExpressionContext interface {
	antlr.ParserRuleContext

	// GetParser returns the parser.
	GetParser() antlr.Parser

	// IsExpressionContext differentiates from other interfaces.
	IsExpressionContext()
}

type ExpressionContext struct {
	*antlr.BaseParserRuleContext
	parser antlr.Parser
}

func NewEmptyExpressionContext() *ExpressionContext {
	var p = new(ExpressionContext)
	p.BaseParserRuleContext = antlr.NewBaseParserRuleContext(nil, -1)
	p.RuleIndex = NumScriptParserRULE_expression
	return p
}

func (*ExpressionContext) IsExpressionContext() {}

func NewExpressionContext(parser antlr.Parser, parent antlr.ParserRuleContext, invokingState int) *ExpressionContext {
	var p = new(ExpressionContext)

	p.BaseParserRuleContext = antlr.NewBaseParserRuleContext(parent, invokingState)

	p.parser = parser
	p.RuleIndex = NumScriptParserRULE_expression

	return p
}

func (s *ExpressionContext) GetParser() antlr.Parser { return s.parser }

func (s *ExpressionContext) CopyFrom(ctx *ExpressionContext) {
	s.BaseParserRuleContext.CopyFrom(ctx.BaseParserRuleContext)
}

func (s *ExpressionContext) GetRuleContext() antlr.RuleContext {
	return s
}

func (s *ExpressionContext) ToStringTree(ruleNames []string, recog antlr.Recognizer) string {
	return antlr.TreesStringTree(s, ruleNames, recog)
}

type ExprAddSubContext struct {
	*ExpressionContext
	lhs IExpressionContext
	op  antlr.Token
	rhs IExpressionContext
}

func NewExprAddSubContext(parser antlr.Parser, ctx antlr.ParserRuleContext) *ExprAddSubContext {
	var p = new(ExprAddSubContext)

	p.ExpressionContext = NewEmptyExpressionContext()
	p.parser = parser
	p.CopyFrom(ctx.(*ExpressionContext))

	return p
}

func (s *ExprAddSubContext) GetOp() antlr.Token { return s.op }

func (s *ExprAddSubContext) SetOp(v antlr.Token) { s.op = v }

func (s *ExprAddSubContext) GetLhs() IExpressionContext { return s.lhs }

func (s *ExprAddSubContext) GetRhs() IExpressionContext { return s.rhs }

func (s *ExprAddSubContext) SetLhs(v IExpressionContext) { s.lhs = v }

func (s *ExprAddSubContext) SetRhs(v IExpressionContext) { s.rhs = v }

func (s *ExprAddSubContext) GetRuleContext() antlr.RuleContext {
	return s
}

func (s *ExprAddSubContext) AllExpression() []IExpressionContext {
	children := s.GetChildren()
	len := 0
	for _, ctx := range children {
		if _, ok := ctx.(IExpressionContext); ok {
			len++
		}
	}

	tst := make([]IExpressionContext, len)
	i := 0
	for _, ctx := range children {
		if t, ok := ctx.(IExpressionContext); ok {
			tst[i] = t.(IExpressionContext)
			i++
		}
	}

	return tst
}

func (s *ExprAddSubContext) Expression(i int) IExpressionContext {
	var t antlr.RuleContext
	j := 0
	for _, ctx := range s.GetChildren() {
		if _, ok := ctx.(IExpressionContext); ok {
			if j == i {
				t = ctx.(antlr.RuleContext)
				break
			}
			j++
		}
	}

	if t == nil {
		return nil
	}

	return t.(IExpressionContext)
}

func (s *ExprAddSubContext) OP_ADD() antlr.TerminalNode {
	return s.GetToken(NumScriptParserOP_ADD, 0)
}

func (s *ExprAddSubContext) OP_SUB() antlr.TerminalNode {
	return s.GetToken(NumScriptParserOP_SUB, 0)
}

func (s *ExprAddSubContext) EnterRule(listener antlr.ParseTreeListener) {
	if listenerT, ok := listener.(NumScriptListener); ok {
		listenerT.EnterExprAddSub(s)
	}
}

func (s *ExprAddSubContext) ExitRule(listener antlr.ParseTreeListener) {
	if listenerT, ok := listener.(NumScriptListener); ok {
		listenerT.ExitExprAddSub(s)
	}
}

type ExprLiteralContext struct {
	*ExpressionContext
	lit ILiteralContext
}

func NewExprLiteralContext(parser antlr.Parser, ctx antlr.ParserRuleContext) *ExprLiteralContext {
	var p = new(ExprLiteralContext)

	p.ExpressionContext = NewEmptyExpressionContext()
	p.parser = parser
	p.CopyFrom(ctx.(*ExpressionContext))

	return p
}

func (s *ExprLiteralContext) GetLit() ILiteralContext { return s.lit }

func (s *ExprLiteralContext) SetLit(v ILiteralContext) { s.lit = v }

func (s *ExprLiteralContext) GetRuleContext() antlr.RuleContext {
	return s
}

func (s *ExprLiteralContext) Literal() ILiteralContext {
	var t antlr.RuleContext
	for _, ctx := range s.GetChildren() {
		if _, ok := ctx.(ILiteralContext); ok {
			t = ctx.(antlr.RuleContext)
			break
		}
	}

	if t == nil {
		return nil
	}

	return t.(ILiteralContext)
}

func (s *ExprLiteralContext) EnterRule(listener antlr.ParseTreeListener) {
	if listenerT, ok := listener.(NumScriptListener); ok {
		listenerT.EnterExprLiteral(s)
	}
}

func (s *ExprLiteralContext) ExitRule(listener antlr.ParseTreeListener) {
	if listenerT, ok := listener.(NumScriptListener); ok {
		listenerT.ExitExprLiteral(s)
	}
}

type ExprVariableContext struct {
	*ExpressionContext
	var_ IVariableContext
}

func NewExprVariableContext(parser antlr.Parser, ctx antlr.ParserRuleContext) *ExprVariableContext {
	var p = new(ExprVariableContext)

	p.ExpressionContext = NewEmptyExpressionContext()
	p.parser = parser
	p.CopyFrom(ctx.(*ExpressionContext))

	return p
}

func (s *ExprVariableContext) GetVar_() IVariableContext { return s.var_ }

func (s *ExprVariableContext) SetVar_(v IVariableContext) { s.var_ = v }

func (s *ExprVariableContext) GetRuleContext() antlr.RuleContext {
	return s
}

func (s *ExprVariableContext) Variable() IVariableContext {
	var t antlr.RuleContext
	for _, ctx := range s.GetChildren() {
		if _, ok := ctx.(IVariableContext); ok {
			t = ctx.(antlr.RuleContext)
			break
		}
	}

	if t == nil {
		return nil
	}

	return t.(IVariableContext)
}

func (s *ExprVariableContext) EnterRule(listener antlr.ParseTreeListener) {
	if listenerT, ok := listener.(NumScriptListener); ok {
		listenerT.EnterExprVariable(s)
	}
}

func (s *ExprVariableContext) ExitRule(listener antlr.ParseTreeListener) {
	if listenerT, ok := listener.(NumScriptListener); ok {
		listenerT.ExitExprVariable(s)
	}
}

type ExprMonetaryNewContext struct {
	*ExpressionContext
	mon IMonetaryContext
}

func NewExprMonetaryNewContext(parser antlr.Parser, ctx antlr.ParserRuleContext) *ExprMonetaryNewContext {
	var p = new(ExprMonetaryNewContext)

	p.ExpressionContext = NewEmptyExpressionContext()
	p.parser = parser
	p.CopyFrom(ctx.(*ExpressionContext))

	return p
}

func (s *ExprMonetaryNewContext) GetMon() IMonetaryContext { return s.mon }

func (s *ExprMonetaryNewContext) SetMon(v IMonetaryContext) { s.mon = v }

func (s *ExprMonetaryNewContext) GetRuleContext() antlr.RuleContext {
	return s
}

func (s *ExprMonetaryNewContext) Monetary() IMonetaryContext {
	var t antlr.RuleContext
	for _, ctx := range s.GetChildren() {
		if _, ok := ctx.(IMonetaryContext); ok {
			t = ctx.(antlr.RuleContext)
			break
		}
	}

	if t == nil {
		return nil
	}

	return t.(IMonetaryContext)
}

func (s *ExprMonetaryNewContext) EnterRule(listener antlr.ParseTreeListener) {
	if listenerT, ok := listener.(NumScriptListener); ok {
		listenerT.EnterExprMonetaryNew(s)
	}
}

func (s *ExprMonetaryNewContext) ExitRule(listener antlr.ParseTreeListener) {
	if listenerT, ok := listener.(NumScriptListener); ok {
		listenerT.ExitExprMonetaryNew(s)
	}
}

func (p *NumScriptParser) Expression() (localctx IExpressionContext) {
	return p.expression(0)
}

func (p *NumScriptParser) expression(_p int) (localctx IExpressionContext) {
	this := p
	_ = this

	var _parentctx antlr.ParserRuleContext = p.GetParserRuleContext()
	_parentState := p.GetState()
	localctx = NewExpressionContext(p, p.GetParserRuleContext(), _parentState)
	var _prevctx IExpressionContext = localctx
	var _ antlr.ParserRuleContext = _prevctx // TODO: To prevent unused variable warning.
	_startState := 8
	p.EnterRecursionRule(localctx, 8, NumScriptParserRULE_expression, _p)
	var _la int

	defer func() {
		p.UnrollRecursionContexts(_parentctx)
	}()

	defer func() {
		if err := recover(); err != nil {
			if v, ok := err.(antlr.RecognitionException); ok {
				localctx.SetException(v)
				p.GetErrorHandler().ReportError(p, v)
				p.GetErrorHandler().Recover(p, v)
			} else {
				panic(err)
			}
		}
	}()

	var _alt int

	p.EnterOuterAlt(localctx, 1)
	p.SetState(69)
	p.GetErrorHandler().Sync(p)

	switch p.GetTokenStream().LA(1) {
	case NumScriptParserSTRING, NumScriptParserPORTION, NumScriptParserNUMBER, NumScriptParserACCOUNT, NumScriptParserASSET:
		localctx = NewExprLiteralContext(p, localctx)
		p.SetParserRuleContext(localctx)
		_prevctx = localctx

		{
			p.SetState(66)

			var _x = p.Literal()

			localctx.(*ExprLiteralContext).lit = _x
		}

	case NumScriptParserVARIABLE_NAME:
		localctx = NewExprVariableContext(p, localctx)
		p.SetParserRuleContext(localctx)
		_prevctx = localctx
		{
			p.SetState(67)

			var _x = p.Variable()

			localctx.(*ExprVariableContext).var_ = _x
		}

	case NumScriptParserLBRACK:
		localctx = NewExprMonetaryNewContext(p, localctx)
		p.SetParserRuleContext(localctx)
		_prevctx = localctx
		{
			p.SetState(68)

			var _x = p.Monetary()

			localctx.(*ExprMonetaryNewContext).mon = _x
		}

	default:
		panic(antlr.NewNoViableAltException(p, nil, nil, nil, nil, nil))
	}
	p.GetParserRuleContext().SetStop(p.GetTokenStream().LT(-1))
	p.SetState(76)
	p.GetErrorHandler().Sync(p)
	_alt = p.GetInterpreter().AdaptivePredict(p.GetTokenStream(), 2, p.GetParserRuleContext())

	for _alt != 2 && _alt != antlr.ATNInvalidAltNumber {
		if _alt == 1 {
			if p.GetParseListeners() != nil {
				p.TriggerExitRuleEvent()
			}
			_prevctx = localctx
			localctx = NewExprAddSubContext(p, NewExpressionContext(p, _parentctx, _parentState))
			localctx.(*ExprAddSubContext).lhs = _prevctx

			p.PushNewRecursionContext(localctx, _startState, NumScriptParserRULE_expression)
			p.SetState(71)

			if !(p.Precpred(p.GetParserRuleContext(), 4)) {
				panic(antlr.NewFailedPredicateException(p, "p.Precpred(p.GetParserRuleContext(), 4)", ""))
			}
			{
				p.SetState(72)

				var _lt = p.GetTokenStream().LT(1)

				localctx.(*ExprAddSubContext).op = _lt

				_la = p.GetTokenStream().LA(1)

				if !(_la == NumScriptParserOP_ADD || _la == NumScriptParserOP_SUB) {
					var _ri = p.GetErrorHandler().RecoverInline(p)

					localctx.(*ExprAddSubContext).op = _ri
				} else {
					p.GetErrorHandler().ReportMatch(p)
					p.Consume()
				}
			}
			{
				p.SetState(73)

				var _x = p.expression(5)

				localctx.(*ExprAddSubContext).rhs = _x
			}

		}
		p.SetState(78)
		p.GetErrorHandler().Sync(p)
		_alt = p.GetInterpreter().AdaptivePredict(p.GetTokenStream(), 2, p.GetParserRuleContext())
	}

	return localctx
}

// IAllotmentPortionContext is an interface to support dynamic dispatch.
type IAllotmentPortionContext interface {
	antlr.ParserRuleContext

	// GetParser returns the parser.
	GetParser() antlr.Parser

	// IsAllotmentPortionContext differentiates from other interfaces.
	IsAllotmentPortionContext()
}

type AllotmentPortionContext struct {
	*antlr.BaseParserRuleContext
	parser antlr.Parser
}

func NewEmptyAllotmentPortionContext() *AllotmentPortionContext {
	var p = new(AllotmentPortionContext)
	p.BaseParserRuleContext = antlr.NewBaseParserRuleContext(nil, -1)
	p.RuleIndex = NumScriptParserRULE_allotmentPortion
	return p
}

func (*AllotmentPortionContext) IsAllotmentPortionContext() {}

func NewAllotmentPortionContext(parser antlr.Parser, parent antlr.ParserRuleContext, invokingState int) *AllotmentPortionContext {
	var p = new(AllotmentPortionContext)

	p.BaseParserRuleContext = antlr.NewBaseParserRuleContext(parent, invokingState)

	p.parser = parser
	p.RuleIndex = NumScriptParserRULE_allotmentPortion

	return p
}

func (s *AllotmentPortionContext) GetParser() antlr.Parser { return s.parser }

func (s *AllotmentPortionContext) CopyFrom(ctx *AllotmentPortionContext) {
	s.BaseParserRuleContext.CopyFrom(ctx.BaseParserRuleContext)
}

func (s *AllotmentPortionContext) GetRuleContext() antlr.RuleContext {
	return s
}

func (s *AllotmentPortionContext) ToStringTree(ruleNames []string, recog antlr.Recognizer) string {
	return antlr.TreesStringTree(s, ruleNames, recog)
}

type AllotmentPortionRemainingContext struct {
	*AllotmentPortionContext
}

func NewAllotmentPortionRemainingContext(parser antlr.Parser, ctx antlr.ParserRuleContext) *AllotmentPortionRemainingContext {
	var p = new(AllotmentPortionRemainingContext)

	p.AllotmentPortionContext = NewEmptyAllotmentPortionContext()
	p.parser = parser
	p.CopyFrom(ctx.(*AllotmentPortionContext))

	return p
}

func (s *AllotmentPortionRemainingContext) GetRuleContext() antlr.RuleContext {
	return s
}

func (s *AllotmentPortionRemainingContext) REMAINING() antlr.TerminalNode {
	return s.GetToken(NumScriptParserREMAINING, 0)
}

func (s *AllotmentPortionRemainingContext) EnterRule(listener antlr.ParseTreeListener) {
	if listenerT, ok := listener.(NumScriptListener); ok {
		listenerT.EnterAllotmentPortionRemaining(s)
	}
}

func (s *AllotmentPortionRemainingContext) ExitRule(listener antlr.ParseTreeListener) {
	if listenerT, ok := listener.(NumScriptListener); ok {
		listenerT.ExitAllotmentPortionRemaining(s)
	}
}

type AllotmentPortionVarContext struct {
	*AllotmentPortionContext
	por IVariableContext
}

func NewAllotmentPortionVarContext(parser antlr.Parser, ctx antlr.ParserRuleContext) *AllotmentPortionVarContext {
	var p = new(AllotmentPortionVarContext)

	p.AllotmentPortionContext = NewEmptyAllotmentPortionContext()
	p.parser = parser
	p.CopyFrom(ctx.(*AllotmentPortionContext))

	return p
}

func (s *AllotmentPortionVarContext) GetPor() IVariableContext { return s.por }

func (s *AllotmentPortionVarContext) SetPor(v IVariableContext) { s.por = v }

func (s *AllotmentPortionVarContext) GetRuleContext() antlr.RuleContext {
	return s
}

func (s *AllotmentPortionVarContext) Variable() IVariableContext {
	var t antlr.RuleContext
	for _, ctx := range s.GetChildren() {
		if _, ok := ctx.(IVariableContext); ok {
			t = ctx.(antlr.RuleContext)
			break
		}
	}

	if t == nil {
		return nil
	}

	return t.(IVariableContext)
}

func (s *AllotmentPortionVarContext) EnterRule(listener antlr.ParseTreeListener) {
	if listenerT, ok := listener.(NumScriptListener); ok {
		listenerT.EnterAllotmentPortionVar(s)
	}
}

func (s *AllotmentPortionVarContext) ExitRule(listener antlr.ParseTreeListener) {
	if listenerT, ok := listener.(NumScriptListener); ok {
		listenerT.ExitAllotmentPortionVar(s)
	}
}

type AllotmentPortionConstContext struct {
	*AllotmentPortionContext
}

func NewAllotmentPortionConstContext(parser antlr.Parser, ctx antlr.ParserRuleContext) *AllotmentPortionConstContext {
	var p = new(AllotmentPortionConstContext)

	p.AllotmentPortionContext = NewEmptyAllotmentPortionContext()
	p.parser = parser
	p.CopyFrom(ctx.(*AllotmentPortionContext))

	return p
}

func (s *AllotmentPortionConstContext) GetRuleContext() antlr.RuleContext {
	return s
}

func (s *AllotmentPortionConstContext) PORTION() antlr.TerminalNode {
	return s.GetToken(NumScriptParserPORTION, 0)
}

func (s *AllotmentPortionConstContext) EnterRule(listener antlr.ParseTreeListener) {
	if listenerT, ok := listener.(NumScriptListener); ok {
		listenerT.EnterAllotmentPortionConst(s)
	}
}

func (s *AllotmentPortionConstContext) ExitRule(listener antlr.ParseTreeListener) {
	if listenerT, ok := listener.(NumScriptListener); ok {
		listenerT.ExitAllotmentPortionConst(s)
	}
}

func (p *NumScriptParser) AllotmentPortion() (localctx IAllotmentPortionContext) {
	this := p
	_ = this

	localctx = NewAllotmentPortionContext(p, p.GetParserRuleContext(), p.GetState())
	p.EnterRule(localctx, 10, NumScriptParserRULE_allotmentPortion)

	defer func() {
		p.ExitRule()
	}()

	defer func() {
		if err := recover(); err != nil {
			if v, ok := err.(antlr.RecognitionException); ok {
				localctx.SetException(v)
				p.GetErrorHandler().ReportError(p, v)
				p.GetErrorHandler().Recover(p, v)
			} else {
				panic(err)
			}
		}
	}()

	p.SetState(82)
	p.GetErrorHandler().Sync(p)

	switch p.GetTokenStream().LA(1) {
	case NumScriptParserPORTION:
		localctx = NewAllotmentPortionConstContext(p, localctx)
		p.EnterOuterAlt(localctx, 1)
		{
			p.SetState(79)
			p.Match(NumScriptParserPORTION)
		}

	case NumScriptParserVARIABLE_NAME:
		localctx = NewAllotmentPortionVarContext(p, localctx)
		p.EnterOuterAlt(localctx, 2)
		{
			p.SetState(80)

			var _x = p.Variable()

			localctx.(*AllotmentPortionVarContext).por = _x
		}

	case NumScriptParserREMAINING:
		localctx = NewAllotmentPortionRemainingContext(p, localctx)
		p.EnterOuterAlt(localctx, 3)
		{
			p.SetState(81)
			p.Match(NumScriptParserREMAINING)
		}

	default:
		panic(antlr.NewNoViableAltException(p, nil, nil, nil, nil, nil))
	}

	return localctx
}

// IDestinationInOrderContext is an interface to support dynamic dispatch.
type IDestinationInOrderContext interface {
	antlr.ParserRuleContext

	// GetParser returns the parser.
	GetParser() antlr.Parser

	// Get_expression returns the _expression rule contexts.
	Get_expression() IExpressionContext

	// Get_keptOrDestination returns the _keptOrDestination rule contexts.
	Get_keptOrDestination() IKeptOrDestinationContext

	// GetRemainingDest returns the remainingDest rule contexts.
	GetRemainingDest() IKeptOrDestinationContext

	// Set_expression sets the _expression rule contexts.
	Set_expression(IExpressionContext)

	// Set_keptOrDestination sets the _keptOrDestination rule contexts.
	Set_keptOrDestination(IKeptOrDestinationContext)

	// SetRemainingDest sets the remainingDest rule contexts.
	SetRemainingDest(IKeptOrDestinationContext)

	// GetAmounts returns the amounts rule context list.
	GetAmounts() []IExpressionContext

	// GetDests returns the dests rule context list.
	GetDests() []IKeptOrDestinationContext

	// SetAmounts sets the amounts rule context list.
	SetAmounts([]IExpressionContext)

	// SetDests sets the dests rule context list.
	SetDests([]IKeptOrDestinationContext)

	// IsDestinationInOrderContext differentiates from other interfaces.
	IsDestinationInOrderContext()
}

type DestinationInOrderContext struct {
	*antlr.BaseParserRuleContext
	parser             antlr.Parser
	_expression        IExpressionContext
	amounts            []IExpressionContext
	_keptOrDestination IKeptOrDestinationContext
	dests              []IKeptOrDestinationContext
	remainingDest      IKeptOrDestinationContext
}

func NewEmptyDestinationInOrderContext() *DestinationInOrderContext {
	var p = new(DestinationInOrderContext)
	p.BaseParserRuleContext = antlr.NewBaseParserRuleContext(nil, -1)
	p.RuleIndex = NumScriptParserRULE_destinationInOrder
	return p
}

func (*DestinationInOrderContext) IsDestinationInOrderContext() {}

func NewDestinationInOrderContext(parser antlr.Parser, parent antlr.ParserRuleContext, invokingState int) *DestinationInOrderContext {
	var p = new(DestinationInOrderContext)

	p.BaseParserRuleContext = antlr.NewBaseParserRuleContext(parent, invokingState)

	p.parser = parser
	p.RuleIndex = NumScriptParserRULE_destinationInOrder

	return p
}

func (s *DestinationInOrderContext) GetParser() antlr.Parser { return s.parser }

func (s *DestinationInOrderContext) Get_expression() IExpressionContext { return s._expression }

func (s *DestinationInOrderContext) Get_keptOrDestination() IKeptOrDestinationContext {
	return s._keptOrDestination
}

func (s *DestinationInOrderContext) GetRemainingDest() IKeptOrDestinationContext {
	return s.remainingDest
}

func (s *DestinationInOrderContext) Set_expression(v IExpressionContext) { s._expression = v }

func (s *DestinationInOrderContext) Set_keptOrDestination(v IKeptOrDestinationContext) {
	s._keptOrDestination = v
}

func (s *DestinationInOrderContext) SetRemainingDest(v IKeptOrDestinationContext) {
	s.remainingDest = v
}

func (s *DestinationInOrderContext) GetAmounts() []IExpressionContext { return s.amounts }

func (s *DestinationInOrderContext) GetDests() []IKeptOrDestinationContext { return s.dests }

func (s *DestinationInOrderContext) SetAmounts(v []IExpressionContext) { s.amounts = v }

func (s *DestinationInOrderContext) SetDests(v []IKeptOrDestinationContext) { s.dests = v }

func (s *DestinationInOrderContext) LBRACE() antlr.TerminalNode {
	return s.GetToken(NumScriptParserLBRACE, 0)
}

func (s *DestinationInOrderContext) AllNEWLINE() []antlr.TerminalNode {
	return s.GetTokens(NumScriptParserNEWLINE)
}

func (s *DestinationInOrderContext) NEWLINE(i int) antlr.TerminalNode {
	return s.GetToken(NumScriptParserNEWLINE, i)
}

func (s *DestinationInOrderContext) REMAINING() antlr.TerminalNode {
	return s.GetToken(NumScriptParserREMAINING, 0)
}

func (s *DestinationInOrderContext) RBRACE() antlr.TerminalNode {
	return s.GetToken(NumScriptParserRBRACE, 0)
}

func (s *DestinationInOrderContext) AllKeptOrDestination() []IKeptOrDestinationContext {
	children := s.GetChildren()
	len := 0
	for _, ctx := range children {
		if _, ok := ctx.(IKeptOrDestinationContext); ok {
			len++
		}
	}

	tst := make([]IKeptOrDestinationContext, len)
	i := 0
	for _, ctx := range children {
		if t, ok := ctx.(IKeptOrDestinationContext); ok {
			tst[i] = t.(IKeptOrDestinationContext)
			i++
		}
	}

	return tst
}

func (s *DestinationInOrderContext) KeptOrDestination(i int) IKeptOrDestinationContext {
	var t antlr.RuleContext
	j := 0
	for _, ctx := range s.GetChildren() {
		if _, ok := ctx.(IKeptOrDestinationContext); ok {
			if j == i {
				t = ctx.(antlr.RuleContext)
				break
			}
			j++
		}
	}

	if t == nil {
		return nil
	}

	return t.(IKeptOrDestinationContext)
}

func (s *DestinationInOrderContext) AllMAX() []antlr.TerminalNode {
	return s.GetTokens(NumScriptParserMAX)
}

func (s *DestinationInOrderContext) MAX(i int) antlr.TerminalNode {
	return s.GetToken(NumScriptParserMAX, i)
}

func (s *DestinationInOrderContext) AllExpression() []IExpressionContext {
	children := s.GetChildren()
	len := 0
	for _, ctx := range children {
		if _, ok := ctx.(IExpressionContext); ok {
			len++
		}
	}

	tst := make([]IExpressionContext, len)
	i := 0
	for _, ctx := range children {
		if t, ok := ctx.(IExpressionContext); ok {
			tst[i] = t.(IExpressionContext)
			i++
		}
	}

	return tst
}

func (s *DestinationInOrderContext) Expression(i int) IExpressionContext {
	var t antlr.RuleContext
	j := 0
	for _, ctx := range s.GetChildren() {
		if _, ok := ctx.(IExpressionContext); ok {
			if j == i {
				t = ctx.(antlr.RuleContext)
				break
			}
			j++
		}
	}

	if t == nil {
		return nil
	}

	return t.(IExpressionContext)
}

func (s *DestinationInOrderContext) GetRuleContext() antlr.RuleContext {
	return s
}

func (s *DestinationInOrderContext) ToStringTree(ruleNames []string, recog antlr.Recognizer) string {
	return antlr.TreesStringTree(s, ruleNames, recog)
}

func (s *DestinationInOrderContext) EnterRule(listener antlr.ParseTreeListener) {
	if listenerT, ok := listener.(NumScriptListener); ok {
		listenerT.EnterDestinationInOrder(s)
	}
}

func (s *DestinationInOrderContext) ExitRule(listener antlr.ParseTreeListener) {
	if listenerT, ok := listener.(NumScriptListener); ok {
		listenerT.ExitDestinationInOrder(s)
	}
}

func (p *NumScriptParser) DestinationInOrder() (localctx IDestinationInOrderContext) {
	this := p
	_ = this

	localctx = NewDestinationInOrderContext(p, p.GetParserRuleContext(), p.GetState())
	p.EnterRule(localctx, 12, NumScriptParserRULE_destinationInOrder)
	var _la int

	defer func() {
		p.ExitRule()
	}()

	defer func() {
		if err := recover(); err != nil {
			if v, ok := err.(antlr.RecognitionException); ok {
				localctx.SetException(v)
				p.GetErrorHandler().ReportError(p, v)
				p.GetErrorHandler().Recover(p, v)
			} else {
				panic(err)
			}
		}
	}()

	p.EnterOuterAlt(localctx, 1)
	{
		p.SetState(84)
		p.Match(NumScriptParserLBRACE)
	}
	{
		p.SetState(85)
		p.Match(NumScriptParserNEWLINE)
	}
	p.SetState(91)
	p.GetErrorHandler().Sync(p)
	_la = p.GetTokenStream().LA(1)

	for ok := true; ok; ok = _la == NumScriptParserMAX {
		{
			p.SetState(86)
			p.Match(NumScriptParserMAX)
		}
		{
			p.SetState(87)

			var _x = p.expression(0)

			localctx.(*DestinationInOrderContext)._expression = _x
		}
		localctx.(*DestinationInOrderContext).amounts = append(localctx.(*DestinationInOrderContext).amounts, localctx.(*DestinationInOrderContext)._expression)
		{
			p.SetState(88)

			var _x = p.KeptOrDestination()

			localctx.(*DestinationInOrderContext)._keptOrDestination = _x
		}
		localctx.(*DestinationInOrderContext).dests = append(localctx.(*DestinationInOrderContext).dests, localctx.(*DestinationInOrderContext)._keptOrDestination)
		{
			p.SetState(89)
			p.Match(NumScriptParserNEWLINE)
		}

		p.SetState(93)
		p.GetErrorHandler().Sync(p)
		_la = p.GetTokenStream().LA(1)
	}
	{
		p.SetState(95)
		p.Match(NumScriptParserREMAINING)
	}
	{
		p.SetState(96)

		var _x = p.KeptOrDestination()

		localctx.(*DestinationInOrderContext).remainingDest = _x
	}
	{
		p.SetState(97)
		p.Match(NumScriptParserNEWLINE)
	}
	{
		p.SetState(98)
		p.Match(NumScriptParserRBRACE)
	}

	return localctx
}

// IDestinationAllotmentContext is an interface to support dynamic dispatch.
type IDestinationAllotmentContext interface {
	antlr.ParserRuleContext

	// GetParser returns the parser.
	GetParser() antlr.Parser

	// Get_allotmentPortion returns the _allotmentPortion rule contexts.
	Get_allotmentPortion() IAllotmentPortionContext

	// Get_keptOrDestination returns the _keptOrDestination rule contexts.
	Get_keptOrDestination() IKeptOrDestinationContext

	// Set_allotmentPortion sets the _allotmentPortion rule contexts.
	Set_allotmentPortion(IAllotmentPortionContext)

	// Set_keptOrDestination sets the _keptOrDestination rule contexts.
	Set_keptOrDestination(IKeptOrDestinationContext)

	// GetPortions returns the portions rule context list.
	GetPortions() []IAllotmentPortionContext

	// GetDests returns the dests rule context list.
	GetDests() []IKeptOrDestinationContext

	// SetPortions sets the portions rule context list.
	SetPortions([]IAllotmentPortionContext)

	// SetDests sets the dests rule context list.
	SetDests([]IKeptOrDestinationContext)

	// IsDestinationAllotmentContext differentiates from other interfaces.
	IsDestinationAllotmentContext()
}

type DestinationAllotmentContext struct {
	*antlr.BaseParserRuleContext
	parser             antlr.Parser
	_allotmentPortion  IAllotmentPortionContext
	portions           []IAllotmentPortionContext
	_keptOrDestination IKeptOrDestinationContext
	dests              []IKeptOrDestinationContext
}

func NewEmptyDestinationAllotmentContext() *DestinationAllotmentContext {
	var p = new(DestinationAllotmentContext)
	p.BaseParserRuleContext = antlr.NewBaseParserRuleContext(nil, -1)
	p.RuleIndex = NumScriptParserRULE_destinationAllotment
	return p
}

func (*DestinationAllotmentContext) IsDestinationAllotmentContext() {}

func NewDestinationAllotmentContext(parser antlr.Parser, parent antlr.ParserRuleContext, invokingState int) *DestinationAllotmentContext {
	var p = new(DestinationAllotmentContext)

	p.BaseParserRuleContext = antlr.NewBaseParserRuleContext(parent, invokingState)

	p.parser = parser
	p.RuleIndex = NumScriptParserRULE_destinationAllotment

	return p
}

func (s *DestinationAllotmentContext) GetParser() antlr.Parser { return s.parser }

func (s *DestinationAllotmentContext) Get_allotmentPortion() IAllotmentPortionContext {
	return s._allotmentPortion
}

func (s *DestinationAllotmentContext) Get_keptOrDestination() IKeptOrDestinationContext {
	return s._keptOrDestination
}

func (s *DestinationAllotmentContext) Set_allotmentPortion(v IAllotmentPortionContext) {
	s._allotmentPortion = v
}

func (s *DestinationAllotmentContext) Set_keptOrDestination(v IKeptOrDestinationContext) {
	s._keptOrDestination = v
}

func (s *DestinationAllotmentContext) GetPortions() []IAllotmentPortionContext { return s.portions }

func (s *DestinationAllotmentContext) GetDests() []IKeptOrDestinationContext { return s.dests }

func (s *DestinationAllotmentContext) SetPortions(v []IAllotmentPortionContext) { s.portions = v }

func (s *DestinationAllotmentContext) SetDests(v []IKeptOrDestinationContext) { s.dests = v }

func (s *DestinationAllotmentContext) LBRACE() antlr.TerminalNode {
	return s.GetToken(NumScriptParserLBRACE, 0)
}

func (s *DestinationAllotmentContext) AllNEWLINE() []antlr.TerminalNode {
	return s.GetTokens(NumScriptParserNEWLINE)
}

func (s *DestinationAllotmentContext) NEWLINE(i int) antlr.TerminalNode {
	return s.GetToken(NumScriptParserNEWLINE, i)
}

func (s *DestinationAllotmentContext) RBRACE() antlr.TerminalNode {
	return s.GetToken(NumScriptParserRBRACE, 0)
}

func (s *DestinationAllotmentContext) AllAllotmentPortion() []IAllotmentPortionContext {
	children := s.GetChildren()
	len := 0
	for _, ctx := range children {
		if _, ok := ctx.(IAllotmentPortionContext); ok {
			len++
		}
	}

	tst := make([]IAllotmentPortionContext, len)
	i := 0
	for _, ctx := range children {
		if t, ok := ctx.(IAllotmentPortionContext); ok {
			tst[i] = t.(IAllotmentPortionContext)
			i++
		}
	}

	return tst
}

func (s *DestinationAllotmentContext) AllotmentPortion(i int) IAllotmentPortionContext {
	var t antlr.RuleContext
	j := 0
	for _, ctx := range s.GetChildren() {
		if _, ok := ctx.(IAllotmentPortionContext); ok {
			if j == i {
				t = ctx.(antlr.RuleContext)
				break
			}
			j++
		}
	}

	if t == nil {
		return nil
	}

	return t.(IAllotmentPortionContext)
}

func (s *DestinationAllotmentContext) AllKeptOrDestination() []IKeptOrDestinationContext {
	children := s.GetChildren()
	len := 0
	for _, ctx := range children {
		if _, ok := ctx.(IKeptOrDestinationContext); ok {
			len++
		}
	}

	tst := make([]IKeptOrDestinationContext, len)
	i := 0
	for _, ctx := range children {
		if t, ok := ctx.(IKeptOrDestinationContext); ok {
			tst[i] = t.(IKeptOrDestinationContext)
			i++
		}
	}

	return tst
}

func (s *DestinationAllotmentContext) KeptOrDestination(i int) IKeptOrDestinationContext {
	var t antlr.RuleContext
	j := 0
	for _, ctx := range s.GetChildren() {
		if _, ok := ctx.(IKeptOrDestinationContext); ok {
			if j == i {
				t = ctx.(antlr.RuleContext)
				break
			}
			j++
		}
	}

	if t == nil {
		return nil
	}

	return t.(IKeptOrDestinationContext)
}

func (s *DestinationAllotmentContext) GetRuleContext() antlr.RuleContext {
	return s
}

func (s *DestinationAllotmentContext) ToStringTree(ruleNames []string, recog antlr.Recognizer) string {
	return antlr.TreesStringTree(s, ruleNames, recog)
}

func (s *DestinationAllotmentContext) EnterRule(listener antlr.ParseTreeListener) {
	if listenerT, ok := listener.(NumScriptListener); ok {
		listenerT.EnterDestinationAllotment(s)
	}
}

func (s *DestinationAllotmentContext) ExitRule(listener antlr.ParseTreeListener) {
	if listenerT, ok := listener.(NumScriptListener); ok {
		listenerT.ExitDestinationAllotment(s)
	}
}

func (p *NumScriptParser) DestinationAllotment() (localctx IDestinationAllotmentContext) {
	this := p
	_ = this

	localctx = NewDestinationAllotmentContext(p, p.GetParserRuleContext(), p.GetState())
	p.EnterRule(localctx, 14, NumScriptParserRULE_destinationAllotment)
	var _la int

	defer func() {
		p.ExitRule()
	}()

	defer func() {
		if err := recover(); err != nil {
			if v, ok := err.(antlr.RecognitionException); ok {
				localctx.SetException(v)
				p.GetErrorHandler().ReportError(p, v)
				p.GetErrorHandler().Recover(p, v)
			} else {
				panic(err)
			}
		}
	}()

	p.EnterOuterAlt(localctx, 1)
	{
		p.SetState(100)
		p.Match(NumScriptParserLBRACE)
	}
	{
		p.SetState(101)
		p.Match(NumScriptParserNEWLINE)
	}
	p.SetState(106)
	p.GetErrorHandler().Sync(p)
	_la = p.GetTokenStream().LA(1)

	for ok := true; ok; ok = (((_la-38)&-(0x1f+1)) == 0 && ((1<<uint((_la-38)))&((1<<(NumScriptParserPORTION-38))|(1<<(NumScriptParserREMAINING-38))|(1<<(NumScriptParserVARIABLE_NAME-38)))) != 0) {
		{
			p.SetState(102)

			var _x = p.AllotmentPortion()

			localctx.(*DestinationAllotmentContext)._allotmentPortion = _x
		}
		localctx.(*DestinationAllotmentContext).portions = append(localctx.(*DestinationAllotmentContext).portions, localctx.(*DestinationAllotmentContext)._allotmentPortion)
		{
			p.SetState(103)

			var _x = p.KeptOrDestination()

			localctx.(*DestinationAllotmentContext)._keptOrDestination = _x
		}
		localctx.(*DestinationAllotmentContext).dests = append(localctx.(*DestinationAllotmentContext).dests, localctx.(*DestinationAllotmentContext)._keptOrDestination)
		{
			p.SetState(104)
			p.Match(NumScriptParserNEWLINE)
		}

		p.SetState(108)
		p.GetErrorHandler().Sync(p)
		_la = p.GetTokenStream().LA(1)
	}
	{
		p.SetState(110)
		p.Match(NumScriptParserRBRACE)
	}

	return localctx
}

// IKeptOrDestinationContext is an interface to support dynamic dispatch.
type IKeptOrDestinationContext interface {
	antlr.ParserRuleContext

	// GetParser returns the parser.
	GetParser() antlr.Parser

	// IsKeptOrDestinationContext differentiates from other interfaces.
	IsKeptOrDestinationContext()
}

type KeptOrDestinationContext struct {
	*antlr.BaseParserRuleContext
	parser antlr.Parser
}

func NewEmptyKeptOrDestinationContext() *KeptOrDestinationContext {
	var p = new(KeptOrDestinationContext)
	p.BaseParserRuleContext = antlr.NewBaseParserRuleContext(nil, -1)
	p.RuleIndex = NumScriptParserRULE_keptOrDestination
	return p
}

func (*KeptOrDestinationContext) IsKeptOrDestinationContext() {}

func NewKeptOrDestinationContext(parser antlr.Parser, parent antlr.ParserRuleContext, invokingState int) *KeptOrDestinationContext {
	var p = new(KeptOrDestinationContext)

	p.BaseParserRuleContext = antlr.NewBaseParserRuleContext(parent, invokingState)

	p.parser = parser
	p.RuleIndex = NumScriptParserRULE_keptOrDestination

	return p
}

func (s *KeptOrDestinationContext) GetParser() antlr.Parser { return s.parser }

func (s *KeptOrDestinationContext) CopyFrom(ctx *KeptOrDestinationContext) {
	s.BaseParserRuleContext.CopyFrom(ctx.BaseParserRuleContext)
}

func (s *KeptOrDestinationContext) GetRuleContext() antlr.RuleContext {
	return s
}

func (s *KeptOrDestinationContext) ToStringTree(ruleNames []string, recog antlr.Recognizer) string {
	return antlr.TreesStringTree(s, ruleNames, recog)
}

type IsKeptContext struct {
	*KeptOrDestinationContext
}

func NewIsKeptContext(parser antlr.Parser, ctx antlr.ParserRuleContext) *IsKeptContext {
	var p = new(IsKeptContext)

	p.KeptOrDestinationContext = NewEmptyKeptOrDestinationContext()
	p.parser = parser
	p.CopyFrom(ctx.(*KeptOrDestinationContext))

	return p
}

func (s *IsKeptContext) GetRuleContext() antlr.RuleContext {
	return s
}

func (s *IsKeptContext) KEPT() antlr.TerminalNode {
	return s.GetToken(NumScriptParserKEPT, 0)
}

func (s *IsKeptContext) EnterRule(listener antlr.ParseTreeListener) {
	if listenerT, ok := listener.(NumScriptListener); ok {
		listenerT.EnterIsKept(s)
	}
}

func (s *IsKeptContext) ExitRule(listener antlr.ParseTreeListener) {
	if listenerT, ok := listener.(NumScriptListener); ok {
		listenerT.ExitIsKept(s)
	}
}

type IsDestinationContext struct {
	*KeptOrDestinationContext
}

func NewIsDestinationContext(parser antlr.Parser, ctx antlr.ParserRuleContext) *IsDestinationContext {
	var p = new(IsDestinationContext)

	p.KeptOrDestinationContext = NewEmptyKeptOrDestinationContext()
	p.parser = parser
	p.CopyFrom(ctx.(*KeptOrDestinationContext))

	return p
}

func (s *IsDestinationContext) GetRuleContext() antlr.RuleContext {
	return s
}

func (s *IsDestinationContext) TO() antlr.TerminalNode {
	return s.GetToken(NumScriptParserTO, 0)
}

func (s *IsDestinationContext) Destination() IDestinationContext {
	var t antlr.RuleContext
	for _, ctx := range s.GetChildren() {
		if _, ok := ctx.(IDestinationContext); ok {
			t = ctx.(antlr.RuleContext)
			break
		}
	}

	if t == nil {
		return nil
	}

	return t.(IDestinationContext)
}

func (s *IsDestinationContext) EnterRule(listener antlr.ParseTreeListener) {
	if listenerT, ok := listener.(NumScriptListener); ok {
		listenerT.EnterIsDestination(s)
	}
}

func (s *IsDestinationContext) ExitRule(listener antlr.ParseTreeListener) {
	if listenerT, ok := listener.(NumScriptListener); ok {
		listenerT.ExitIsDestination(s)
	}
}

func (p *NumScriptParser) KeptOrDestination() (localctx IKeptOrDestinationContext) {
	this := p
	_ = this

	localctx = NewKeptOrDestinationContext(p, p.GetParserRuleContext(), p.GetState())
	p.EnterRule(localctx, 16, NumScriptParserRULE_keptOrDestination)

	defer func() {
		p.ExitRule()
	}()

	defer func() {
		if err := recover(); err != nil {
			if v, ok := err.(antlr.RecognitionException); ok {
				localctx.SetException(v)
				p.GetErrorHandler().ReportError(p, v)
				p.GetErrorHandler().Recover(p, v)
			} else {
				panic(err)
			}
		}
	}()

	p.SetState(115)
	p.GetErrorHandler().Sync(p)

	switch p.GetTokenStream().LA(1) {
	case NumScriptParserTO:
		localctx = NewIsDestinationContext(p, localctx)
		p.EnterOuterAlt(localctx, 1)
		{
			p.SetState(112)
			p.Match(NumScriptParserTO)
		}
		{
			p.SetState(113)
			p.Destination()
		}

	case NumScriptParserKEPT:
		localctx = NewIsKeptContext(p, localctx)
		p.EnterOuterAlt(localctx, 2)
		{
			p.SetState(114)
			p.Match(NumScriptParserKEPT)
		}

	default:
		panic(antlr.NewNoViableAltException(p, nil, nil, nil, nil, nil))
	}

	return localctx
}

// IDestinationContext is an interface to support dynamic dispatch.
type IDestinationContext interface {
	antlr.ParserRuleContext

	// GetParser returns the parser.
	GetParser() antlr.Parser

	// IsDestinationContext differentiates from other interfaces.
	IsDestinationContext()
}

type DestinationContext struct {
	*antlr.BaseParserRuleContext
	parser antlr.Parser
}

func NewEmptyDestinationContext() *DestinationContext {
	var p = new(DestinationContext)
	p.BaseParserRuleContext = antlr.NewBaseParserRuleContext(nil, -1)
	p.RuleIndex = NumScriptParserRULE_destination
	return p
}

func (*DestinationContext) IsDestinationContext() {}

func NewDestinationContext(parser antlr.Parser, parent antlr.ParserRuleContext, invokingState int) *DestinationContext {
	var p = new(DestinationContext)

	p.BaseParserRuleContext = antlr.NewBaseParserRuleContext(parent, invokingState)

	p.parser = parser
	p.RuleIndex = NumScriptParserRULE_destination

	return p
}

func (s *DestinationContext) GetParser() antlr.Parser { return s.parser }

func (s *DestinationContext) CopyFrom(ctx *DestinationContext) {
	s.BaseParserRuleContext.CopyFrom(ctx.BaseParserRuleContext)
}

func (s *DestinationContext) GetRuleContext() antlr.RuleContext {
	return s
}

func (s *DestinationContext) ToStringTree(ruleNames []string, recog antlr.Recognizer) string {
	return antlr.TreesStringTree(s, ruleNames, recog)
}

type DestAccountContext struct {
	*DestinationContext
}

func NewDestAccountContext(parser antlr.Parser, ctx antlr.ParserRuleContext) *DestAccountContext {
	var p = new(DestAccountContext)

	p.DestinationContext = NewEmptyDestinationContext()
	p.parser = parser
	p.CopyFrom(ctx.(*DestinationContext))

	return p
}

func (s *DestAccountContext) GetRuleContext() antlr.RuleContext {
	return s
}

func (s *DestAccountContext) Expression() IExpressionContext {
	var t antlr.RuleContext
	for _, ctx := range s.GetChildren() {
		if _, ok := ctx.(IExpressionContext); ok {
			t = ctx.(antlr.RuleContext)
			break
		}
	}

	if t == nil {
		return nil
	}

	return t.(IExpressionContext)
}

func (s *DestAccountContext) EnterRule(listener antlr.ParseTreeListener) {
	if listenerT, ok := listener.(NumScriptListener); ok {
		listenerT.EnterDestAccount(s)
	}
}

func (s *DestAccountContext) ExitRule(listener antlr.ParseTreeListener) {
	if listenerT, ok := listener.(NumScriptListener); ok {
		listenerT.ExitDestAccount(s)
	}
}

type DestAllotmentContext struct {
	*DestinationContext
}

func NewDestAllotmentContext(parser antlr.Parser, ctx antlr.ParserRuleContext) *DestAllotmentContext {
	var p = new(DestAllotmentContext)

	p.DestinationContext = NewEmptyDestinationContext()
	p.parser = parser
	p.CopyFrom(ctx.(*DestinationContext))

	return p
}

func (s *DestAllotmentContext) GetRuleContext() antlr.RuleContext {
	return s
}

func (s *DestAllotmentContext) DestinationAllotment() IDestinationAllotmentContext {
	var t antlr.RuleContext
	for _, ctx := range s.GetChildren() {
		if _, ok := ctx.(IDestinationAllotmentContext); ok {
			t = ctx.(antlr.RuleContext)
			break
		}
	}

	if t == nil {
		return nil
	}

	return t.(IDestinationAllotmentContext)
}

func (s *DestAllotmentContext) EnterRule(listener antlr.ParseTreeListener) {
	if listenerT, ok := listener.(NumScriptListener); ok {
		listenerT.EnterDestAllotment(s)
	}
}

func (s *DestAllotmentContext) ExitRule(listener antlr.ParseTreeListener) {
	if listenerT, ok := listener.(NumScriptListener); ok {
		listenerT.ExitDestAllotment(s)
	}
}

type DestInOrderContext struct {
	*DestinationContext
}

func NewDestInOrderContext(parser antlr.Parser, ctx antlr.ParserRuleContext) *DestInOrderContext {
	var p = new(DestInOrderContext)

	p.DestinationContext = NewEmptyDestinationContext()
	p.parser = parser
	p.CopyFrom(ctx.(*DestinationContext))

	return p
}

func (s *DestInOrderContext) GetRuleContext() antlr.RuleContext {
	return s
}

func (s *DestInOrderContext) DestinationInOrder() IDestinationInOrderContext {
	var t antlr.RuleContext
	for _, ctx := range s.GetChildren() {
		if _, ok := ctx.(IDestinationInOrderContext); ok {
			t = ctx.(antlr.RuleContext)
			break
		}
	}

	if t == nil {
		return nil
	}

	return t.(IDestinationInOrderContext)
}

func (s *DestInOrderContext) EnterRule(listener antlr.ParseTreeListener) {
	if listenerT, ok := listener.(NumScriptListener); ok {
		listenerT.EnterDestInOrder(s)
	}
}

func (s *DestInOrderContext) ExitRule(listener antlr.ParseTreeListener) {
	if listenerT, ok := listener.(NumScriptListener); ok {
		listenerT.ExitDestInOrder(s)
	}
}

func (p *NumScriptParser) Destination() (localctx IDestinationContext) {
	this := p
	_ = this

	localctx = NewDestinationContext(p, p.GetParserRuleContext(), p.GetState())
	p.EnterRule(localctx, 18, NumScriptParserRULE_destination)

	defer func() {
		p.ExitRule()
	}()

	defer func() {
		if err := recover(); err != nil {
			if v, ok := err.(antlr.RecognitionException); ok {
				localctx.SetException(v)
				p.GetErrorHandler().ReportError(p, v)
				p.GetErrorHandler().Recover(p, v)
			} else {
				panic(err)
			}
		}
	}()

	p.SetState(120)
	p.GetErrorHandler().Sync(p)
	switch p.GetInterpreter().AdaptivePredict(p.GetTokenStream(), 7, p.GetParserRuleContext()) {
	case 1:
		localctx = NewDestAccountContext(p, localctx)
		p.EnterOuterAlt(localctx, 1)
		{
			p.SetState(117)
			p.expression(0)
		}

	case 2:
		localctx = NewDestInOrderContext(p, localctx)
		p.EnterOuterAlt(localctx, 2)
		{
			p.SetState(118)
			p.DestinationInOrder()
		}

	case 3:
		localctx = NewDestAllotmentContext(p, localctx)
		p.EnterOuterAlt(localctx, 3)
		{
			p.SetState(119)
			p.DestinationAllotment()
		}

	}

	return localctx
}

// ISourceAccountOverdraftContext is an interface to support dynamic dispatch.
type ISourceAccountOverdraftContext interface {
	antlr.ParserRuleContext

	// GetParser returns the parser.
	GetParser() antlr.Parser

	// IsSourceAccountOverdraftContext differentiates from other interfaces.
	IsSourceAccountOverdraftContext()
}

type SourceAccountOverdraftContext struct {
	*antlr.BaseParserRuleContext
	parser antlr.Parser
}

func NewEmptySourceAccountOverdraftContext() *SourceAccountOverdraftContext {
	var p = new(SourceAccountOverdraftContext)
	p.BaseParserRuleContext = antlr.NewBaseParserRuleContext(nil, -1)
	p.RuleIndex = NumScriptParserRULE_sourceAccountOverdraft
	return p
}

func (*SourceAccountOverdraftContext) IsSourceAccountOverdraftContext() {}

func NewSourceAccountOverdraftContext(parser antlr.Parser, parent antlr.ParserRuleContext, invokingState int) *SourceAccountOverdraftContext {
	var p = new(SourceAccountOverdraftContext)

	p.BaseParserRuleContext = antlr.NewBaseParserRuleContext(parent, invokingState)

	p.parser = parser
	p.RuleIndex = NumScriptParserRULE_sourceAccountOverdraft

	return p
}

func (s *SourceAccountOverdraftContext) GetParser() antlr.Parser { return s.parser }

func (s *SourceAccountOverdraftContext) CopyFrom(ctx *SourceAccountOverdraftContext) {
	s.BaseParserRuleContext.CopyFrom(ctx.BaseParserRuleContext)
}

func (s *SourceAccountOverdraftContext) GetRuleContext() antlr.RuleContext {
	return s
}

func (s *SourceAccountOverdraftContext) ToStringTree(ruleNames []string, recog antlr.Recognizer) string {
	return antlr.TreesStringTree(s, ruleNames, recog)
}

type SrcAccountOverdraftSpecificContext struct {
	*SourceAccountOverdraftContext
	specific IExpressionContext
}

func NewSrcAccountOverdraftSpecificContext(parser antlr.Parser, ctx antlr.ParserRuleContext) *SrcAccountOverdraftSpecificContext {
	var p = new(SrcAccountOverdraftSpecificContext)

	p.SourceAccountOverdraftContext = NewEmptySourceAccountOverdraftContext()
	p.parser = parser
	p.CopyFrom(ctx.(*SourceAccountOverdraftContext))

	return p
}

func (s *SrcAccountOverdraftSpecificContext) GetSpecific() IExpressionContext { return s.specific }

func (s *SrcAccountOverdraftSpecificContext) SetSpecific(v IExpressionContext) { s.specific = v }

func (s *SrcAccountOverdraftSpecificContext) GetRuleContext() antlr.RuleContext {
	return s
}

func (s *SrcAccountOverdraftSpecificContext) Expression() IExpressionContext {
	var t antlr.RuleContext
	for _, ctx := range s.GetChildren() {
		if _, ok := ctx.(IExpressionContext); ok {
			t = ctx.(antlr.RuleContext)
			break
		}
	}

	if t == nil {
		return nil
	}

	return t.(IExpressionContext)
}

func (s *SrcAccountOverdraftSpecificContext) EnterRule(listener antlr.ParseTreeListener) {
	if listenerT, ok := listener.(NumScriptListener); ok {
		listenerT.EnterSrcAccountOverdraftSpecific(s)
	}
}

func (s *SrcAccountOverdraftSpecificContext) ExitRule(listener antlr.ParseTreeListener) {
	if listenerT, ok := listener.(NumScriptListener); ok {
		listenerT.ExitSrcAccountOverdraftSpecific(s)
	}
}

type SrcAccountOverdraftUnboundedContext struct {
	*SourceAccountOverdraftContext
}

func NewSrcAccountOverdraftUnboundedContext(parser antlr.Parser, ctx antlr.ParserRuleContext) *SrcAccountOverdraftUnboundedContext {
	var p = new(SrcAccountOverdraftUnboundedContext)

	p.SourceAccountOverdraftContext = NewEmptySourceAccountOverdraftContext()
	p.parser = parser
	p.CopyFrom(ctx.(*SourceAccountOverdraftContext))

	return p
}

func (s *SrcAccountOverdraftUnboundedContext) GetRuleContext() antlr.RuleContext {
	return s
}

func (s *SrcAccountOverdraftUnboundedContext) EnterRule(listener antlr.ParseTreeListener) {
	if listenerT, ok := listener.(NumScriptListener); ok {
		listenerT.EnterSrcAccountOverdraftUnbounded(s)
	}
}

func (s *SrcAccountOverdraftUnboundedContext) ExitRule(listener antlr.ParseTreeListener) {
	if listenerT, ok := listener.(NumScriptListener); ok {
		listenerT.ExitSrcAccountOverdraftUnbounded(s)
	}
}

func (p *NumScriptParser) SourceAccountOverdraft() (localctx ISourceAccountOverdraftContext) {
	this := p
	_ = this

	localctx = NewSourceAccountOverdraftContext(p, p.GetParserRuleContext(), p.GetState())
	p.EnterRule(localctx, 20, NumScriptParserRULE_sourceAccountOverdraft)

	defer func() {
		p.ExitRule()
	}()

	defer func() {
		if err := recover(); err != nil {
			if v, ok := err.(antlr.RecognitionException); ok {
				localctx.SetException(v)
				p.GetErrorHandler().ReportError(p, v)
				p.GetErrorHandler().Recover(p, v)
			} else {
				panic(err)
			}
		}
	}()

	p.SetState(125)
	p.GetErrorHandler().Sync(p)

	switch p.GetTokenStream().LA(1) {
	case NumScriptParserT__1:
		localctx = NewSrcAccountOverdraftSpecificContext(p, localctx)
		p.EnterOuterAlt(localctx, 1)
		{
			p.SetState(122)
			p.Match(NumScriptParserT__1)
		}
		{
			p.SetState(123)

			var _x = p.expression(0)

			localctx.(*SrcAccountOverdraftSpecificContext).specific = _x
		}

	case NumScriptParserT__2:
		localctx = NewSrcAccountOverdraftUnboundedContext(p, localctx)
		p.EnterOuterAlt(localctx, 2)
		{
			p.SetState(124)
			p.Match(NumScriptParserT__2)
		}

	default:
		panic(antlr.NewNoViableAltException(p, nil, nil, nil, nil, nil))
	}

	return localctx
}

// ISourceAccountContext is an interface to support dynamic dispatch.
type ISourceAccountContext interface {
	antlr.ParserRuleContext

	// GetParser returns the parser.
	GetParser() antlr.Parser

	// GetAccount returns the account rule contexts.
	GetAccount() IExpressionContext

	// GetOverdraft returns the overdraft rule contexts.
	GetOverdraft() ISourceAccountOverdraftContext

	// SetAccount sets the account rule contexts.
	SetAccount(IExpressionContext)

	// SetOverdraft sets the overdraft rule contexts.
	SetOverdraft(ISourceAccountOverdraftContext)

	// IsSourceAccountContext differentiates from other interfaces.
	IsSourceAccountContext()
}

type SourceAccountContext struct {
	*antlr.BaseParserRuleContext
	parser    antlr.Parser
	account   IExpressionContext
	overdraft ISourceAccountOverdraftContext
}

func NewEmptySourceAccountContext() *SourceAccountContext {
	var p = new(SourceAccountContext)
	p.BaseParserRuleContext = antlr.NewBaseParserRuleContext(nil, -1)
	p.RuleIndex = NumScriptParserRULE_sourceAccount
	return p
}

func (*SourceAccountContext) IsSourceAccountContext() {}

func NewSourceAccountContext(parser antlr.Parser, parent antlr.ParserRuleContext, invokingState int) *SourceAccountContext {
	var p = new(SourceAccountContext)

	p.BaseParserRuleContext = antlr.NewBaseParserRuleContext(parent, invokingState)

	p.parser = parser
	p.RuleIndex = NumScriptParserRULE_sourceAccount

	return p
}

func (s *SourceAccountContext) GetParser() antlr.Parser { return s.parser }

func (s *SourceAccountContext) GetAccount() IExpressionContext { return s.account }

func (s *SourceAccountContext) GetOverdraft() ISourceAccountOverdraftContext { return s.overdraft }

func (s *SourceAccountContext) SetAccount(v IExpressionContext) { s.account = v }

func (s *SourceAccountContext) SetOverdraft(v ISourceAccountOverdraftContext) { s.overdraft = v }

func (s *SourceAccountContext) Expression() IExpressionContext {
	var t antlr.RuleContext
	for _, ctx := range s.GetChildren() {
		if _, ok := ctx.(IExpressionContext); ok {
			t = ctx.(antlr.RuleContext)
			break
		}
	}

	if t == nil {
		return nil
	}

	return t.(IExpressionContext)
}

func (s *SourceAccountContext) SourceAccountOverdraft() ISourceAccountOverdraftContext {
	var t antlr.RuleContext
	for _, ctx := range s.GetChildren() {
		if _, ok := ctx.(ISourceAccountOverdraftContext); ok {
			t = ctx.(antlr.RuleContext)
			break
		}
	}

	if t == nil {
		return nil
	}

	return t.(ISourceAccountOverdraftContext)
}

func (s *SourceAccountContext) GetRuleContext() antlr.RuleContext {
	return s
}

func (s *SourceAccountContext) ToStringTree(ruleNames []string, recog antlr.Recognizer) string {
	return antlr.TreesStringTree(s, ruleNames, recog)
}

func (s *SourceAccountContext) EnterRule(listener antlr.ParseTreeListener) {
	if listenerT, ok := listener.(NumScriptListener); ok {
		listenerT.EnterSourceAccount(s)
	}
}

func (s *SourceAccountContext) ExitRule(listener antlr.ParseTreeListener) {
	if listenerT, ok := listener.(NumScriptListener); ok {
		listenerT.ExitSourceAccount(s)
	}
}

func (p *NumScriptParser) SourceAccount() (localctx ISourceAccountContext) {
	this := p
	_ = this

	localctx = NewSourceAccountContext(p, p.GetParserRuleContext(), p.GetState())
	p.EnterRule(localctx, 22, NumScriptParserRULE_sourceAccount)
	var _la int

	defer func() {
		p.ExitRule()
	}()

	defer func() {
		if err := recover(); err != nil {
			if v, ok := err.(antlr.RecognitionException); ok {
				localctx.SetException(v)
				p.GetErrorHandler().ReportError(p, v)
				p.GetErrorHandler().Recover(p, v)
			} else {
				panic(err)
			}
		}
	}()

	p.EnterOuterAlt(localctx, 1)
	{
		p.SetState(127)

		var _x = p.expression(0)

		localctx.(*SourceAccountContext).account = _x
	}
	p.SetState(129)
	p.GetErrorHandler().Sync(p)
	_la = p.GetTokenStream().LA(1)

	if _la == NumScriptParserT__1 || _la == NumScriptParserT__2 {
		{
			p.SetState(128)

			var _x = p.SourceAccountOverdraft()

			localctx.(*SourceAccountContext).overdraft = _x
		}

	}

	return localctx
}

// ISourceInOrderContext is an interface to support dynamic dispatch.
type ISourceInOrderContext interface {
	antlr.ParserRuleContext

	// GetParser returns the parser.
	GetParser() antlr.Parser

	// Get_source returns the _source rule contexts.
	Get_source() ISourceContext

	// Set_source sets the _source rule contexts.
	Set_source(ISourceContext)

	// GetSources returns the sources rule context list.
	GetSources() []ISourceContext

	// SetSources sets the sources rule context list.
	SetSources([]ISourceContext)

	// IsSourceInOrderContext differentiates from other interfaces.
	IsSourceInOrderContext()
}

type SourceInOrderContext struct {
	*antlr.BaseParserRuleContext
	parser  antlr.Parser
	_source ISourceContext
	sources []ISourceContext
}

func NewEmptySourceInOrderContext() *SourceInOrderContext {
	var p = new(SourceInOrderContext)
	p.BaseParserRuleContext = antlr.NewBaseParserRuleContext(nil, -1)
	p.RuleIndex = NumScriptParserRULE_sourceInOrder
	return p
}

func (*SourceInOrderContext) IsSourceInOrderContext() {}

func NewSourceInOrderContext(parser antlr.Parser, parent antlr.ParserRuleContext, invokingState int) *SourceInOrderContext {
	var p = new(SourceInOrderContext)

	p.BaseParserRuleContext = antlr.NewBaseParserRuleContext(parent, invokingState)

	p.parser = parser
	p.RuleIndex = NumScriptParserRULE_sourceInOrder

	return p
}

func (s *SourceInOrderContext) GetParser() antlr.Parser { return s.parser }

func (s *SourceInOrderContext) Get_source() ISourceContext { return s._source }

func (s *SourceInOrderContext) Set_source(v ISourceContext) { s._source = v }

func (s *SourceInOrderContext) GetSources() []ISourceContext { return s.sources }

func (s *SourceInOrderContext) SetSources(v []ISourceContext) { s.sources = v }

func (s *SourceInOrderContext) LBRACE() antlr.TerminalNode {
	return s.GetToken(NumScriptParserLBRACE, 0)
}

func (s *SourceInOrderContext) AllNEWLINE() []antlr.TerminalNode {
	return s.GetTokens(NumScriptParserNEWLINE)
}

func (s *SourceInOrderContext) NEWLINE(i int) antlr.TerminalNode {
	return s.GetToken(NumScriptParserNEWLINE, i)
}

func (s *SourceInOrderContext) RBRACE() antlr.TerminalNode {
	return s.GetToken(NumScriptParserRBRACE, 0)
}

func (s *SourceInOrderContext) AllSource() []ISourceContext {
	children := s.GetChildren()
	len := 0
	for _, ctx := range children {
		if _, ok := ctx.(ISourceContext); ok {
			len++
		}
	}

	tst := make([]ISourceContext, len)
	i := 0
	for _, ctx := range children {
		if t, ok := ctx.(ISourceContext); ok {
			tst[i] = t.(ISourceContext)
			i++
		}
	}

	return tst
}

func (s *SourceInOrderContext) Source(i int) ISourceContext {
	var t antlr.RuleContext
	j := 0
	for _, ctx := range s.GetChildren() {
		if _, ok := ctx.(ISourceContext); ok {
			if j == i {
				t = ctx.(antlr.RuleContext)
				break
			}
			j++
		}
	}

	if t == nil {
		return nil
	}

	return t.(ISourceContext)
}

func (s *SourceInOrderContext) GetRuleContext() antlr.RuleContext {
	return s
}

func (s *SourceInOrderContext) ToStringTree(ruleNames []string, recog antlr.Recognizer) string {
	return antlr.TreesStringTree(s, ruleNames, recog)
}

func (s *SourceInOrderContext) EnterRule(listener antlr.ParseTreeListener) {
	if listenerT, ok := listener.(NumScriptListener); ok {
		listenerT.EnterSourceInOrder(s)
	}
}

func (s *SourceInOrderContext) ExitRule(listener antlr.ParseTreeListener) {
	if listenerT, ok := listener.(NumScriptListener); ok {
		listenerT.ExitSourceInOrder(s)
	}
}

func (p *NumScriptParser) SourceInOrder() (localctx ISourceInOrderContext) {
	this := p
	_ = this

	localctx = NewSourceInOrderContext(p, p.GetParserRuleContext(), p.GetState())
	p.EnterRule(localctx, 24, NumScriptParserRULE_sourceInOrder)
	var _la int

	defer func() {
		p.ExitRule()
	}()

	defer func() {
		if err := recover(); err != nil {
			if v, ok := err.(antlr.RecognitionException); ok {
				localctx.SetException(v)
				p.GetErrorHandler().ReportError(p, v)
				p.GetErrorHandler().Recover(p, v)
			} else {
				panic(err)
			}
		}
	}()

	p.EnterOuterAlt(localctx, 1)
	{
		p.SetState(131)
		p.Match(NumScriptParserLBRACE)
	}
	{
		p.SetState(132)
		p.Match(NumScriptParserNEWLINE)
	}
	p.SetState(136)
	p.GetErrorHandler().Sync(p)
	_la = p.GetTokenStream().LA(1)

	for ok := true; ok; ok = (((_la-18)&-(0x1f+1)) == 0 && ((1<<uint((_la-18)))&((1<<(NumScriptParserMAX-18))|(1<<(NumScriptParserLBRACK-18))|(1<<(NumScriptParserLBRACE-18))|(1<<(NumScriptParserSTRING-18))|(1<<(NumScriptParserPORTION-18))|(1<<(NumScriptParserNUMBER-18))|(1<<(NumScriptParserVARIABLE_NAME-18))|(1<<(NumScriptParserACCOUNT-18))|(1<<(NumScriptParserASSET-18)))) != 0) {
		{
			p.SetState(133)

			var _x = p.Source()

			localctx.(*SourceInOrderContext)._source = _x
		}
		localctx.(*SourceInOrderContext).sources = append(localctx.(*SourceInOrderContext).sources, localctx.(*SourceInOrderContext)._source)
		{
			p.SetState(134)
			p.Match(NumScriptParserNEWLINE)
		}

		p.SetState(138)
		p.GetErrorHandler().Sync(p)
		_la = p.GetTokenStream().LA(1)
	}
	{
		p.SetState(140)
		p.Match(NumScriptParserRBRACE)
	}

	return localctx
}

// ISourceMaxedContext is an interface to support dynamic dispatch.
type ISourceMaxedContext interface {
	antlr.ParserRuleContext

	// GetParser returns the parser.
	GetParser() antlr.Parser

	// GetMax returns the max rule contexts.
	GetMax() IExpressionContext

	// GetSrc returns the src rule contexts.
	GetSrc() ISourceContext

	// SetMax sets the max rule contexts.
	SetMax(IExpressionContext)

	// SetSrc sets the src rule contexts.
	SetSrc(ISourceContext)

	// IsSourceMaxedContext differentiates from other interfaces.
	IsSourceMaxedContext()
}

type SourceMaxedContext struct {
	*antlr.BaseParserRuleContext
	parser antlr.Parser
	max    IExpressionContext
	src    ISourceContext
}

func NewEmptySourceMaxedContext() *SourceMaxedContext {
	var p = new(SourceMaxedContext)
	p.BaseParserRuleContext = antlr.NewBaseParserRuleContext(nil, -1)
	p.RuleIndex = NumScriptParserRULE_sourceMaxed
	return p
}

func (*SourceMaxedContext) IsSourceMaxedContext() {}

func NewSourceMaxedContext(parser antlr.Parser, parent antlr.ParserRuleContext, invokingState int) *SourceMaxedContext {
	var p = new(SourceMaxedContext)

	p.BaseParserRuleContext = antlr.NewBaseParserRuleContext(parent, invokingState)

	p.parser = parser
	p.RuleIndex = NumScriptParserRULE_sourceMaxed

	return p
}

func (s *SourceMaxedContext) GetParser() antlr.Parser { return s.parser }

func (s *SourceMaxedContext) GetMax() IExpressionContext { return s.max }

func (s *SourceMaxedContext) GetSrc() ISourceContext { return s.src }

func (s *SourceMaxedContext) SetMax(v IExpressionContext) { s.max = v }

func (s *SourceMaxedContext) SetSrc(v ISourceContext) { s.src = v }

func (s *SourceMaxedContext) MAX() antlr.TerminalNode {
	return s.GetToken(NumScriptParserMAX, 0)
}

func (s *SourceMaxedContext) FROM() antlr.TerminalNode {
	return s.GetToken(NumScriptParserFROM, 0)
}

func (s *SourceMaxedContext) Expression() IExpressionContext {
	var t antlr.RuleContext
	for _, ctx := range s.GetChildren() {
		if _, ok := ctx.(IExpressionContext); ok {
			t = ctx.(antlr.RuleContext)
			break
		}
	}

	if t == nil {
		return nil
	}

	return t.(IExpressionContext)
}

func (s *SourceMaxedContext) Source() ISourceContext {
	var t antlr.RuleContext
	for _, ctx := range s.GetChildren() {
		if _, ok := ctx.(ISourceContext); ok {
			t = ctx.(antlr.RuleContext)
			break
		}
	}

	if t == nil {
		return nil
	}

	return t.(ISourceContext)
}

func (s *SourceMaxedContext) GetRuleContext() antlr.RuleContext {
	return s
}

func (s *SourceMaxedContext) ToStringTree(ruleNames []string, recog antlr.Recognizer) string {
	return antlr.TreesStringTree(s, ruleNames, recog)
}

func (s *SourceMaxedContext) EnterRule(listener antlr.ParseTreeListener) {
	if listenerT, ok := listener.(NumScriptListener); ok {
		listenerT.EnterSourceMaxed(s)
	}
}

func (s *SourceMaxedContext) ExitRule(listener antlr.ParseTreeListener) {
	if listenerT, ok := listener.(NumScriptListener); ok {
		listenerT.ExitSourceMaxed(s)
	}
}

func (p *NumScriptParser) SourceMaxed() (localctx ISourceMaxedContext) {
	this := p
	_ = this

	localctx = NewSourceMaxedContext(p, p.GetParserRuleContext(), p.GetState())
	p.EnterRule(localctx, 26, NumScriptParserRULE_sourceMaxed)

	defer func() {
		p.ExitRule()
	}()

	defer func() {
		if err := recover(); err != nil {
			if v, ok := err.(antlr.RecognitionException); ok {
				localctx.SetException(v)
				p.GetErrorHandler().ReportError(p, v)
				p.GetErrorHandler().Recover(p, v)
			} else {
				panic(err)
			}
		}
	}()

	p.EnterOuterAlt(localctx, 1)
	{
		p.SetState(142)
		p.Match(NumScriptParserMAX)
	}
	{
		p.SetState(143)

		var _x = p.expression(0)

		localctx.(*SourceMaxedContext).max = _x
	}
	{
		p.SetState(144)
		p.Match(NumScriptParserFROM)
	}
	{
		p.SetState(145)

		var _x = p.Source()

		localctx.(*SourceMaxedContext).src = _x
	}

	return localctx
}

// ISourceContext is an interface to support dynamic dispatch.
type ISourceContext interface {
	antlr.ParserRuleContext

	// GetParser returns the parser.
	GetParser() antlr.Parser

	// IsSourceContext differentiates from other interfaces.
	IsSourceContext()
}

type SourceContext struct {
	*antlr.BaseParserRuleContext
	parser antlr.Parser
}

func NewEmptySourceContext() *SourceContext {
	var p = new(SourceContext)
	p.BaseParserRuleContext = antlr.NewBaseParserRuleContext(nil, -1)
	p.RuleIndex = NumScriptParserRULE_source
	return p
}

func (*SourceContext) IsSourceContext() {}

func NewSourceContext(parser antlr.Parser, parent antlr.ParserRuleContext, invokingState int) *SourceContext {
	var p = new(SourceContext)

	p.BaseParserRuleContext = antlr.NewBaseParserRuleContext(parent, invokingState)

	p.parser = parser
	p.RuleIndex = NumScriptParserRULE_source

	return p
}

func (s *SourceContext) GetParser() antlr.Parser { return s.parser }

func (s *SourceContext) CopyFrom(ctx *SourceContext) {
	s.BaseParserRuleContext.CopyFrom(ctx.BaseParserRuleContext)
}

func (s *SourceContext) GetRuleContext() antlr.RuleContext {
	return s
}

func (s *SourceContext) ToStringTree(ruleNames []string, recog antlr.Recognizer) string {
	return antlr.TreesStringTree(s, ruleNames, recog)
}

type SrcAccountContext struct {
	*SourceContext
}

func NewSrcAccountContext(parser antlr.Parser, ctx antlr.ParserRuleContext) *SrcAccountContext {
	var p = new(SrcAccountContext)

	p.SourceContext = NewEmptySourceContext()
	p.parser = parser
	p.CopyFrom(ctx.(*SourceContext))

	return p
}

func (s *SrcAccountContext) GetRuleContext() antlr.RuleContext {
	return s
}

func (s *SrcAccountContext) SourceAccount() ISourceAccountContext {
	var t antlr.RuleContext
	for _, ctx := range s.GetChildren() {
		if _, ok := ctx.(ISourceAccountContext); ok {
			t = ctx.(antlr.RuleContext)
			break
		}
	}

	if t == nil {
		return nil
	}

	return t.(ISourceAccountContext)
}

func (s *SrcAccountContext) EnterRule(listener antlr.ParseTreeListener) {
	if listenerT, ok := listener.(NumScriptListener); ok {
		listenerT.EnterSrcAccount(s)
	}
}

func (s *SrcAccountContext) ExitRule(listener antlr.ParseTreeListener) {
	if listenerT, ok := listener.(NumScriptListener); ok {
		listenerT.ExitSrcAccount(s)
	}
}

type SrcMaxedContext struct {
	*SourceContext
}

func NewSrcMaxedContext(parser antlr.Parser, ctx antlr.ParserRuleContext) *SrcMaxedContext {
	var p = new(SrcMaxedContext)

	p.SourceContext = NewEmptySourceContext()
	p.parser = parser
	p.CopyFrom(ctx.(*SourceContext))

	return p
}

func (s *SrcMaxedContext) GetRuleContext() antlr.RuleContext {
	return s
}

func (s *SrcMaxedContext) SourceMaxed() ISourceMaxedContext {
	var t antlr.RuleContext
	for _, ctx := range s.GetChildren() {
		if _, ok := ctx.(ISourceMaxedContext); ok {
			t = ctx.(antlr.RuleContext)
			break
		}
	}

	if t == nil {
		return nil
	}

	return t.(ISourceMaxedContext)
}

func (s *SrcMaxedContext) EnterRule(listener antlr.ParseTreeListener) {
	if listenerT, ok := listener.(NumScriptListener); ok {
		listenerT.EnterSrcMaxed(s)
	}
}

func (s *SrcMaxedContext) ExitRule(listener antlr.ParseTreeListener) {
	if listenerT, ok := listener.(NumScriptListener); ok {
		listenerT.ExitSrcMaxed(s)
	}
}

type SrcInOrderContext struct {
	*SourceContext
}

func NewSrcInOrderContext(parser antlr.Parser, ctx antlr.ParserRuleContext) *SrcInOrderContext {
	var p = new(SrcInOrderContext)

	p.SourceContext = NewEmptySourceContext()
	p.parser = parser
	p.CopyFrom(ctx.(*SourceContext))

	return p
}

func (s *SrcInOrderContext) GetRuleContext() antlr.RuleContext {
	return s
}

func (s *SrcInOrderContext) SourceInOrder() ISourceInOrderContext {
	var t antlr.RuleContext
	for _, ctx := range s.GetChildren() {
		if _, ok := ctx.(ISourceInOrderContext); ok {
			t = ctx.(antlr.RuleContext)
			break
		}
	}

	if t == nil {
		return nil
	}

	return t.(ISourceInOrderContext)
}

func (s *SrcInOrderContext) EnterRule(listener antlr.ParseTreeListener) {
	if listenerT, ok := listener.(NumScriptListener); ok {
		listenerT.EnterSrcInOrder(s)
	}
}

func (s *SrcInOrderContext) ExitRule(listener antlr.ParseTreeListener) {
	if listenerT, ok := listener.(NumScriptListener); ok {
		listenerT.ExitSrcInOrder(s)
	}
}

func (p *NumScriptParser) Source() (localctx ISourceContext) {
	this := p
	_ = this

	localctx = NewSourceContext(p, p.GetParserRuleContext(), p.GetState())
	p.EnterRule(localctx, 28, NumScriptParserRULE_source)

	defer func() {
		p.ExitRule()
	}()

	defer func() {
		if err := recover(); err != nil {
			if v, ok := err.(antlr.RecognitionException); ok {
				localctx.SetException(v)
				p.GetErrorHandler().ReportError(p, v)
				p.GetErrorHandler().Recover(p, v)
			} else {
				panic(err)
			}
		}
	}()

	p.SetState(150)
	p.GetErrorHandler().Sync(p)

	switch p.GetTokenStream().LA(1) {
	case NumScriptParserLBRACK, NumScriptParserSTRING, NumScriptParserPORTION, NumScriptParserNUMBER, NumScriptParserVARIABLE_NAME, NumScriptParserACCOUNT, NumScriptParserASSET:
		localctx = NewSrcAccountContext(p, localctx)
		p.EnterOuterAlt(localctx, 1)
		{
			p.SetState(147)
			p.SourceAccount()
		}

	case NumScriptParserMAX:
		localctx = NewSrcMaxedContext(p, localctx)
		p.EnterOuterAlt(localctx, 2)
		{
			p.SetState(148)
			p.SourceMaxed()
		}

	case NumScriptParserLBRACE:
		localctx = NewSrcInOrderContext(p, localctx)
		p.EnterOuterAlt(localctx, 3)
		{
			p.SetState(149)
			p.SourceInOrder()
		}

	default:
		panic(antlr.NewNoViableAltException(p, nil, nil, nil, nil, nil))
	}

	return localctx
}

// ISourceAllotmentContext is an interface to support dynamic dispatch.
type ISourceAllotmentContext interface {
	antlr.ParserRuleContext

	// GetParser returns the parser.
	GetParser() antlr.Parser

	// Get_allotmentPortion returns the _allotmentPortion rule contexts.
	Get_allotmentPortion() IAllotmentPortionContext

	// Get_source returns the _source rule contexts.
	Get_source() ISourceContext

	// Set_allotmentPortion sets the _allotmentPortion rule contexts.
	Set_allotmentPortion(IAllotmentPortionContext)

	// Set_source sets the _source rule contexts.
	Set_source(ISourceContext)

	// GetPortions returns the portions rule context list.
	GetPortions() []IAllotmentPortionContext

	// GetSources returns the sources rule context list.
	GetSources() []ISourceContext

	// SetPortions sets the portions rule context list.
	SetPortions([]IAllotmentPortionContext)

	// SetSources sets the sources rule context list.
	SetSources([]ISourceContext)

	// IsSourceAllotmentContext differentiates from other interfaces.
	IsSourceAllotmentContext()
}

type SourceAllotmentContext struct {
	*antlr.BaseParserRuleContext
	parser            antlr.Parser
	_allotmentPortion IAllotmentPortionContext
	portions          []IAllotmentPortionContext
	_source           ISourceContext
	sources           []ISourceContext
}

func NewEmptySourceAllotmentContext() *SourceAllotmentContext {
	var p = new(SourceAllotmentContext)
	p.BaseParserRuleContext = antlr.NewBaseParserRuleContext(nil, -1)
	p.RuleIndex = NumScriptParserRULE_sourceAllotment
	return p
}

func (*SourceAllotmentContext) IsSourceAllotmentContext() {}

func NewSourceAllotmentContext(parser antlr.Parser, parent antlr.ParserRuleContext, invokingState int) *SourceAllotmentContext {
	var p = new(SourceAllotmentContext)

	p.BaseParserRuleContext = antlr.NewBaseParserRuleContext(parent, invokingState)

	p.parser = parser
	p.RuleIndex = NumScriptParserRULE_sourceAllotment

	return p
}

func (s *SourceAllotmentContext) GetParser() antlr.Parser { return s.parser }

func (s *SourceAllotmentContext) Get_allotmentPortion() IAllotmentPortionContext {
	return s._allotmentPortion
}

func (s *SourceAllotmentContext) Get_source() ISourceContext { return s._source }

func (s *SourceAllotmentContext) Set_allotmentPortion(v IAllotmentPortionContext) {
	s._allotmentPortion = v
}

func (s *SourceAllotmentContext) Set_source(v ISourceContext) { s._source = v }

func (s *SourceAllotmentContext) GetPortions() []IAllotmentPortionContext { return s.portions }

func (s *SourceAllotmentContext) GetSources() []ISourceContext { return s.sources }

func (s *SourceAllotmentContext) SetPortions(v []IAllotmentPortionContext) { s.portions = v }

func (s *SourceAllotmentContext) SetSources(v []ISourceContext) { s.sources = v }

func (s *SourceAllotmentContext) LBRACE() antlr.TerminalNode {
	return s.GetToken(NumScriptParserLBRACE, 0)
}

func (s *SourceAllotmentContext) AllNEWLINE() []antlr.TerminalNode {
	return s.GetTokens(NumScriptParserNEWLINE)
}

func (s *SourceAllotmentContext) NEWLINE(i int) antlr.TerminalNode {
	return s.GetToken(NumScriptParserNEWLINE, i)
}

func (s *SourceAllotmentContext) RBRACE() antlr.TerminalNode {
	return s.GetToken(NumScriptParserRBRACE, 0)
}

func (s *SourceAllotmentContext) AllFROM() []antlr.TerminalNode {
	return s.GetTokens(NumScriptParserFROM)
}

func (s *SourceAllotmentContext) FROM(i int) antlr.TerminalNode {
	return s.GetToken(NumScriptParserFROM, i)
}

func (s *SourceAllotmentContext) AllAllotmentPortion() []IAllotmentPortionContext {
	children := s.GetChildren()
	len := 0
	for _, ctx := range children {
		if _, ok := ctx.(IAllotmentPortionContext); ok {
			len++
		}
	}

	tst := make([]IAllotmentPortionContext, len)
	i := 0
	for _, ctx := range children {
		if t, ok := ctx.(IAllotmentPortionContext); ok {
			tst[i] = t.(IAllotmentPortionContext)
			i++
		}
	}

	return tst
}

func (s *SourceAllotmentContext) AllotmentPortion(i int) IAllotmentPortionContext {
	var t antlr.RuleContext
	j := 0
	for _, ctx := range s.GetChildren() {
		if _, ok := ctx.(IAllotmentPortionContext); ok {
			if j == i {
				t = ctx.(antlr.RuleContext)
				break
			}
			j++
		}
	}

	if t == nil {
		return nil
	}

	return t.(IAllotmentPortionContext)
}

func (s *SourceAllotmentContext) AllSource() []ISourceContext {
	children := s.GetChildren()
	len := 0
	for _, ctx := range children {
		if _, ok := ctx.(ISourceContext); ok {
			len++
		}
	}

	tst := make([]ISourceContext, len)
	i := 0
	for _, ctx := range children {
		if t, ok := ctx.(ISourceContext); ok {
			tst[i] = t.(ISourceContext)
			i++
		}
	}

	return tst
}

func (s *SourceAllotmentContext) Source(i int) ISourceContext {
	var t antlr.RuleContext
	j := 0
	for _, ctx := range s.GetChildren() {
		if _, ok := ctx.(ISourceContext); ok {
			if j == i {
				t = ctx.(antlr.RuleContext)
				break
			}
			j++
		}
	}

	if t == nil {
		return nil
	}

	return t.(ISourceContext)
}

func (s *SourceAllotmentContext) GetRuleContext() antlr.RuleContext {
	return s
}

func (s *SourceAllotmentContext) ToStringTree(ruleNames []string, recog antlr.Recognizer) string {
	return antlr.TreesStringTree(s, ruleNames, recog)
}

func (s *SourceAllotmentContext) EnterRule(listener antlr.ParseTreeListener) {
	if listenerT, ok := listener.(NumScriptListener); ok {
		listenerT.EnterSourceAllotment(s)
	}
}

func (s *SourceAllotmentContext) ExitRule(listener antlr.ParseTreeListener) {
	if listenerT, ok := listener.(NumScriptListener); ok {
		listenerT.ExitSourceAllotment(s)
	}
}

func (p *NumScriptParser) SourceAllotment() (localctx ISourceAllotmentContext) {
	this := p
	_ = this

	localctx = NewSourceAllotmentContext(p, p.GetParserRuleContext(), p.GetState())
	p.EnterRule(localctx, 30, NumScriptParserRULE_sourceAllotment)
	var _la int

	defer func() {
		p.ExitRule()
	}()

	defer func() {
		if err := recover(); err != nil {
			if v, ok := err.(antlr.RecognitionException); ok {
				localctx.SetException(v)
				p.GetErrorHandler().ReportError(p, v)
				p.GetErrorHandler().Recover(p, v)
			} else {
				panic(err)
			}
		}
	}()

	p.EnterOuterAlt(localctx, 1)
	{
		p.SetState(152)
		p.Match(NumScriptParserLBRACE)
	}
	{
		p.SetState(153)
		p.Match(NumScriptParserNEWLINE)
	}
	p.SetState(159)
	p.GetErrorHandler().Sync(p)
	_la = p.GetTokenStream().LA(1)

	for ok := true; ok; ok = (((_la-38)&-(0x1f+1)) == 0 && ((1<<uint((_la-38)))&((1<<(NumScriptParserPORTION-38))|(1<<(NumScriptParserREMAINING-38))|(1<<(NumScriptParserVARIABLE_NAME-38)))) != 0) {
		{
			p.SetState(154)

			var _x = p.AllotmentPortion()

			localctx.(*SourceAllotmentContext)._allotmentPortion = _x
		}
		localctx.(*SourceAllotmentContext).portions = append(localctx.(*SourceAllotmentContext).portions, localctx.(*SourceAllotmentContext)._allotmentPortion)
		{
			p.SetState(155)
			p.Match(NumScriptParserFROM)
		}
		{
			p.SetState(156)

			var _x = p.Source()

			localctx.(*SourceAllotmentContext)._source = _x
		}
		localctx.(*SourceAllotmentContext).sources = append(localctx.(*SourceAllotmentContext).sources, localctx.(*SourceAllotmentContext)._source)
		{
			p.SetState(157)
			p.Match(NumScriptParserNEWLINE)
		}

		p.SetState(161)
		p.GetErrorHandler().Sync(p)
		_la = p.GetTokenStream().LA(1)
	}
	{
		p.SetState(163)
		p.Match(NumScriptParserRBRACE)
	}

	return localctx
}

// IValueAwareSourceContext is an interface to support dynamic dispatch.
type IValueAwareSourceContext interface {
	antlr.ParserRuleContext

	// GetParser returns the parser.
	GetParser() antlr.Parser

	// IsValueAwareSourceContext differentiates from other interfaces.
	IsValueAwareSourceContext()
}

type ValueAwareSourceContext struct {
	*antlr.BaseParserRuleContext
	parser antlr.Parser
}

func NewEmptyValueAwareSourceContext() *ValueAwareSourceContext {
	var p = new(ValueAwareSourceContext)
	p.BaseParserRuleContext = antlr.NewBaseParserRuleContext(nil, -1)
	p.RuleIndex = NumScriptParserRULE_valueAwareSource
	return p
}

func (*ValueAwareSourceContext) IsValueAwareSourceContext() {}

func NewValueAwareSourceContext(parser antlr.Parser, parent antlr.ParserRuleContext, invokingState int) *ValueAwareSourceContext {
	var p = new(ValueAwareSourceContext)

	p.BaseParserRuleContext = antlr.NewBaseParserRuleContext(parent, invokingState)

	p.parser = parser
	p.RuleIndex = NumScriptParserRULE_valueAwareSource

	return p
}

func (s *ValueAwareSourceContext) GetParser() antlr.Parser { return s.parser }

func (s *ValueAwareSourceContext) CopyFrom(ctx *ValueAwareSourceContext) {
	s.BaseParserRuleContext.CopyFrom(ctx.BaseParserRuleContext)
}

func (s *ValueAwareSourceContext) GetRuleContext() antlr.RuleContext {
	return s
}

func (s *ValueAwareSourceContext) ToStringTree(ruleNames []string, recog antlr.Recognizer) string {
	return antlr.TreesStringTree(s, ruleNames, recog)
}

type SrcContext struct {
	*ValueAwareSourceContext
}

func NewSrcContext(parser antlr.Parser, ctx antlr.ParserRuleContext) *SrcContext {
	var p = new(SrcContext)

	p.ValueAwareSourceContext = NewEmptyValueAwareSourceContext()
	p.parser = parser
	p.CopyFrom(ctx.(*ValueAwareSourceContext))

	return p
}

func (s *SrcContext) GetRuleContext() antlr.RuleContext {
	return s
}

func (s *SrcContext) Source() ISourceContext {
	var t antlr.RuleContext
	for _, ctx := range s.GetChildren() {
		if _, ok := ctx.(ISourceContext); ok {
			t = ctx.(antlr.RuleContext)
			break
		}
	}

	if t == nil {
		return nil
	}

	return t.(ISourceContext)
}

func (s *SrcContext) EnterRule(listener antlr.ParseTreeListener) {
	if listenerT, ok := listener.(NumScriptListener); ok {
		listenerT.EnterSrc(s)
	}
}

func (s *SrcContext) ExitRule(listener antlr.ParseTreeListener) {
	if listenerT, ok := listener.(NumScriptListener); ok {
		listenerT.ExitSrc(s)
	}
}

type SrcAllotmentContext struct {
	*ValueAwareSourceContext
}

func NewSrcAllotmentContext(parser antlr.Parser, ctx antlr.ParserRuleContext) *SrcAllotmentContext {
	var p = new(SrcAllotmentContext)

	p.ValueAwareSourceContext = NewEmptyValueAwareSourceContext()
	p.parser = parser
	p.CopyFrom(ctx.(*ValueAwareSourceContext))

	return p
}

func (s *SrcAllotmentContext) GetRuleContext() antlr.RuleContext {
	return s
}

func (s *SrcAllotmentContext) SourceAllotment() ISourceAllotmentContext {
	var t antlr.RuleContext
	for _, ctx := range s.GetChildren() {
		if _, ok := ctx.(ISourceAllotmentContext); ok {
			t = ctx.(antlr.RuleContext)
			break
		}
	}

	if t == nil {
		return nil
	}

	return t.(ISourceAllotmentContext)
}

func (s *SrcAllotmentContext) EnterRule(listener antlr.ParseTreeListener) {
	if listenerT, ok := listener.(NumScriptListener); ok {
		listenerT.EnterSrcAllotment(s)
	}
}

func (s *SrcAllotmentContext) ExitRule(listener antlr.ParseTreeListener) {
	if listenerT, ok := listener.(NumScriptListener); ok {
		listenerT.ExitSrcAllotment(s)
	}
}

func (p *NumScriptParser) ValueAwareSource() (localctx IValueAwareSourceContext) {
	this := p
	_ = this

	localctx = NewValueAwareSourceContext(p, p.GetParserRuleContext(), p.GetState())
	p.EnterRule(localctx, 32, NumScriptParserRULE_valueAwareSource)

	defer func() {
		p.ExitRule()
	}()

	defer func() {
		if err := recover(); err != nil {
			if v, ok := err.(antlr.RecognitionException); ok {
				localctx.SetException(v)
				p.GetErrorHandler().ReportError(p, v)
				p.GetErrorHandler().Recover(p, v)
			} else {
				panic(err)
			}
		}
	}()

	p.SetState(167)
	p.GetErrorHandler().Sync(p)
	switch p.GetInterpreter().AdaptivePredict(p.GetTokenStream(), 13, p.GetParserRuleContext()) {
	case 1:
		localctx = NewSrcContext(p, localctx)
		p.EnterOuterAlt(localctx, 1)
		{
			p.SetState(165)
			p.Source()
		}

	case 2:
		localctx = NewSrcAllotmentContext(p, localctx)
		p.EnterOuterAlt(localctx, 2)
		{
			p.SetState(166)
			p.SourceAllotment()
		}

	}

	return localctx
}

// IStatementContext is an interface to support dynamic dispatch.
type IStatementContext interface {
	antlr.ParserRuleContext

	// GetParser returns the parser.
	GetParser() antlr.Parser

	// IsStatementContext differentiates from other interfaces.
	IsStatementContext()
}

type StatementContext struct {
	*antlr.BaseParserRuleContext
	parser antlr.Parser
}

func NewEmptyStatementContext() *StatementContext {
	var p = new(StatementContext)
	p.BaseParserRuleContext = antlr.NewBaseParserRuleContext(nil, -1)
	p.RuleIndex = NumScriptParserRULE_statement
	return p
}

func (*StatementContext) IsStatementContext() {}

func NewStatementContext(parser antlr.Parser, parent antlr.ParserRuleContext, invokingState int) *StatementContext {
	var p = new(StatementContext)

	p.BaseParserRuleContext = antlr.NewBaseParserRuleContext(parent, invokingState)

	p.parser = parser
	p.RuleIndex = NumScriptParserRULE_statement

	return p
}

func (s *StatementContext) GetParser() antlr.Parser { return s.parser }

func (s *StatementContext) CopyFrom(ctx *StatementContext) {
	s.BaseParserRuleContext.CopyFrom(ctx.BaseParserRuleContext)
}

func (s *StatementContext) GetRuleContext() antlr.RuleContext {
	return s
}

func (s *StatementContext) ToStringTree(ruleNames []string, recog antlr.Recognizer) string {
	return antlr.TreesStringTree(s, ruleNames, recog)
}

type PrintContext struct {
	*StatementContext
	expr IExpressionContext
}

func NewPrintContext(parser antlr.Parser, ctx antlr.ParserRuleContext) *PrintContext {
	var p = new(PrintContext)

	p.StatementContext = NewEmptyStatementContext()
	p.parser = parser
	p.CopyFrom(ctx.(*StatementContext))

	return p
}

func (s *PrintContext) GetExpr() IExpressionContext { return s.expr }

func (s *PrintContext) SetExpr(v IExpressionContext) { s.expr = v }

func (s *PrintContext) GetRuleContext() antlr.RuleContext {
	return s
}

func (s *PrintContext) PRINT() antlr.TerminalNode {
	return s.GetToken(NumScriptParserPRINT, 0)
}

func (s *PrintContext) Expression() IExpressionContext {
	var t antlr.RuleContext
	for _, ctx := range s.GetChildren() {
		if _, ok := ctx.(IExpressionContext); ok {
			t = ctx.(antlr.RuleContext)
			break
		}
	}

	if t == nil {
		return nil
	}

	return t.(IExpressionContext)
}

func (s *PrintContext) EnterRule(listener antlr.ParseTreeListener) {
	if listenerT, ok := listener.(NumScriptListener); ok {
		listenerT.EnterPrint(s)
	}
}

func (s *PrintContext) ExitRule(listener antlr.ParseTreeListener) {
	if listenerT, ok := listener.(NumScriptListener); ok {
		listenerT.ExitPrint(s)
	}
}

<<<<<<< HEAD
type SendAllContext struct {
	*StatementContext
	monAll IMonetaryAllContext
	src    ISourceContext
	dest   IDestinationContext
}

func NewSendAllContext(parser antlr.Parser, ctx antlr.ParserRuleContext) *SendAllContext {
	var p = new(SendAllContext)
=======
type SaveFromAccountContext struct {
	*StatementContext
	mon    IExpressionContext
	monAll IMonetaryAllContext
	acc    IExpressionContext
}

func NewSaveFromAccountContext(parser antlr.Parser, ctx antlr.ParserRuleContext) *SaveFromAccountContext {
	var p = new(SaveFromAccountContext)
>>>>>>> 25415e33

	p.StatementContext = NewEmptyStatementContext()
	p.parser = parser
	p.CopyFrom(ctx.(*StatementContext))

	return p
}

<<<<<<< HEAD
func (s *SendAllContext) GetMonAll() IMonetaryAllContext { return s.monAll }

func (s *SendAllContext) GetSrc() ISourceContext { return s.src }

func (s *SendAllContext) GetDest() IDestinationContext { return s.dest }

func (s *SendAllContext) SetMonAll(v IMonetaryAllContext) { s.monAll = v }

func (s *SendAllContext) SetSrc(v ISourceContext) { s.src = v }

func (s *SendAllContext) SetDest(v IDestinationContext) { s.dest = v }

func (s *SendAllContext) GetRuleContext() antlr.RuleContext {
	return s
}

func (s *SendAllContext) SEND() antlr.TerminalNode {
	return s.GetToken(NumScriptParserSEND, 0)
}

func (s *SendAllContext) LPAREN() antlr.TerminalNode {
	return s.GetToken(NumScriptParserLPAREN, 0)
}

func (s *SendAllContext) AllNEWLINE() []antlr.TerminalNode {
	return s.GetTokens(NumScriptParserNEWLINE)
}

func (s *SendAllContext) NEWLINE(i int) antlr.TerminalNode {
	return s.GetToken(NumScriptParserNEWLINE, i)
}

func (s *SendAllContext) RPAREN() antlr.TerminalNode {
	return s.GetToken(NumScriptParserRPAREN, 0)
}

func (s *SendAllContext) MonetaryAll() IMonetaryAllContext {
	var t antlr.RuleContext
	for _, ctx := range s.GetChildren() {
		if _, ok := ctx.(IMonetaryAllContext); ok {
			t = ctx.(antlr.RuleContext)
			break
		}
	}

	if t == nil {
		return nil
	}

	return t.(IMonetaryAllContext)
}

func (s *SendAllContext) SOURCE() antlr.TerminalNode {
	return s.GetToken(NumScriptParserSOURCE, 0)
}

func (s *SendAllContext) AllEQ() []antlr.TerminalNode {
	return s.GetTokens(NumScriptParserEQ)
}

func (s *SendAllContext) EQ(i int) antlr.TerminalNode {
	return s.GetToken(NumScriptParserEQ, i)
}

func (s *SendAllContext) DESTINATION() antlr.TerminalNode {
	return s.GetToken(NumScriptParserDESTINATION, 0)
}

func (s *SendAllContext) Source() ISourceContext {
	var t antlr.RuleContext
	for _, ctx := range s.GetChildren() {
		if _, ok := ctx.(ISourceContext); ok {
			t = ctx.(antlr.RuleContext)
			break
=======
func (s *SaveFromAccountContext) GetMon() IExpressionContext { return s.mon }

func (s *SaveFromAccountContext) GetMonAll() IMonetaryAllContext { return s.monAll }

func (s *SaveFromAccountContext) GetAcc() IExpressionContext { return s.acc }

func (s *SaveFromAccountContext) SetMon(v IExpressionContext) { s.mon = v }

func (s *SaveFromAccountContext) SetMonAll(v IMonetaryAllContext) { s.monAll = v }

func (s *SaveFromAccountContext) SetAcc(v IExpressionContext) { s.acc = v }

func (s *SaveFromAccountContext) GetRuleContext() antlr.RuleContext {
	return s
}

func (s *SaveFromAccountContext) SAVE() antlr.TerminalNode {
	return s.GetToken(NumScriptParserSAVE, 0)
}

func (s *SaveFromAccountContext) FROM() antlr.TerminalNode {
	return s.GetToken(NumScriptParserFROM, 0)
}

func (s *SaveFromAccountContext) AllExpression() []IExpressionContext {
	children := s.GetChildren()
	len := 0
	for _, ctx := range children {
		if _, ok := ctx.(IExpressionContext); ok {
			len++
		}
	}

	tst := make([]IExpressionContext, len)
	i := 0
	for _, ctx := range children {
		if t, ok := ctx.(IExpressionContext); ok {
			tst[i] = t.(IExpressionContext)
			i++
		}
	}

	return tst
}

func (s *SaveFromAccountContext) Expression(i int) IExpressionContext {
	var t antlr.RuleContext
	j := 0
	for _, ctx := range s.GetChildren() {
		if _, ok := ctx.(IExpressionContext); ok {
			if j == i {
				t = ctx.(antlr.RuleContext)
				break
			}
			j++
>>>>>>> 25415e33
		}
	}

	if t == nil {
		return nil
	}

<<<<<<< HEAD
	return t.(ISourceContext)
}

func (s *SendAllContext) Destination() IDestinationContext {
	var t antlr.RuleContext
	for _, ctx := range s.GetChildren() {
		if _, ok := ctx.(IDestinationContext); ok {
=======
	return t.(IExpressionContext)
}

func (s *SaveFromAccountContext) MonetaryAll() IMonetaryAllContext {
	var t antlr.RuleContext
	for _, ctx := range s.GetChildren() {
		if _, ok := ctx.(IMonetaryAllContext); ok {
>>>>>>> 25415e33
			t = ctx.(antlr.RuleContext)
			break
		}
	}

	if t == nil {
		return nil
	}

<<<<<<< HEAD
	return t.(IDestinationContext)
}

func (s *SendAllContext) EnterRule(listener antlr.ParseTreeListener) {
	if listenerT, ok := listener.(NumScriptListener); ok {
		listenerT.EnterSendAll(s)
	}
}

func (s *SendAllContext) ExitRule(listener antlr.ParseTreeListener) {
	if listenerT, ok := listener.(NumScriptListener); ok {
		listenerT.ExitSendAll(s)
=======
	return t.(IMonetaryAllContext)
}

func (s *SaveFromAccountContext) EnterRule(listener antlr.ParseTreeListener) {
	if listenerT, ok := listener.(NumScriptListener); ok {
		listenerT.EnterSaveFromAccount(s)
	}
}

func (s *SaveFromAccountContext) ExitRule(listener antlr.ParseTreeListener) {
	if listenerT, ok := listener.(NumScriptListener); ok {
		listenerT.ExitSaveFromAccount(s)
>>>>>>> 25415e33
	}
}

type SetTxMetaContext struct {
	*StatementContext
	key   antlr.Token
	value IExpressionContext
}

func NewSetTxMetaContext(parser antlr.Parser, ctx antlr.ParserRuleContext) *SetTxMetaContext {
	var p = new(SetTxMetaContext)

	p.StatementContext = NewEmptyStatementContext()
	p.parser = parser
	p.CopyFrom(ctx.(*StatementContext))

	return p
}

func (s *SetTxMetaContext) GetKey() antlr.Token { return s.key }

func (s *SetTxMetaContext) SetKey(v antlr.Token) { s.key = v }

func (s *SetTxMetaContext) GetValue() IExpressionContext { return s.value }

func (s *SetTxMetaContext) SetValue(v IExpressionContext) { s.value = v }

func (s *SetTxMetaContext) GetRuleContext() antlr.RuleContext {
	return s
}

func (s *SetTxMetaContext) SET_TX_META() antlr.TerminalNode {
	return s.GetToken(NumScriptParserSET_TX_META, 0)
}

func (s *SetTxMetaContext) LPAREN() antlr.TerminalNode {
	return s.GetToken(NumScriptParserLPAREN, 0)
}

func (s *SetTxMetaContext) RPAREN() antlr.TerminalNode {
	return s.GetToken(NumScriptParserRPAREN, 0)
}

func (s *SetTxMetaContext) STRING() antlr.TerminalNode {
	return s.GetToken(NumScriptParserSTRING, 0)
}

func (s *SetTxMetaContext) Expression() IExpressionContext {
	var t antlr.RuleContext
	for _, ctx := range s.GetChildren() {
		if _, ok := ctx.(IExpressionContext); ok {
			t = ctx.(antlr.RuleContext)
			break
		}
	}

	if t == nil {
		return nil
	}

	return t.(IExpressionContext)
}

func (s *SetTxMetaContext) EnterRule(listener antlr.ParseTreeListener) {
	if listenerT, ok := listener.(NumScriptListener); ok {
		listenerT.EnterSetTxMeta(s)
	}
}

func (s *SetTxMetaContext) ExitRule(listener antlr.ParseTreeListener) {
	if listenerT, ok := listener.(NumScriptListener); ok {
		listenerT.ExitSetTxMeta(s)
	}
}

type SetAccountMetaContext struct {
	*StatementContext
	acc   IExpressionContext
	key   antlr.Token
	value IExpressionContext
}

func NewSetAccountMetaContext(parser antlr.Parser, ctx antlr.ParserRuleContext) *SetAccountMetaContext {
	var p = new(SetAccountMetaContext)

	p.StatementContext = NewEmptyStatementContext()
	p.parser = parser
	p.CopyFrom(ctx.(*StatementContext))

	return p
}

func (s *SetAccountMetaContext) GetKey() antlr.Token { return s.key }

func (s *SetAccountMetaContext) SetKey(v antlr.Token) { s.key = v }

func (s *SetAccountMetaContext) GetAcc() IExpressionContext { return s.acc }

func (s *SetAccountMetaContext) GetValue() IExpressionContext { return s.value }

func (s *SetAccountMetaContext) SetAcc(v IExpressionContext) { s.acc = v }

func (s *SetAccountMetaContext) SetValue(v IExpressionContext) { s.value = v }

func (s *SetAccountMetaContext) GetRuleContext() antlr.RuleContext {
	return s
}

func (s *SetAccountMetaContext) SET_ACCOUNT_META() antlr.TerminalNode {
	return s.GetToken(NumScriptParserSET_ACCOUNT_META, 0)
}

func (s *SetAccountMetaContext) LPAREN() antlr.TerminalNode {
	return s.GetToken(NumScriptParserLPAREN, 0)
}

func (s *SetAccountMetaContext) RPAREN() antlr.TerminalNode {
	return s.GetToken(NumScriptParserRPAREN, 0)
}

func (s *SetAccountMetaContext) AllExpression() []IExpressionContext {
	children := s.GetChildren()
	len := 0
	for _, ctx := range children {
		if _, ok := ctx.(IExpressionContext); ok {
			len++
		}
	}

	tst := make([]IExpressionContext, len)
	i := 0
	for _, ctx := range children {
		if t, ok := ctx.(IExpressionContext); ok {
			tst[i] = t.(IExpressionContext)
			i++
		}
	}

	return tst
}

func (s *SetAccountMetaContext) Expression(i int) IExpressionContext {
	var t antlr.RuleContext
	j := 0
	for _, ctx := range s.GetChildren() {
		if _, ok := ctx.(IExpressionContext); ok {
			if j == i {
				t = ctx.(antlr.RuleContext)
				break
			}
			j++
		}
	}

	if t == nil {
		return nil
	}

	return t.(IExpressionContext)
}

func (s *SetAccountMetaContext) STRING() antlr.TerminalNode {
	return s.GetToken(NumScriptParserSTRING, 0)
}

func (s *SetAccountMetaContext) EnterRule(listener antlr.ParseTreeListener) {
	if listenerT, ok := listener.(NumScriptListener); ok {
		listenerT.EnterSetAccountMeta(s)
	}
}

func (s *SetAccountMetaContext) ExitRule(listener antlr.ParseTreeListener) {
	if listenerT, ok := listener.(NumScriptListener); ok {
		listenerT.ExitSetAccountMeta(s)
	}
}

type FailContext struct {
	*StatementContext
}

func NewFailContext(parser antlr.Parser, ctx antlr.ParserRuleContext) *FailContext {
	var p = new(FailContext)

	p.StatementContext = NewEmptyStatementContext()
	p.parser = parser
	p.CopyFrom(ctx.(*StatementContext))

	return p
}

func (s *FailContext) GetRuleContext() antlr.RuleContext {
	return s
}

func (s *FailContext) FAIL() antlr.TerminalNode {
	return s.GetToken(NumScriptParserFAIL, 0)
}

func (s *FailContext) EnterRule(listener antlr.ParseTreeListener) {
	if listenerT, ok := listener.(NumScriptListener); ok {
		listenerT.EnterFail(s)
	}
}

func (s *FailContext) ExitRule(listener antlr.ParseTreeListener) {
	if listenerT, ok := listener.(NumScriptListener); ok {
		listenerT.ExitFail(s)
	}
}

type SendContext struct {
	*StatementContext
	mon  IExpressionContext
	src  IValueAwareSourceContext
	dest IDestinationContext
}

func NewSendContext(parser antlr.Parser, ctx antlr.ParserRuleContext) *SendContext {
	var p = new(SendContext)

	p.StatementContext = NewEmptyStatementContext()
	p.parser = parser
	p.CopyFrom(ctx.(*StatementContext))

	return p
}

func (s *SendContext) GetMon() IExpressionContext { return s.mon }

func (s *SendContext) GetSrc() IValueAwareSourceContext { return s.src }

func (s *SendContext) GetDest() IDestinationContext { return s.dest }

func (s *SendContext) SetMon(v IExpressionContext) { s.mon = v }

func (s *SendContext) SetSrc(v IValueAwareSourceContext) { s.src = v }

func (s *SendContext) SetDest(v IDestinationContext) { s.dest = v }

func (s *SendContext) GetRuleContext() antlr.RuleContext {
	return s
}

func (s *SendContext) SEND() antlr.TerminalNode {
	return s.GetToken(NumScriptParserSEND, 0)
}

func (s *SendContext) LPAREN() antlr.TerminalNode {
	return s.GetToken(NumScriptParserLPAREN, 0)
}

func (s *SendContext) AllNEWLINE() []antlr.TerminalNode {
	return s.GetTokens(NumScriptParserNEWLINE)
}

func (s *SendContext) NEWLINE(i int) antlr.TerminalNode {
	return s.GetToken(NumScriptParserNEWLINE, i)
}

func (s *SendContext) RPAREN() antlr.TerminalNode {
	return s.GetToken(NumScriptParserRPAREN, 0)
}

func (s *SendContext) Expression() IExpressionContext {
	var t antlr.RuleContext
	for _, ctx := range s.GetChildren() {
		if _, ok := ctx.(IExpressionContext); ok {
			t = ctx.(antlr.RuleContext)
			break
		}
	}

	if t == nil {
		return nil
	}

	return t.(IExpressionContext)
}

func (s *SendContext) SOURCE() antlr.TerminalNode {
	return s.GetToken(NumScriptParserSOURCE, 0)
}

func (s *SendContext) AllEQ() []antlr.TerminalNode {
	return s.GetTokens(NumScriptParserEQ)
}

func (s *SendContext) EQ(i int) antlr.TerminalNode {
	return s.GetToken(NumScriptParserEQ, i)
}

func (s *SendContext) DESTINATION() antlr.TerminalNode {
	return s.GetToken(NumScriptParserDESTINATION, 0)
}

func (s *SendContext) ValueAwareSource() IValueAwareSourceContext {
	var t antlr.RuleContext
	for _, ctx := range s.GetChildren() {
		if _, ok := ctx.(IValueAwareSourceContext); ok {
			t = ctx.(antlr.RuleContext)
			break
		}
	}

	if t == nil {
		return nil
	}

	return t.(IValueAwareSourceContext)
}

func (s *SendContext) Destination() IDestinationContext {
	var t antlr.RuleContext
	for _, ctx := range s.GetChildren() {
		if _, ok := ctx.(IDestinationContext); ok {
			t = ctx.(antlr.RuleContext)
			break
		}
	}

	if t == nil {
		return nil
	}

	return t.(IDestinationContext)
}

func (s *SendContext) EnterRule(listener antlr.ParseTreeListener) {
	if listenerT, ok := listener.(NumScriptListener); ok {
		listenerT.EnterSend(s)
	}
}

func (s *SendContext) ExitRule(listener antlr.ParseTreeListener) {
	if listenerT, ok := listener.(NumScriptListener); ok {
		listenerT.ExitSend(s)
	}
}

func (p *NumScriptParser) Statement() (localctx IStatementContext) {
	this := p
	_ = this

	localctx = NewStatementContext(p, p.GetParserRuleContext(), p.GetState())
	p.EnterRule(localctx, 34, NumScriptParserRULE_statement)

	defer func() {
		p.ExitRule()
	}()

	defer func() {
		if err := recover(); err != nil {
			if v, ok := err.(antlr.RecognitionException); ok {
				localctx.SetException(v)
				p.GetErrorHandler().ReportError(p, v)
				p.GetErrorHandler().Recover(p, v)
			} else {
				panic(err)
			}
		}
	}()

<<<<<<< HEAD
	p.SetState(238)
=======
	p.SetState(224)
>>>>>>> 25415e33
	p.GetErrorHandler().Sync(p)
	switch p.GetInterpreter().AdaptivePredict(p.GetTokenStream(), 16, p.GetParserRuleContext()) {
	case 1:
		localctx = NewPrintContext(p, localctx)
		p.EnterOuterAlt(localctx, 1)
		{
			p.SetState(169)
			p.Match(NumScriptParserPRINT)
		}
		{
			p.SetState(170)

			var _x = p.expression(0)

			localctx.(*PrintContext).expr = _x
		}

<<<<<<< HEAD
	case 2:
		localctx = NewSetTxMetaContext(p, localctx)
=======
	case NumScriptParserSAVE:
		localctx = NewSaveFromAccountContext(p, localctx)
>>>>>>> 25415e33
		p.EnterOuterAlt(localctx, 2)
		{
			p.SetState(171)
			p.Match(NumScriptParserSAVE)
		}
		p.SetState(174)
		p.GetErrorHandler().Sync(p)
		switch p.GetInterpreter().AdaptivePredict(p.GetTokenStream(), 14, p.GetParserRuleContext()) {
		case 1:
			{
				p.SetState(172)

				var _x = p.expression(0)

				localctx.(*SaveFromAccountContext).mon = _x
			}

		case 2:
			{
				p.SetState(173)

				var _x = p.MonetaryAll()

				localctx.(*SaveFromAccountContext).monAll = _x
			}

		}
		{
			p.SetState(176)
			p.Match(NumScriptParserFROM)
		}
		{
			p.SetState(177)

			var _x = p.expression(0)

			localctx.(*SaveFromAccountContext).acc = _x
		}

	case NumScriptParserSET_TX_META:
		localctx = NewSetTxMetaContext(p, localctx)
		p.EnterOuterAlt(localctx, 3)
		{
			p.SetState(179)
			p.Match(NumScriptParserSET_TX_META)
		}
		{
			p.SetState(180)
			p.Match(NumScriptParserLPAREN)
		}
		{
			p.SetState(181)

			var _m = p.Match(NumScriptParserSTRING)

			localctx.(*SetTxMetaContext).key = _m
		}
		{
			p.SetState(182)
			p.Match(NumScriptParserT__3)
		}
		{
			p.SetState(183)

			var _x = p.expression(0)

			localctx.(*SetTxMetaContext).value = _x
		}
		{
			p.SetState(184)
			p.Match(NumScriptParserRPAREN)
		}

	case 3:
		localctx = NewSetAccountMetaContext(p, localctx)
		p.EnterOuterAlt(localctx, 4)
		{
			p.SetState(186)
			p.Match(NumScriptParserSET_ACCOUNT_META)
		}
		{
			p.SetState(187)
			p.Match(NumScriptParserLPAREN)
		}
		{
			p.SetState(188)

			var _x = p.expression(0)

			localctx.(*SetAccountMetaContext).acc = _x
		}
		{
			p.SetState(189)
			p.Match(NumScriptParserT__3)
		}
		{
			p.SetState(190)

			var _m = p.Match(NumScriptParserSTRING)

			localctx.(*SetAccountMetaContext).key = _m
		}
		{
			p.SetState(191)
			p.Match(NumScriptParserT__3)
		}
		{
			p.SetState(192)

			var _x = p.expression(0)

			localctx.(*SetAccountMetaContext).value = _x
		}
		{
			p.SetState(193)
			p.Match(NumScriptParserRPAREN)
		}

	case 4:
		localctx = NewFailContext(p, localctx)
		p.EnterOuterAlt(localctx, 5)
		{
			p.SetState(195)
			p.Match(NumScriptParserFAIL)
		}

	case 5:
		localctx = NewSendContext(p, localctx)
		p.EnterOuterAlt(localctx, 6)
		{
			p.SetState(196)
			p.Match(NumScriptParserSEND)
		}
<<<<<<< HEAD
		{
			p.SetState(189)

			var _x = p.expression(0)

			localctx.(*SendContext).mon = _x
		}
		{
			p.SetState(190)
			p.Match(NumScriptParserLPAREN)
		}
		{
			p.SetState(191)
			p.Match(NumScriptParserNEWLINE)
		}
		p.SetState(208)
		p.GetErrorHandler().Sync(p)

		switch p.GetTokenStream().LA(1) {
		case NumScriptParserSOURCE:
			{
				p.SetState(192)
				p.Match(NumScriptParserSOURCE)
			}
			{
				p.SetState(193)
				p.Match(NumScriptParserEQ)
			}
			{
				p.SetState(194)

				var _x = p.ValueAwareSource()

				localctx.(*SendContext).src = _x
			}
			{
				p.SetState(195)
				p.Match(NumScriptParserNEWLINE)
			}
			{
				p.SetState(196)
				p.Match(NumScriptParserDESTINATION)
			}
			{
				p.SetState(197)
				p.Match(NumScriptParserEQ)
			}
			{
				p.SetState(198)

				var _x = p.Destination()
=======
		p.SetState(199)
		p.GetErrorHandler().Sync(p)
		switch p.GetInterpreter().AdaptivePredict(p.GetTokenStream(), 15, p.GetParserRuleContext()) {
		case 1:
			{
				p.SetState(197)
>>>>>>> 25415e33

				localctx.(*SendContext).dest = _x
			}

		case NumScriptParserDESTINATION:
			{
				p.SetState(200)
				p.Match(NumScriptParserDESTINATION)
			}
			{
				p.SetState(201)
				p.Match(NumScriptParserEQ)
			}
			{
				p.SetState(202)

				var _x = p.Destination()

				localctx.(*SendContext).dest = _x
			}
			{
				p.SetState(203)
				p.Match(NumScriptParserNEWLINE)
			}
			{
				p.SetState(204)
				p.Match(NumScriptParserSOURCE)
			}
			{
				p.SetState(205)
				p.Match(NumScriptParserEQ)
			}
			{
<<<<<<< HEAD
				p.SetState(206)
=======
				p.SetState(198)
>>>>>>> 25415e33

				var _x = p.ValueAwareSource()

				localctx.(*SendContext).src = _x
			}

		default:
			panic(antlr.NewNoViableAltException(p, nil, nil, nil, nil, nil))
		}
		{
<<<<<<< HEAD
			p.SetState(210)
			p.Match(NumScriptParserNEWLINE)
		}
		{
			p.SetState(211)
			p.Match(NumScriptParserRPAREN)
		}

	case 6:
		localctx = NewSendAllContext(p, localctx)
		p.EnterOuterAlt(localctx, 6)
		{
			p.SetState(213)
			p.Match(NumScriptParserSEND)
		}
		{
			p.SetState(214)

			var _x = p.MonetaryAll()

			localctx.(*SendAllContext).monAll = _x
		}
		{
			p.SetState(215)
			p.Match(NumScriptParserLPAREN)
		}
		{
			p.SetState(216)
			p.Match(NumScriptParserNEWLINE)
		}
		p.SetState(233)
=======
			p.SetState(201)
			p.Match(NumScriptParserLPAREN)
		}
		{
			p.SetState(202)
			p.Match(NumScriptParserNEWLINE)
		}
		p.SetState(219)
>>>>>>> 25415e33
		p.GetErrorHandler().Sync(p)

		switch p.GetTokenStream().LA(1) {
		case NumScriptParserSOURCE:
			{
<<<<<<< HEAD
				p.SetState(217)
				p.Match(NumScriptParserSOURCE)
			}
			{
				p.SetState(218)
				p.Match(NumScriptParserEQ)
			}
			{
				p.SetState(219)
=======
				p.SetState(203)
				p.Match(NumScriptParserSOURCE)
			}
			{
				p.SetState(204)
				p.Match(NumScriptParserEQ)
			}
			{
				p.SetState(205)
>>>>>>> 25415e33

				var _x = p.Source()

				localctx.(*SendAllContext).src = _x
			}
			{
<<<<<<< HEAD
				p.SetState(220)
				p.Match(NumScriptParserNEWLINE)
			}
			{
				p.SetState(221)
				p.Match(NumScriptParserDESTINATION)
			}
			{
				p.SetState(222)
				p.Match(NumScriptParserEQ)
			}
			{
				p.SetState(223)
=======
				p.SetState(206)
				p.Match(NumScriptParserNEWLINE)
			}
			{
				p.SetState(207)
				p.Match(NumScriptParserDESTINATION)
			}
			{
				p.SetState(208)
				p.Match(NumScriptParserEQ)
			}
			{
				p.SetState(209)
>>>>>>> 25415e33

				var _x = p.Destination()

				localctx.(*SendAllContext).dest = _x
			}

		case NumScriptParserDESTINATION:
			{
<<<<<<< HEAD
				p.SetState(225)
				p.Match(NumScriptParserDESTINATION)
			}
			{
				p.SetState(226)
				p.Match(NumScriptParserEQ)
			}
			{
				p.SetState(227)
=======
				p.SetState(211)
				p.Match(NumScriptParserDESTINATION)
			}
			{
				p.SetState(212)
				p.Match(NumScriptParserEQ)
			}
			{
				p.SetState(213)
>>>>>>> 25415e33

				var _x = p.Destination()

				localctx.(*SendAllContext).dest = _x
			}
			{
<<<<<<< HEAD
				p.SetState(228)
				p.Match(NumScriptParserNEWLINE)
			}
			{
				p.SetState(229)
				p.Match(NumScriptParserSOURCE)
			}
			{
				p.SetState(230)
				p.Match(NumScriptParserEQ)
			}
			{
				p.SetState(231)
=======
				p.SetState(214)
				p.Match(NumScriptParserNEWLINE)
			}
			{
				p.SetState(215)
				p.Match(NumScriptParserSOURCE)
			}
			{
				p.SetState(216)
				p.Match(NumScriptParserEQ)
			}
			{
				p.SetState(217)
>>>>>>> 25415e33

				var _x = p.Source()

				localctx.(*SendAllContext).src = _x
			}

		default:
			panic(antlr.NewNoViableAltException(p, nil, nil, nil, nil, nil))
		}
		{
<<<<<<< HEAD
			p.SetState(235)
			p.Match(NumScriptParserNEWLINE)
		}
		{
			p.SetState(236)
=======
			p.SetState(221)
			p.Match(NumScriptParserNEWLINE)
		}
		{
			p.SetState(222)
>>>>>>> 25415e33
			p.Match(NumScriptParserRPAREN)
		}

	}

	return localctx
}

// IType_Context is an interface to support dynamic dispatch.
type IType_Context interface {
	antlr.ParserRuleContext

	// GetParser returns the parser.
	GetParser() antlr.Parser

	// IsType_Context differentiates from other interfaces.
	IsType_Context()
}

type Type_Context struct {
	*antlr.BaseParserRuleContext
	parser antlr.Parser
}

func NewEmptyType_Context() *Type_Context {
	var p = new(Type_Context)
	p.BaseParserRuleContext = antlr.NewBaseParserRuleContext(nil, -1)
	p.RuleIndex = NumScriptParserRULE_type_
	return p
}

func (*Type_Context) IsType_Context() {}

func NewType_Context(parser antlr.Parser, parent antlr.ParserRuleContext, invokingState int) *Type_Context {
	var p = new(Type_Context)

	p.BaseParserRuleContext = antlr.NewBaseParserRuleContext(parent, invokingState)

	p.parser = parser
	p.RuleIndex = NumScriptParserRULE_type_

	return p
}

func (s *Type_Context) GetParser() antlr.Parser { return s.parser }

func (s *Type_Context) TY_ACCOUNT() antlr.TerminalNode {
	return s.GetToken(NumScriptParserTY_ACCOUNT, 0)
}

func (s *Type_Context) TY_ASSET() antlr.TerminalNode {
	return s.GetToken(NumScriptParserTY_ASSET, 0)
}

func (s *Type_Context) TY_NUMBER() antlr.TerminalNode {
	return s.GetToken(NumScriptParserTY_NUMBER, 0)
}

func (s *Type_Context) TY_STRING() antlr.TerminalNode {
	return s.GetToken(NumScriptParserTY_STRING, 0)
}

func (s *Type_Context) TY_MONETARY() antlr.TerminalNode {
	return s.GetToken(NumScriptParserTY_MONETARY, 0)
}

func (s *Type_Context) TY_PORTION() antlr.TerminalNode {
	return s.GetToken(NumScriptParserTY_PORTION, 0)
}

func (s *Type_Context) GetRuleContext() antlr.RuleContext {
	return s
}

func (s *Type_Context) ToStringTree(ruleNames []string, recog antlr.Recognizer) string {
	return antlr.TreesStringTree(s, ruleNames, recog)
}

func (s *Type_Context) EnterRule(listener antlr.ParseTreeListener) {
	if listenerT, ok := listener.(NumScriptListener); ok {
		listenerT.EnterType_(s)
	}
}

func (s *Type_Context) ExitRule(listener antlr.ParseTreeListener) {
	if listenerT, ok := listener.(NumScriptListener); ok {
		listenerT.ExitType_(s)
	}
}

func (p *NumScriptParser) Type_() (localctx IType_Context) {
	this := p
	_ = this

	localctx = NewType_Context(p, p.GetParserRuleContext(), p.GetState())
	p.EnterRule(localctx, 36, NumScriptParserRULE_type_)
	var _la int

	defer func() {
		p.ExitRule()
	}()

	defer func() {
		if err := recover(); err != nil {
			if v, ok := err.(antlr.RecognitionException); ok {
				localctx.SetException(v)
				p.GetErrorHandler().ReportError(p, v)
				p.GetErrorHandler().Recover(p, v)
			} else {
				panic(err)
			}
		}
	}()

	p.EnterOuterAlt(localctx, 1)
	{
<<<<<<< HEAD
		p.SetState(240)
=======
		p.SetState(226)
>>>>>>> 25415e33
		_la = p.GetTokenStream().LA(1)

		if !(((_la-31)&-(0x1f+1)) == 0 && ((1<<uint((_la-31)))&((1<<(NumScriptParserTY_ACCOUNT-31))|(1<<(NumScriptParserTY_ASSET-31))|(1<<(NumScriptParserTY_NUMBER-31))|(1<<(NumScriptParserTY_MONETARY-31))|(1<<(NumScriptParserTY_PORTION-31))|(1<<(NumScriptParserTY_STRING-31)))) != 0) {
			p.GetErrorHandler().RecoverInline(p)
		} else {
			p.GetErrorHandler().ReportMatch(p)
			p.Consume()
		}
	}

	return localctx
}

// IOriginContext is an interface to support dynamic dispatch.
type IOriginContext interface {
	antlr.ParserRuleContext

	// GetParser returns the parser.
	GetParser() antlr.Parser

	// IsOriginContext differentiates from other interfaces.
	IsOriginContext()
}

type OriginContext struct {
	*antlr.BaseParserRuleContext
	parser antlr.Parser
}

func NewEmptyOriginContext() *OriginContext {
	var p = new(OriginContext)
	p.BaseParserRuleContext = antlr.NewBaseParserRuleContext(nil, -1)
	p.RuleIndex = NumScriptParserRULE_origin
	return p
}

func (*OriginContext) IsOriginContext() {}

func NewOriginContext(parser antlr.Parser, parent antlr.ParserRuleContext, invokingState int) *OriginContext {
	var p = new(OriginContext)

	p.BaseParserRuleContext = antlr.NewBaseParserRuleContext(parent, invokingState)

	p.parser = parser
	p.RuleIndex = NumScriptParserRULE_origin

	return p
}

func (s *OriginContext) GetParser() antlr.Parser { return s.parser }

func (s *OriginContext) CopyFrom(ctx *OriginContext) {
	s.BaseParserRuleContext.CopyFrom(ctx.BaseParserRuleContext)
}

func (s *OriginContext) GetRuleContext() antlr.RuleContext {
	return s
}

func (s *OriginContext) ToStringTree(ruleNames []string, recog antlr.Recognizer) string {
	return antlr.TreesStringTree(s, ruleNames, recog)
}

type OriginAccountBalanceContext struct {
	*OriginContext
	account IExpressionContext
	asset   IExpressionContext
}

func NewOriginAccountBalanceContext(parser antlr.Parser, ctx antlr.ParserRuleContext) *OriginAccountBalanceContext {
	var p = new(OriginAccountBalanceContext)

	p.OriginContext = NewEmptyOriginContext()
	p.parser = parser
	p.CopyFrom(ctx.(*OriginContext))

	return p
}

func (s *OriginAccountBalanceContext) GetAccount() IExpressionContext { return s.account }

func (s *OriginAccountBalanceContext) GetAsset() IExpressionContext { return s.asset }

func (s *OriginAccountBalanceContext) SetAccount(v IExpressionContext) { s.account = v }

func (s *OriginAccountBalanceContext) SetAsset(v IExpressionContext) { s.asset = v }

func (s *OriginAccountBalanceContext) GetRuleContext() antlr.RuleContext {
	return s
}

func (s *OriginAccountBalanceContext) BALANCE() antlr.TerminalNode {
	return s.GetToken(NumScriptParserBALANCE, 0)
}

func (s *OriginAccountBalanceContext) LPAREN() antlr.TerminalNode {
	return s.GetToken(NumScriptParserLPAREN, 0)
}

func (s *OriginAccountBalanceContext) RPAREN() antlr.TerminalNode {
	return s.GetToken(NumScriptParserRPAREN, 0)
}

func (s *OriginAccountBalanceContext) AllExpression() []IExpressionContext {
	children := s.GetChildren()
	len := 0
	for _, ctx := range children {
		if _, ok := ctx.(IExpressionContext); ok {
			len++
		}
	}

	tst := make([]IExpressionContext, len)
	i := 0
	for _, ctx := range children {
		if t, ok := ctx.(IExpressionContext); ok {
			tst[i] = t.(IExpressionContext)
			i++
		}
	}

	return tst
}

func (s *OriginAccountBalanceContext) Expression(i int) IExpressionContext {
	var t antlr.RuleContext
	j := 0
	for _, ctx := range s.GetChildren() {
		if _, ok := ctx.(IExpressionContext); ok {
			if j == i {
				t = ctx.(antlr.RuleContext)
				break
			}
			j++
		}
	}

	if t == nil {
		return nil
	}

	return t.(IExpressionContext)
}

func (s *OriginAccountBalanceContext) EnterRule(listener antlr.ParseTreeListener) {
	if listenerT, ok := listener.(NumScriptListener); ok {
		listenerT.EnterOriginAccountBalance(s)
	}
}

func (s *OriginAccountBalanceContext) ExitRule(listener antlr.ParseTreeListener) {
	if listenerT, ok := listener.(NumScriptListener); ok {
		listenerT.ExitOriginAccountBalance(s)
	}
}

type OriginAccountMetaContext struct {
	*OriginContext
	account IExpressionContext
	key     antlr.Token
}

func NewOriginAccountMetaContext(parser antlr.Parser, ctx antlr.ParserRuleContext) *OriginAccountMetaContext {
	var p = new(OriginAccountMetaContext)

	p.OriginContext = NewEmptyOriginContext()
	p.parser = parser
	p.CopyFrom(ctx.(*OriginContext))

	return p
}

func (s *OriginAccountMetaContext) GetKey() antlr.Token { return s.key }

func (s *OriginAccountMetaContext) SetKey(v antlr.Token) { s.key = v }

func (s *OriginAccountMetaContext) GetAccount() IExpressionContext { return s.account }

func (s *OriginAccountMetaContext) SetAccount(v IExpressionContext) { s.account = v }

func (s *OriginAccountMetaContext) GetRuleContext() antlr.RuleContext {
	return s
}

func (s *OriginAccountMetaContext) META() antlr.TerminalNode {
	return s.GetToken(NumScriptParserMETA, 0)
}

func (s *OriginAccountMetaContext) LPAREN() antlr.TerminalNode {
	return s.GetToken(NumScriptParserLPAREN, 0)
}

func (s *OriginAccountMetaContext) RPAREN() antlr.TerminalNode {
	return s.GetToken(NumScriptParserRPAREN, 0)
}

func (s *OriginAccountMetaContext) Expression() IExpressionContext {
	var t antlr.RuleContext
	for _, ctx := range s.GetChildren() {
		if _, ok := ctx.(IExpressionContext); ok {
			t = ctx.(antlr.RuleContext)
			break
		}
	}

	if t == nil {
		return nil
	}

	return t.(IExpressionContext)
}

func (s *OriginAccountMetaContext) STRING() antlr.TerminalNode {
	return s.GetToken(NumScriptParserSTRING, 0)
}

func (s *OriginAccountMetaContext) EnterRule(listener antlr.ParseTreeListener) {
	if listenerT, ok := listener.(NumScriptListener); ok {
		listenerT.EnterOriginAccountMeta(s)
	}
}

func (s *OriginAccountMetaContext) ExitRule(listener antlr.ParseTreeListener) {
	if listenerT, ok := listener.(NumScriptListener); ok {
		listenerT.ExitOriginAccountMeta(s)
	}
}

func (p *NumScriptParser) Origin() (localctx IOriginContext) {
	this := p
	_ = this

	localctx = NewOriginContext(p, p.GetParserRuleContext(), p.GetState())
	p.EnterRule(localctx, 38, NumScriptParserRULE_origin)

	defer func() {
		p.ExitRule()
	}()

	defer func() {
		if err := recover(); err != nil {
			if v, ok := err.(antlr.RecognitionException); ok {
				localctx.SetException(v)
				p.GetErrorHandler().ReportError(p, v)
				p.GetErrorHandler().Recover(p, v)
			} else {
				panic(err)
			}
		}
	}()

<<<<<<< HEAD
	p.SetState(256)
=======
	p.SetState(242)
>>>>>>> 25415e33
	p.GetErrorHandler().Sync(p)

	switch p.GetTokenStream().LA(1) {
	case NumScriptParserMETA:
		localctx = NewOriginAccountMetaContext(p, localctx)
		p.EnterOuterAlt(localctx, 1)
		{
<<<<<<< HEAD
			p.SetState(242)
			p.Match(NumScriptParserMETA)
		}
		{
			p.SetState(243)
			p.Match(NumScriptParserLPAREN)
		}
		{
			p.SetState(244)
=======
			p.SetState(228)
			p.Match(NumScriptParserMETA)
		}
		{
			p.SetState(229)
			p.Match(NumScriptParserLPAREN)
		}
		{
			p.SetState(230)
>>>>>>> 25415e33

			var _x = p.expression(0)

			localctx.(*OriginAccountMetaContext).account = _x
		}
		{
<<<<<<< HEAD
			p.SetState(245)
			p.Match(NumScriptParserT__3)
		}
		{
			p.SetState(246)
=======
			p.SetState(231)
			p.Match(NumScriptParserT__3)
		}
		{
			p.SetState(232)
>>>>>>> 25415e33

			var _m = p.Match(NumScriptParserSTRING)

			localctx.(*OriginAccountMetaContext).key = _m
		}
		{
<<<<<<< HEAD
			p.SetState(247)
=======
			p.SetState(233)
>>>>>>> 25415e33
			p.Match(NumScriptParserRPAREN)
		}

	case NumScriptParserBALANCE:
		localctx = NewOriginAccountBalanceContext(p, localctx)
		p.EnterOuterAlt(localctx, 2)
		{
<<<<<<< HEAD
			p.SetState(249)
			p.Match(NumScriptParserBALANCE)
		}
		{
			p.SetState(250)
			p.Match(NumScriptParserLPAREN)
		}
		{
			p.SetState(251)
=======
			p.SetState(235)
			p.Match(NumScriptParserBALANCE)
		}
		{
			p.SetState(236)
			p.Match(NumScriptParserLPAREN)
		}
		{
			p.SetState(237)
>>>>>>> 25415e33

			var _x = p.expression(0)

			localctx.(*OriginAccountBalanceContext).account = _x
		}
		{
<<<<<<< HEAD
			p.SetState(252)
			p.Match(NumScriptParserT__3)
		}
		{
			p.SetState(253)
=======
			p.SetState(238)
			p.Match(NumScriptParserT__3)
		}
		{
			p.SetState(239)
>>>>>>> 25415e33

			var _x = p.expression(0)

			localctx.(*OriginAccountBalanceContext).asset = _x
		}
		{
<<<<<<< HEAD
			p.SetState(254)
=======
			p.SetState(240)
>>>>>>> 25415e33
			p.Match(NumScriptParserRPAREN)
		}

	default:
		panic(antlr.NewNoViableAltException(p, nil, nil, nil, nil, nil))
	}

	return localctx
}

// IVarDeclContext is an interface to support dynamic dispatch.
type IVarDeclContext interface {
	antlr.ParserRuleContext

	// GetParser returns the parser.
	GetParser() antlr.Parser

	// GetTy returns the ty rule contexts.
	GetTy() IType_Context

	// GetName returns the name rule contexts.
	GetName() IVariableContext

	// GetOrig returns the orig rule contexts.
	GetOrig() IOriginContext

	// SetTy sets the ty rule contexts.
	SetTy(IType_Context)

	// SetName sets the name rule contexts.
	SetName(IVariableContext)

	// SetOrig sets the orig rule contexts.
	SetOrig(IOriginContext)

	// IsVarDeclContext differentiates from other interfaces.
	IsVarDeclContext()
}

type VarDeclContext struct {
	*antlr.BaseParserRuleContext
	parser antlr.Parser
	ty     IType_Context
	name   IVariableContext
	orig   IOriginContext
}

func NewEmptyVarDeclContext() *VarDeclContext {
	var p = new(VarDeclContext)
	p.BaseParserRuleContext = antlr.NewBaseParserRuleContext(nil, -1)
	p.RuleIndex = NumScriptParserRULE_varDecl
	return p
}

func (*VarDeclContext) IsVarDeclContext() {}

func NewVarDeclContext(parser antlr.Parser, parent antlr.ParserRuleContext, invokingState int) *VarDeclContext {
	var p = new(VarDeclContext)

	p.BaseParserRuleContext = antlr.NewBaseParserRuleContext(parent, invokingState)

	p.parser = parser
	p.RuleIndex = NumScriptParserRULE_varDecl

	return p
}

func (s *VarDeclContext) GetParser() antlr.Parser { return s.parser }

func (s *VarDeclContext) GetTy() IType_Context { return s.ty }

func (s *VarDeclContext) GetName() IVariableContext { return s.name }

func (s *VarDeclContext) GetOrig() IOriginContext { return s.orig }

func (s *VarDeclContext) SetTy(v IType_Context) { s.ty = v }

func (s *VarDeclContext) SetName(v IVariableContext) { s.name = v }

func (s *VarDeclContext) SetOrig(v IOriginContext) { s.orig = v }

func (s *VarDeclContext) Type_() IType_Context {
	var t antlr.RuleContext
	for _, ctx := range s.GetChildren() {
		if _, ok := ctx.(IType_Context); ok {
			t = ctx.(antlr.RuleContext)
			break
		}
	}

	if t == nil {
		return nil
	}

	return t.(IType_Context)
}

func (s *VarDeclContext) Variable() IVariableContext {
	var t antlr.RuleContext
	for _, ctx := range s.GetChildren() {
		if _, ok := ctx.(IVariableContext); ok {
			t = ctx.(antlr.RuleContext)
			break
		}
	}

	if t == nil {
		return nil
	}

	return t.(IVariableContext)
}

func (s *VarDeclContext) EQ() antlr.TerminalNode {
	return s.GetToken(NumScriptParserEQ, 0)
}

func (s *VarDeclContext) Origin() IOriginContext {
	var t antlr.RuleContext
	for _, ctx := range s.GetChildren() {
		if _, ok := ctx.(IOriginContext); ok {
			t = ctx.(antlr.RuleContext)
			break
		}
	}

	if t == nil {
		return nil
	}

	return t.(IOriginContext)
}

func (s *VarDeclContext) GetRuleContext() antlr.RuleContext {
	return s
}

func (s *VarDeclContext) ToStringTree(ruleNames []string, recog antlr.Recognizer) string {
	return antlr.TreesStringTree(s, ruleNames, recog)
}

func (s *VarDeclContext) EnterRule(listener antlr.ParseTreeListener) {
	if listenerT, ok := listener.(NumScriptListener); ok {
		listenerT.EnterVarDecl(s)
	}
}

func (s *VarDeclContext) ExitRule(listener antlr.ParseTreeListener) {
	if listenerT, ok := listener.(NumScriptListener); ok {
		listenerT.ExitVarDecl(s)
	}
}

func (p *NumScriptParser) VarDecl() (localctx IVarDeclContext) {
	this := p
	_ = this

	localctx = NewVarDeclContext(p, p.GetParserRuleContext(), p.GetState())
	p.EnterRule(localctx, 40, NumScriptParserRULE_varDecl)
	var _la int

	defer func() {
		p.ExitRule()
	}()

	defer func() {
		if err := recover(); err != nil {
			if v, ok := err.(antlr.RecognitionException); ok {
				localctx.SetException(v)
				p.GetErrorHandler().ReportError(p, v)
				p.GetErrorHandler().Recover(p, v)
			} else {
				panic(err)
			}
		}
	}()

	p.EnterOuterAlt(localctx, 1)
	{
<<<<<<< HEAD
		p.SetState(258)
=======
		p.SetState(244)
>>>>>>> 25415e33

		var _x = p.Type_()

		localctx.(*VarDeclContext).ty = _x
	}
	{
<<<<<<< HEAD
		p.SetState(259)
=======
		p.SetState(245)
>>>>>>> 25415e33

		var _x = p.Variable()

		localctx.(*VarDeclContext).name = _x
	}
<<<<<<< HEAD
	p.SetState(262)
=======
	p.SetState(248)
>>>>>>> 25415e33
	p.GetErrorHandler().Sync(p)
	_la = p.GetTokenStream().LA(1)

	if _la == NumScriptParserEQ {
		{
<<<<<<< HEAD
			p.SetState(260)
			p.Match(NumScriptParserEQ)
		}
		{
			p.SetState(261)
=======
			p.SetState(246)
			p.Match(NumScriptParserEQ)
		}
		{
			p.SetState(247)
>>>>>>> 25415e33

			var _x = p.Origin()

			localctx.(*VarDeclContext).orig = _x
		}

	}

	return localctx
}

// IVarListDeclContext is an interface to support dynamic dispatch.
type IVarListDeclContext interface {
	antlr.ParserRuleContext

	// GetParser returns the parser.
	GetParser() antlr.Parser

	// Get_varDecl returns the _varDecl rule contexts.
	Get_varDecl() IVarDeclContext

	// Set_varDecl sets the _varDecl rule contexts.
	Set_varDecl(IVarDeclContext)

	// GetV returns the v rule context list.
	GetV() []IVarDeclContext

	// SetV sets the v rule context list.
	SetV([]IVarDeclContext)

	// IsVarListDeclContext differentiates from other interfaces.
	IsVarListDeclContext()
}

type VarListDeclContext struct {
	*antlr.BaseParserRuleContext
	parser   antlr.Parser
	_varDecl IVarDeclContext
	v        []IVarDeclContext
}

func NewEmptyVarListDeclContext() *VarListDeclContext {
	var p = new(VarListDeclContext)
	p.BaseParserRuleContext = antlr.NewBaseParserRuleContext(nil, -1)
	p.RuleIndex = NumScriptParserRULE_varListDecl
	return p
}

func (*VarListDeclContext) IsVarListDeclContext() {}

func NewVarListDeclContext(parser antlr.Parser, parent antlr.ParserRuleContext, invokingState int) *VarListDeclContext {
	var p = new(VarListDeclContext)

	p.BaseParserRuleContext = antlr.NewBaseParserRuleContext(parent, invokingState)

	p.parser = parser
	p.RuleIndex = NumScriptParserRULE_varListDecl

	return p
}

func (s *VarListDeclContext) GetParser() antlr.Parser { return s.parser }

func (s *VarListDeclContext) Get_varDecl() IVarDeclContext { return s._varDecl }

func (s *VarListDeclContext) Set_varDecl(v IVarDeclContext) { s._varDecl = v }

func (s *VarListDeclContext) GetV() []IVarDeclContext { return s.v }

func (s *VarListDeclContext) SetV(v []IVarDeclContext) { s.v = v }

func (s *VarListDeclContext) VARS() antlr.TerminalNode {
	return s.GetToken(NumScriptParserVARS, 0)
}

func (s *VarListDeclContext) LBRACE() antlr.TerminalNode {
	return s.GetToken(NumScriptParserLBRACE, 0)
}

func (s *VarListDeclContext) AllNEWLINE() []antlr.TerminalNode {
	return s.GetTokens(NumScriptParserNEWLINE)
}

func (s *VarListDeclContext) NEWLINE(i int) antlr.TerminalNode {
	return s.GetToken(NumScriptParserNEWLINE, i)
}

func (s *VarListDeclContext) RBRACE() antlr.TerminalNode {
	return s.GetToken(NumScriptParserRBRACE, 0)
}

func (s *VarListDeclContext) AllVarDecl() []IVarDeclContext {
	children := s.GetChildren()
	len := 0
	for _, ctx := range children {
		if _, ok := ctx.(IVarDeclContext); ok {
			len++
		}
	}

	tst := make([]IVarDeclContext, len)
	i := 0
	for _, ctx := range children {
		if t, ok := ctx.(IVarDeclContext); ok {
			tst[i] = t.(IVarDeclContext)
			i++
		}
	}

	return tst
}

func (s *VarListDeclContext) VarDecl(i int) IVarDeclContext {
	var t antlr.RuleContext
	j := 0
	for _, ctx := range s.GetChildren() {
		if _, ok := ctx.(IVarDeclContext); ok {
			if j == i {
				t = ctx.(antlr.RuleContext)
				break
			}
			j++
		}
	}

	if t == nil {
		return nil
	}

	return t.(IVarDeclContext)
}

func (s *VarListDeclContext) GetRuleContext() antlr.RuleContext {
	return s
}

func (s *VarListDeclContext) ToStringTree(ruleNames []string, recog antlr.Recognizer) string {
	return antlr.TreesStringTree(s, ruleNames, recog)
}

func (s *VarListDeclContext) EnterRule(listener antlr.ParseTreeListener) {
	if listenerT, ok := listener.(NumScriptListener); ok {
		listenerT.EnterVarListDecl(s)
	}
}

func (s *VarListDeclContext) ExitRule(listener antlr.ParseTreeListener) {
	if listenerT, ok := listener.(NumScriptListener); ok {
		listenerT.ExitVarListDecl(s)
	}
}

func (p *NumScriptParser) VarListDecl() (localctx IVarListDeclContext) {
	this := p
	_ = this

	localctx = NewVarListDeclContext(p, p.GetParserRuleContext(), p.GetState())
	p.EnterRule(localctx, 42, NumScriptParserRULE_varListDecl)
	var _la int

	defer func() {
		p.ExitRule()
	}()

	defer func() {
		if err := recover(); err != nil {
			if v, ok := err.(antlr.RecognitionException); ok {
				localctx.SetException(v)
				p.GetErrorHandler().ReportError(p, v)
				p.GetErrorHandler().Recover(p, v)
			} else {
				panic(err)
			}
		}
	}()

	p.EnterOuterAlt(localctx, 1)
	{
<<<<<<< HEAD
		p.SetState(264)
		p.Match(NumScriptParserVARS)
	}
	{
		p.SetState(265)
		p.Match(NumScriptParserLBRACE)
	}
	{
		p.SetState(266)
		p.Match(NumScriptParserNEWLINE)
	}
	p.SetState(273)
=======
		p.SetState(250)
		p.Match(NumScriptParserVARS)
	}
	{
		p.SetState(251)
		p.Match(NumScriptParserLBRACE)
	}
	{
		p.SetState(252)
		p.Match(NumScriptParserNEWLINE)
	}
	p.SetState(259)
>>>>>>> 25415e33
	p.GetErrorHandler().Sync(p)
	_la = p.GetTokenStream().LA(1)

	for ok := true; ok; ok = (((_la-31)&-(0x1f+1)) == 0 && ((1<<uint((_la-31)))&((1<<(NumScriptParserTY_ACCOUNT-31))|(1<<(NumScriptParserTY_ASSET-31))|(1<<(NumScriptParserTY_NUMBER-31))|(1<<(NumScriptParserTY_MONETARY-31))|(1<<(NumScriptParserTY_PORTION-31))|(1<<(NumScriptParserTY_STRING-31)))) != 0) {
		{
<<<<<<< HEAD
			p.SetState(267)
=======
			p.SetState(253)
>>>>>>> 25415e33

			var _x = p.VarDecl()

			localctx.(*VarListDeclContext)._varDecl = _x
		}
		localctx.(*VarListDeclContext).v = append(localctx.(*VarListDeclContext).v, localctx.(*VarListDeclContext)._varDecl)
<<<<<<< HEAD
		p.SetState(269)
=======
		p.SetState(255)
>>>>>>> 25415e33
		p.GetErrorHandler().Sync(p)
		_la = p.GetTokenStream().LA(1)

		for ok := true; ok; ok = _la == NumScriptParserNEWLINE {
			{
<<<<<<< HEAD
				p.SetState(268)
				p.Match(NumScriptParserNEWLINE)
			}

			p.SetState(271)
=======
				p.SetState(254)
				p.Match(NumScriptParserNEWLINE)
			}

			p.SetState(257)
>>>>>>> 25415e33
			p.GetErrorHandler().Sync(p)
			_la = p.GetTokenStream().LA(1)
		}

<<<<<<< HEAD
		p.SetState(275)
=======
		p.SetState(261)
>>>>>>> 25415e33
		p.GetErrorHandler().Sync(p)
		_la = p.GetTokenStream().LA(1)
	}
	{
<<<<<<< HEAD
		p.SetState(277)
		p.Match(NumScriptParserRBRACE)
	}
	{
		p.SetState(278)
=======
		p.SetState(263)
		p.Match(NumScriptParserRBRACE)
	}
	{
		p.SetState(264)
>>>>>>> 25415e33
		p.Match(NumScriptParserNEWLINE)
	}

	return localctx
}

// IScriptContext is an interface to support dynamic dispatch.
type IScriptContext interface {
	antlr.ParserRuleContext

	// GetParser returns the parser.
	GetParser() antlr.Parser

	// GetVars returns the vars rule contexts.
	GetVars() IVarListDeclContext

	// Get_statement returns the _statement rule contexts.
	Get_statement() IStatementContext

	// SetVars sets the vars rule contexts.
	SetVars(IVarListDeclContext)

	// Set_statement sets the _statement rule contexts.
	Set_statement(IStatementContext)

	// GetStmts returns the stmts rule context list.
	GetStmts() []IStatementContext

	// SetStmts sets the stmts rule context list.
	SetStmts([]IStatementContext)

	// IsScriptContext differentiates from other interfaces.
	IsScriptContext()
}

type ScriptContext struct {
	*antlr.BaseParserRuleContext
	parser     antlr.Parser
	vars       IVarListDeclContext
	_statement IStatementContext
	stmts      []IStatementContext
}

func NewEmptyScriptContext() *ScriptContext {
	var p = new(ScriptContext)
	p.BaseParserRuleContext = antlr.NewBaseParserRuleContext(nil, -1)
	p.RuleIndex = NumScriptParserRULE_script
	return p
}

func (*ScriptContext) IsScriptContext() {}

func NewScriptContext(parser antlr.Parser, parent antlr.ParserRuleContext, invokingState int) *ScriptContext {
	var p = new(ScriptContext)

	p.BaseParserRuleContext = antlr.NewBaseParserRuleContext(parent, invokingState)

	p.parser = parser
	p.RuleIndex = NumScriptParserRULE_script

	return p
}

func (s *ScriptContext) GetParser() antlr.Parser { return s.parser }

func (s *ScriptContext) GetVars() IVarListDeclContext { return s.vars }

func (s *ScriptContext) Get_statement() IStatementContext { return s._statement }

func (s *ScriptContext) SetVars(v IVarListDeclContext) { s.vars = v }

func (s *ScriptContext) Set_statement(v IStatementContext) { s._statement = v }

func (s *ScriptContext) GetStmts() []IStatementContext { return s.stmts }

func (s *ScriptContext) SetStmts(v []IStatementContext) { s.stmts = v }

func (s *ScriptContext) EOF() antlr.TerminalNode {
	return s.GetToken(NumScriptParserEOF, 0)
}

func (s *ScriptContext) AllStatement() []IStatementContext {
	children := s.GetChildren()
	len := 0
	for _, ctx := range children {
		if _, ok := ctx.(IStatementContext); ok {
			len++
		}
	}

	tst := make([]IStatementContext, len)
	i := 0
	for _, ctx := range children {
		if t, ok := ctx.(IStatementContext); ok {
			tst[i] = t.(IStatementContext)
			i++
		}
	}

	return tst
}

func (s *ScriptContext) Statement(i int) IStatementContext {
	var t antlr.RuleContext
	j := 0
	for _, ctx := range s.GetChildren() {
		if _, ok := ctx.(IStatementContext); ok {
			if j == i {
				t = ctx.(antlr.RuleContext)
				break
			}
			j++
		}
	}

	if t == nil {
		return nil
	}

	return t.(IStatementContext)
}

func (s *ScriptContext) AllNEWLINE() []antlr.TerminalNode {
	return s.GetTokens(NumScriptParserNEWLINE)
}

func (s *ScriptContext) NEWLINE(i int) antlr.TerminalNode {
	return s.GetToken(NumScriptParserNEWLINE, i)
}

func (s *ScriptContext) VarListDecl() IVarListDeclContext {
	var t antlr.RuleContext
	for _, ctx := range s.GetChildren() {
		if _, ok := ctx.(IVarListDeclContext); ok {
			t = ctx.(antlr.RuleContext)
			break
		}
	}

	if t == nil {
		return nil
	}

	return t.(IVarListDeclContext)
}

func (s *ScriptContext) GetRuleContext() antlr.RuleContext {
	return s
}

func (s *ScriptContext) ToStringTree(ruleNames []string, recog antlr.Recognizer) string {
	return antlr.TreesStringTree(s, ruleNames, recog)
}

func (s *ScriptContext) EnterRule(listener antlr.ParseTreeListener) {
	if listenerT, ok := listener.(NumScriptListener); ok {
		listenerT.EnterScript(s)
	}
}

func (s *ScriptContext) ExitRule(listener antlr.ParseTreeListener) {
	if listenerT, ok := listener.(NumScriptListener); ok {
		listenerT.ExitScript(s)
	}
}

func (p *NumScriptParser) Script() (localctx IScriptContext) {
	this := p
	_ = this

	localctx = NewScriptContext(p, p.GetParserRuleContext(), p.GetState())
	p.EnterRule(localctx, 44, NumScriptParserRULE_script)
	var _la int

	defer func() {
		p.ExitRule()
	}()

	defer func() {
		if err := recover(); err != nil {
			if v, ok := err.(antlr.RecognitionException); ok {
				localctx.SetException(v)
				p.GetErrorHandler().ReportError(p, v)
				p.GetErrorHandler().Recover(p, v)
			} else {
				panic(err)
			}
		}
	}()

	var _alt int

	p.EnterOuterAlt(localctx, 1)
<<<<<<< HEAD
	p.SetState(283)
=======
	p.SetState(269)
>>>>>>> 25415e33
	p.GetErrorHandler().Sync(p)
	_la = p.GetTokenStream().LA(1)

	for _la == NumScriptParserNEWLINE {
		{
<<<<<<< HEAD
			p.SetState(280)
			p.Match(NumScriptParserNEWLINE)
		}

		p.SetState(285)
		p.GetErrorHandler().Sync(p)
		_la = p.GetTokenStream().LA(1)
	}
	p.SetState(287)
=======
			p.SetState(266)
			p.Match(NumScriptParserNEWLINE)
		}

		p.SetState(271)
		p.GetErrorHandler().Sync(p)
		_la = p.GetTokenStream().LA(1)
	}
	p.SetState(273)
>>>>>>> 25415e33
	p.GetErrorHandler().Sync(p)
	_la = p.GetTokenStream().LA(1)

	if _la == NumScriptParserVARS {
		{
<<<<<<< HEAD
			p.SetState(286)
=======
			p.SetState(272)
>>>>>>> 25415e33

			var _x = p.VarListDecl()

			localctx.(*ScriptContext).vars = _x
		}

	}
	{
<<<<<<< HEAD
		p.SetState(289)
=======
		p.SetState(275)
>>>>>>> 25415e33

		var _x = p.Statement()

		localctx.(*ScriptContext)._statement = _x
	}
	localctx.(*ScriptContext).stmts = append(localctx.(*ScriptContext).stmts, localctx.(*ScriptContext)._statement)
<<<<<<< HEAD
	p.SetState(294)
=======
	p.SetState(280)
>>>>>>> 25415e33
	p.GetErrorHandler().Sync(p)
	_alt = p.GetInterpreter().AdaptivePredict(p.GetTokenStream(), 24, p.GetParserRuleContext())

	for _alt != 2 && _alt != antlr.ATNInvalidAltNumber {
		if _alt == 1 {
			{
<<<<<<< HEAD
				p.SetState(290)
				p.Match(NumScriptParserNEWLINE)
			}
			{
				p.SetState(291)
=======
				p.SetState(276)
				p.Match(NumScriptParserNEWLINE)
			}
			{
				p.SetState(277)
>>>>>>> 25415e33

				var _x = p.Statement()

				localctx.(*ScriptContext)._statement = _x
			}
			localctx.(*ScriptContext).stmts = append(localctx.(*ScriptContext).stmts, localctx.(*ScriptContext)._statement)

		}
<<<<<<< HEAD
		p.SetState(296)
=======
		p.SetState(282)
>>>>>>> 25415e33
		p.GetErrorHandler().Sync(p)
		_alt = p.GetInterpreter().AdaptivePredict(p.GetTokenStream(), 24, p.GetParserRuleContext())
	}
<<<<<<< HEAD
	p.SetState(300)
=======
	p.SetState(286)
>>>>>>> 25415e33
	p.GetErrorHandler().Sync(p)
	_la = p.GetTokenStream().LA(1)

	for _la == NumScriptParserNEWLINE {
		{
<<<<<<< HEAD
			p.SetState(297)
			p.Match(NumScriptParserNEWLINE)
		}

		p.SetState(302)
=======
			p.SetState(283)
			p.Match(NumScriptParserNEWLINE)
		}

		p.SetState(288)
>>>>>>> 25415e33
		p.GetErrorHandler().Sync(p)
		_la = p.GetTokenStream().LA(1)
	}
	{
<<<<<<< HEAD
		p.SetState(303)
=======
		p.SetState(289)
>>>>>>> 25415e33
		p.Match(NumScriptParserEOF)
	}

	return localctx
}

func (p *NumScriptParser) Sempred(localctx antlr.RuleContext, ruleIndex, predIndex int) bool {
	switch ruleIndex {
	case 4:
		var t *ExpressionContext = nil
		if localctx != nil {
			t = localctx.(*ExpressionContext)
		}
		return p.Expression_Sempred(t, predIndex)

	default:
		panic("No predicate with index: " + fmt.Sprint(ruleIndex))
	}
}

func (p *NumScriptParser) Expression_Sempred(localctx antlr.RuleContext, predIndex int) bool {
	this := p
	_ = this

	switch predIndex {
	case 0:
		return p.Precpred(p.GetParserRuleContext(), 4)

	default:
		panic("No predicate with index: " + fmt.Sprint(predIndex))
	}
}<|MERGE_RESOLUTION|>--- conflicted
+++ resolved
@@ -59,11 +59,7 @@
 	}
 	staticData.predictionContextCache = antlr.NewPredictionContextCache()
 	staticData.serializedATN = []int32{
-<<<<<<< HEAD
-		4, 1, 46, 306, 2, 0, 7, 0, 2, 1, 7, 1, 2, 2, 7, 2, 2, 3, 7, 3, 2, 4, 7,
-=======
-		4, 1, 47, 292, 2, 0, 7, 0, 2, 1, 7, 1, 2, 2, 7, 2, 2, 3, 7, 3, 2, 4, 7,
->>>>>>> 25415e33
+		4, 1, 47, 314, 2, 0, 7, 0, 2, 1, 7, 1, 2, 2, 7, 2, 2, 3, 7, 3, 2, 4, 7,
 		4, 2, 5, 7, 5, 2, 6, 7, 6, 2, 7, 7, 7, 2, 8, 7, 8, 2, 9, 7, 9, 2, 10, 7,
 		10, 2, 11, 7, 11, 2, 12, 7, 12, 2, 13, 7, 13, 2, 14, 7, 14, 2, 15, 7, 15,
 		2, 16, 7, 16, 2, 17, 7, 17, 2, 18, 7, 18, 2, 19, 7, 19, 2, 20, 7, 20, 2,
@@ -80,153 +76,39 @@
 		13, 1, 13, 1, 14, 1, 14, 1, 14, 3, 14, 151, 8, 14, 1, 15, 1, 15, 1, 15,
 		1, 15, 1, 15, 1, 15, 1, 15, 4, 15, 160, 8, 15, 11, 15, 12, 15, 161, 1,
 		15, 1, 15, 1, 16, 1, 16, 3, 16, 168, 8, 16, 1, 17, 1, 17, 1, 17, 1, 17,
-<<<<<<< HEAD
+		1, 17, 3, 17, 175, 8, 17, 1, 17, 1, 17, 1, 17, 1, 17, 1, 17, 1, 17, 1,
+		17, 1, 17, 1, 17, 1, 17, 1, 17, 1, 17, 1, 17, 1, 17, 1, 17, 1, 17, 1, 17,
 		1, 17, 1, 17, 1, 17, 1, 17, 1, 17, 1, 17, 1, 17, 1, 17, 1, 17, 1, 17, 1,
 		17, 1, 17, 1, 17, 1, 17, 1, 17, 1, 17, 1, 17, 1, 17, 1, 17, 1, 17, 1, 17,
-		1, 17, 1, 17, 1, 17, 1, 17, 1, 17, 1, 17, 1, 17, 1, 17, 1, 17, 1, 17, 1,
-		17, 1, 17, 1, 17, 1, 17, 3, 17, 209, 8, 17, 1, 17, 1, 17, 1, 17, 1, 17,
-		1, 17, 1, 17, 1, 17, 1, 17, 1, 17, 1, 17, 1, 17, 1, 17, 1, 17, 1, 17, 1,
-		17, 1, 17, 1, 17, 1, 17, 1, 17, 1, 17, 1, 17, 1, 17, 1, 17, 3, 17, 234,
-		8, 17, 1, 17, 1, 17, 1, 17, 3, 17, 239, 8, 17, 1, 18, 1, 18, 1, 19, 1,
-		19, 1, 19, 1, 19, 1, 19, 1, 19, 1, 19, 1, 19, 1, 19, 1, 19, 1, 19, 1, 19,
-		1, 19, 1, 19, 3, 19, 257, 8, 19, 1, 20, 1, 20, 1, 20, 1, 20, 3, 20, 263,
-		8, 20, 1, 21, 1, 21, 1, 21, 1, 21, 1, 21, 4, 21, 270, 8, 21, 11, 21, 12,
-		21, 271, 4, 21, 274, 8, 21, 11, 21, 12, 21, 275, 1, 21, 1, 21, 1, 21, 1,
-		22, 5, 22, 282, 8, 22, 10, 22, 12, 22, 285, 9, 22, 1, 22, 3, 22, 288, 8,
-		22, 1, 22, 1, 22, 1, 22, 5, 22, 293, 8, 22, 10, 22, 12, 22, 296, 9, 22,
-		1, 22, 5, 22, 299, 8, 22, 10, 22, 12, 22, 302, 9, 22, 1, 22, 1, 22, 1,
-		22, 0, 1, 8, 23, 0, 2, 4, 6, 8, 10, 12, 14, 16, 18, 20, 22, 24, 26, 28,
-		30, 32, 34, 36, 38, 40, 42, 44, 0, 2, 1, 0, 22, 23, 1, 0, 31, 36, 318,
-		0, 46, 1, 0, 0, 0, 2, 51, 1, 0, 0, 0, 4, 61, 1, 0, 0, 0, 6, 63, 1, 0, 0,
-		0, 8, 69, 1, 0, 0, 0, 10, 82, 1, 0, 0, 0, 12, 84, 1, 0, 0, 0, 14, 100,
-		1, 0, 0, 0, 16, 115, 1, 0, 0, 0, 18, 120, 1, 0, 0, 0, 20, 125, 1, 0, 0,
-		0, 22, 127, 1, 0, 0, 0, 24, 131, 1, 0, 0, 0, 26, 142, 1, 0, 0, 0, 28, 150,
-		1, 0, 0, 0, 30, 152, 1, 0, 0, 0, 32, 167, 1, 0, 0, 0, 34, 238, 1, 0, 0,
-		0, 36, 240, 1, 0, 0, 0, 38, 256, 1, 0, 0, 0, 40, 258, 1, 0, 0, 0, 42, 264,
-		1, 0, 0, 0, 44, 283, 1, 0, 0, 0, 46, 47, 5, 26, 0, 0, 47, 48, 3, 8, 4,
-		0, 48, 49, 3, 8, 4, 0, 49, 50, 5, 27, 0, 0, 50, 1, 1, 0, 0, 0, 51, 52,
-		5, 26, 0, 0, 52, 53, 3, 8, 4, 0, 53, 54, 5, 1, 0, 0, 54, 55, 5, 27, 0,
-		0, 55, 3, 1, 0, 0, 0, 56, 62, 5, 45, 0, 0, 57, 62, 5, 46, 0, 0, 58, 62,
-		5, 42, 0, 0, 59, 62, 5, 37, 0, 0, 60, 62, 5, 38, 0, 0, 61, 56, 1, 0, 0,
-		0, 61, 57, 1, 0, 0, 0, 61, 58, 1, 0, 0, 0, 61, 59, 1, 0, 0, 0, 61, 60,
-		1, 0, 0, 0, 62, 5, 1, 0, 0, 0, 63, 64, 5, 44, 0, 0, 64, 7, 1, 0, 0, 0,
-		65, 66, 6, 4, -1, 0, 66, 70, 3, 4, 2, 0, 67, 70, 3, 6, 3, 0, 68, 70, 3,
-		0, 0, 0, 69, 65, 1, 0, 0, 0, 69, 67, 1, 0, 0, 0, 69, 68, 1, 0, 0, 0, 70,
-		76, 1, 0, 0, 0, 71, 72, 10, 4, 0, 0, 72, 73, 7, 0, 0, 0, 73, 75, 3, 8,
-		4, 5, 74, 71, 1, 0, 0, 0, 75, 78, 1, 0, 0, 0, 76, 74, 1, 0, 0, 0, 76, 77,
-		1, 0, 0, 0, 77, 9, 1, 0, 0, 0, 78, 76, 1, 0, 0, 0, 79, 83, 5, 38, 0, 0,
-		80, 83, 3, 6, 3, 0, 81, 83, 5, 39, 0, 0, 82, 79, 1, 0, 0, 0, 82, 80, 1,
-		0, 0, 0, 82, 81, 1, 0, 0, 0, 83, 11, 1, 0, 0, 0, 84, 85, 5, 28, 0, 0, 85,
-		91, 5, 5, 0, 0, 86, 87, 5, 18, 0, 0, 87, 88, 3, 8, 4, 0, 88, 89, 3, 16,
-		8, 0, 89, 90, 5, 5, 0, 0, 90, 92, 1, 0, 0, 0, 91, 86, 1, 0, 0, 0, 92, 93,
-		1, 0, 0, 0, 93, 91, 1, 0, 0, 0, 93, 94, 1, 0, 0, 0, 94, 95, 1, 0, 0, 0,
-		95, 96, 5, 39, 0, 0, 96, 97, 3, 16, 8, 0, 97, 98, 5, 5, 0, 0, 98, 99, 5,
-		29, 0, 0, 99, 13, 1, 0, 0, 0, 100, 101, 5, 28, 0, 0, 101, 106, 5, 5, 0,
-		0, 102, 103, 3, 10, 5, 0, 103, 104, 3, 16, 8, 0, 104, 105, 5, 5, 0, 0,
-		105, 107, 1, 0, 0, 0, 106, 102, 1, 0, 0, 0, 107, 108, 1, 0, 0, 0, 108,
-		106, 1, 0, 0, 0, 108, 109, 1, 0, 0, 0, 109, 110, 1, 0, 0, 0, 110, 111,
-		5, 29, 0, 0, 111, 15, 1, 0, 0, 0, 112, 113, 5, 20, 0, 0, 113, 116, 3, 18,
-		9, 0, 114, 116, 5, 40, 0, 0, 115, 112, 1, 0, 0, 0, 115, 114, 1, 0, 0, 0,
-		116, 17, 1, 0, 0, 0, 117, 121, 3, 8, 4, 0, 118, 121, 3, 12, 6, 0, 119,
-		121, 3, 14, 7, 0, 120, 117, 1, 0, 0, 0, 120, 118, 1, 0, 0, 0, 120, 119,
-		1, 0, 0, 0, 121, 19, 1, 0, 0, 0, 122, 123, 5, 2, 0, 0, 123, 126, 3, 8,
-		4, 0, 124, 126, 5, 3, 0, 0, 125, 122, 1, 0, 0, 0, 125, 124, 1, 0, 0, 0,
-		126, 21, 1, 0, 0, 0, 127, 129, 3, 8, 4, 0, 128, 130, 3, 20, 10, 0, 129,
-		128, 1, 0, 0, 0, 129, 130, 1, 0, 0, 0, 130, 23, 1, 0, 0, 0, 131, 132, 5,
-		28, 0, 0, 132, 136, 5, 5, 0, 0, 133, 134, 3, 28, 14, 0, 134, 135, 5, 5,
-		0, 0, 135, 137, 1, 0, 0, 0, 136, 133, 1, 0, 0, 0, 137, 138, 1, 0, 0, 0,
-		138, 136, 1, 0, 0, 0, 138, 139, 1, 0, 0, 0, 139, 140, 1, 0, 0, 0, 140,
-		141, 5, 29, 0, 0, 141, 25, 1, 0, 0, 0, 142, 143, 5, 18, 0, 0, 143, 144,
-		3, 8, 4, 0, 144, 145, 5, 17, 0, 0, 145, 146, 3, 28, 14, 0, 146, 27, 1,
-		0, 0, 0, 147, 151, 3, 22, 11, 0, 148, 151, 3, 26, 13, 0, 149, 151, 3, 24,
-		12, 0, 150, 147, 1, 0, 0, 0, 150, 148, 1, 0, 0, 0, 150, 149, 1, 0, 0, 0,
-		151, 29, 1, 0, 0, 0, 152, 153, 5, 28, 0, 0, 153, 159, 5, 5, 0, 0, 154,
-		155, 3, 10, 5, 0, 155, 156, 5, 17, 0, 0, 156, 157, 3, 28, 14, 0, 157, 158,
-		5, 5, 0, 0, 158, 160, 1, 0, 0, 0, 159, 154, 1, 0, 0, 0, 160, 161, 1, 0,
-		0, 0, 161, 159, 1, 0, 0, 0, 161, 162, 1, 0, 0, 0, 162, 163, 1, 0, 0, 0,
-		163, 164, 5, 29, 0, 0, 164, 31, 1, 0, 0, 0, 165, 168, 3, 28, 14, 0, 166,
-		168, 3, 30, 15, 0, 167, 165, 1, 0, 0, 0, 167, 166, 1, 0, 0, 0, 168, 33,
-		1, 0, 0, 0, 169, 170, 5, 13, 0, 0, 170, 239, 3, 8, 4, 0, 171, 172, 5, 11,
-		0, 0, 172, 173, 5, 24, 0, 0, 173, 174, 5, 37, 0, 0, 174, 175, 5, 4, 0,
-		0, 175, 176, 3, 8, 4, 0, 176, 177, 5, 25, 0, 0, 177, 239, 1, 0, 0, 0, 178,
-		179, 5, 12, 0, 0, 179, 180, 5, 24, 0, 0, 180, 181, 3, 8, 4, 0, 181, 182,
-		5, 4, 0, 0, 182, 183, 5, 37, 0, 0, 183, 184, 5, 4, 0, 0, 184, 185, 3, 8,
-		4, 0, 185, 186, 5, 25, 0, 0, 186, 239, 1, 0, 0, 0, 187, 239, 5, 14, 0,
-		0, 188, 189, 5, 15, 0, 0, 189, 190, 3, 8, 4, 0, 190, 191, 5, 24, 0, 0,
-		191, 208, 5, 5, 0, 0, 192, 193, 5, 16, 0, 0, 193, 194, 5, 30, 0, 0, 194,
-		195, 3, 32, 16, 0, 195, 196, 5, 5, 0, 0, 196, 197, 5, 19, 0, 0, 197, 198,
-		5, 30, 0, 0, 198, 199, 3, 18, 9, 0, 199, 209, 1, 0, 0, 0, 200, 201, 5,
-		19, 0, 0, 201, 202, 5, 30, 0, 0, 202, 203, 3, 18, 9, 0, 203, 204, 5, 5,
-		0, 0, 204, 205, 5, 16, 0, 0, 205, 206, 5, 30, 0, 0, 206, 207, 3, 32, 16,
-		0, 207, 209, 1, 0, 0, 0, 208, 192, 1, 0, 0, 0, 208, 200, 1, 0, 0, 0, 209,
-		210, 1, 0, 0, 0, 210, 211, 5, 5, 0, 0, 211, 212, 5, 25, 0, 0, 212, 239,
-		1, 0, 0, 0, 213, 214, 5, 15, 0, 0, 214, 215, 3, 2, 1, 0, 215, 216, 5, 24,
-		0, 0, 216, 233, 5, 5, 0, 0, 217, 218, 5, 16, 0, 0, 218, 219, 5, 30, 0,
-		0, 219, 220, 3, 28, 14, 0, 220, 221, 5, 5, 0, 0, 221, 222, 5, 19, 0, 0,
-		222, 223, 5, 30, 0, 0, 223, 224, 3, 18, 9, 0, 224, 234, 1, 0, 0, 0, 225,
-		226, 5, 19, 0, 0, 226, 227, 5, 30, 0, 0, 227, 228, 3, 18, 9, 0, 228, 229,
-		5, 5, 0, 0, 229, 230, 5, 16, 0, 0, 230, 231, 5, 30, 0, 0, 231, 232, 3,
-		28, 14, 0, 232, 234, 1, 0, 0, 0, 233, 217, 1, 0, 0, 0, 233, 225, 1, 0,
-		0, 0, 234, 235, 1, 0, 0, 0, 235, 236, 5, 5, 0, 0, 236, 237, 5, 25, 0, 0,
-		237, 239, 1, 0, 0, 0, 238, 169, 1, 0, 0, 0, 238, 171, 1, 0, 0, 0, 238,
-		178, 1, 0, 0, 0, 238, 187, 1, 0, 0, 0, 238, 188, 1, 0, 0, 0, 238, 213,
-		1, 0, 0, 0, 239, 35, 1, 0, 0, 0, 240, 241, 7, 1, 0, 0, 241, 37, 1, 0, 0,
-		0, 242, 243, 5, 10, 0, 0, 243, 244, 5, 24, 0, 0, 244, 245, 3, 8, 4, 0,
-		245, 246, 5, 4, 0, 0, 246, 247, 5, 37, 0, 0, 247, 248, 5, 25, 0, 0, 248,
-		257, 1, 0, 0, 0, 249, 250, 5, 41, 0, 0, 250, 251, 5, 24, 0, 0, 251, 252,
-		3, 8, 4, 0, 252, 253, 5, 4, 0, 0, 253, 254, 3, 8, 4, 0, 254, 255, 5, 25,
-		0, 0, 255, 257, 1, 0, 0, 0, 256, 242, 1, 0, 0, 0, 256, 249, 1, 0, 0, 0,
-		257, 39, 1, 0, 0, 0, 258, 259, 3, 36, 18, 0, 259, 262, 3, 6, 3, 0, 260,
-		261, 5, 30, 0, 0, 261, 263, 3, 38, 19, 0, 262, 260, 1, 0, 0, 0, 262, 263,
-		1, 0, 0, 0, 263, 41, 1, 0, 0, 0, 264, 265, 5, 9, 0, 0, 265, 266, 5, 28,
-		0, 0, 266, 273, 5, 5, 0, 0, 267, 269, 3, 40, 20, 0, 268, 270, 5, 5, 0,
-		0, 269, 268, 1, 0, 0, 0, 270, 271, 1, 0, 0, 0, 271, 269, 1, 0, 0, 0, 271,
-		272, 1, 0, 0, 0, 272, 274, 1, 0, 0, 0, 273, 267, 1, 0, 0, 0, 274, 275,
-		1, 0, 0, 0, 275, 273, 1, 0, 0, 0, 275, 276, 1, 0, 0, 0, 276, 277, 1, 0,
-		0, 0, 277, 278, 5, 29, 0, 0, 278, 279, 5, 5, 0, 0, 279, 43, 1, 0, 0, 0,
-		280, 282, 5, 5, 0, 0, 281, 280, 1, 0, 0, 0, 282, 285, 1, 0, 0, 0, 283,
-		281, 1, 0, 0, 0, 283, 284, 1, 0, 0, 0, 284, 287, 1, 0, 0, 0, 285, 283,
-		1, 0, 0, 0, 286, 288, 3, 42, 21, 0, 287, 286, 1, 0, 0, 0, 287, 288, 1,
-		0, 0, 0, 288, 289, 1, 0, 0, 0, 289, 294, 3, 34, 17, 0, 290, 291, 5, 5,
-		0, 0, 291, 293, 3, 34, 17, 0, 292, 290, 1, 0, 0, 0, 293, 296, 1, 0, 0,
-		0, 294, 292, 1, 0, 0, 0, 294, 295, 1, 0, 0, 0, 295, 300, 1, 0, 0, 0, 296,
-		294, 1, 0, 0, 0, 297, 299, 5, 5, 0, 0, 298, 297, 1, 0, 0, 0, 299, 302,
-		1, 0, 0, 0, 300, 298, 1, 0, 0, 0, 300, 301, 1, 0, 0, 0, 301, 303, 1, 0,
-		0, 0, 302, 300, 1, 0, 0, 0, 303, 304, 5, 0, 0, 1, 304, 45, 1, 0, 0, 0,
-		25, 61, 69, 76, 82, 93, 108, 115, 120, 125, 129, 138, 150, 161, 167, 208,
-		233, 238, 256, 262, 271, 275, 283, 287, 294, 300,
-=======
-		1, 17, 3, 17, 175, 8, 17, 1, 17, 1, 17, 1, 17, 1, 17, 1, 17, 1, 17, 1,
+		1, 17, 1, 17, 3, 17, 217, 8, 17, 1, 17, 1, 17, 1, 17, 1, 17, 1, 17, 1,
 		17, 1, 17, 1, 17, 1, 17, 1, 17, 1, 17, 1, 17, 1, 17, 1, 17, 1, 17, 1, 17,
-		1, 17, 1, 17, 1, 17, 1, 17, 1, 17, 1, 17, 3, 17, 200, 8, 17, 1, 17, 1,
-		17, 1, 17, 1, 17, 1, 17, 1, 17, 1, 17, 1, 17, 1, 17, 1, 17, 1, 17, 1, 17,
-		1, 17, 1, 17, 1, 17, 1, 17, 1, 17, 1, 17, 3, 17, 220, 8, 17, 1, 17, 1,
-		17, 1, 17, 3, 17, 225, 8, 17, 1, 18, 1, 18, 1, 19, 1, 19, 1, 19, 1, 19,
-		1, 19, 1, 19, 1, 19, 1, 19, 1, 19, 1, 19, 1, 19, 1, 19, 1, 19, 1, 19, 3,
-		19, 243, 8, 19, 1, 20, 1, 20, 1, 20, 1, 20, 3, 20, 249, 8, 20, 1, 21, 1,
-		21, 1, 21, 1, 21, 1, 21, 4, 21, 256, 8, 21, 11, 21, 12, 21, 257, 4, 21,
-		260, 8, 21, 11, 21, 12, 21, 261, 1, 21, 1, 21, 1, 21, 1, 22, 5, 22, 268,
-		8, 22, 10, 22, 12, 22, 271, 9, 22, 1, 22, 3, 22, 274, 8, 22, 1, 22, 1,
-		22, 1, 22, 5, 22, 279, 8, 22, 10, 22, 12, 22, 282, 9, 22, 1, 22, 5, 22,
-		285, 8, 22, 10, 22, 12, 22, 288, 9, 22, 1, 22, 1, 22, 1, 22, 0, 1, 8, 23,
-		0, 2, 4, 6, 8, 10, 12, 14, 16, 18, 20, 22, 24, 26, 28, 30, 32, 34, 36,
-		38, 40, 42, 44, 0, 2, 1, 0, 22, 23, 1, 0, 31, 36, 305, 0, 46, 1, 0, 0,
-		0, 2, 51, 1, 0, 0, 0, 4, 62, 1, 0, 0, 0, 6, 64, 1, 0, 0, 0, 8, 69, 1, 0,
-		0, 0, 10, 82, 1, 0, 0, 0, 12, 84, 1, 0, 0, 0, 14, 100, 1, 0, 0, 0, 16,
-		115, 1, 0, 0, 0, 18, 120, 1, 0, 0, 0, 20, 125, 1, 0, 0, 0, 22, 127, 1,
-		0, 0, 0, 24, 131, 1, 0, 0, 0, 26, 142, 1, 0, 0, 0, 28, 150, 1, 0, 0, 0,
-		30, 152, 1, 0, 0, 0, 32, 167, 1, 0, 0, 0, 34, 224, 1, 0, 0, 0, 36, 226,
-		1, 0, 0, 0, 38, 242, 1, 0, 0, 0, 40, 244, 1, 0, 0, 0, 42, 250, 1, 0, 0,
-		0, 44, 269, 1, 0, 0, 0, 46, 47, 5, 26, 0, 0, 47, 48, 3, 8, 4, 0, 48, 49,
-		5, 43, 0, 0, 49, 50, 5, 27, 0, 0, 50, 1, 1, 0, 0, 0, 51, 52, 5, 26, 0,
-		0, 52, 53, 3, 8, 4, 0, 53, 54, 5, 1, 0, 0, 54, 55, 5, 27, 0, 0, 55, 3,
-		1, 0, 0, 0, 56, 63, 5, 46, 0, 0, 57, 63, 5, 47, 0, 0, 58, 63, 5, 43, 0,
-		0, 59, 63, 5, 37, 0, 0, 60, 63, 5, 38, 0, 0, 61, 63, 3, 0, 0, 0, 62, 56,
-		1, 0, 0, 0, 62, 57, 1, 0, 0, 0, 62, 58, 1, 0, 0, 0, 62, 59, 1, 0, 0, 0,
-		62, 60, 1, 0, 0, 0, 62, 61, 1, 0, 0, 0, 63, 5, 1, 0, 0, 0, 64, 65, 5, 45,
-		0, 0, 65, 7, 1, 0, 0, 0, 66, 67, 6, 4, -1, 0, 67, 70, 3, 4, 2, 0, 68, 70,
-		3, 6, 3, 0, 69, 66, 1, 0, 0, 0, 69, 68, 1, 0, 0, 0, 70, 76, 1, 0, 0, 0,
-		71, 72, 10, 3, 0, 0, 72, 73, 7, 0, 0, 0, 73, 75, 3, 8, 4, 4, 74, 71, 1,
+		1, 17, 1, 17, 1, 17, 1, 17, 1, 17, 1, 17, 1, 17, 3, 17, 242, 8, 17, 1,
+		17, 1, 17, 1, 17, 3, 17, 247, 8, 17, 1, 18, 1, 18, 1, 19, 1, 19, 1, 19,
+		1, 19, 1, 19, 1, 19, 1, 19, 1, 19, 1, 19, 1, 19, 1, 19, 1, 19, 1, 19, 1,
+		19, 3, 19, 265, 8, 19, 1, 20, 1, 20, 1, 20, 1, 20, 3, 20, 271, 8, 20, 1,
+		21, 1, 21, 1, 21, 1, 21, 1, 21, 4, 21, 278, 8, 21, 11, 21, 12, 21, 279,
+		4, 21, 282, 8, 21, 11, 21, 12, 21, 283, 1, 21, 1, 21, 1, 21, 1, 22, 5,
+		22, 290, 8, 22, 10, 22, 12, 22, 293, 9, 22, 1, 22, 3, 22, 296, 8, 22, 1,
+		22, 1, 22, 1, 22, 5, 22, 301, 8, 22, 10, 22, 12, 22, 304, 9, 22, 1, 22,
+		5, 22, 307, 8, 22, 10, 22, 12, 22, 310, 9, 22, 1, 22, 1, 22, 1, 22, 0,
+		1, 8, 23, 0, 2, 4, 6, 8, 10, 12, 14, 16, 18, 20, 22, 24, 26, 28, 30, 32,
+		34, 36, 38, 40, 42, 44, 0, 2, 1, 0, 22, 23, 1, 0, 31, 36, 328, 0, 46, 1,
+		0, 0, 0, 2, 51, 1, 0, 0, 0, 4, 61, 1, 0, 0, 0, 6, 63, 1, 0, 0, 0, 8, 69,
+		1, 0, 0, 0, 10, 82, 1, 0, 0, 0, 12, 84, 1, 0, 0, 0, 14, 100, 1, 0, 0, 0,
+		16, 115, 1, 0, 0, 0, 18, 120, 1, 0, 0, 0, 20, 125, 1, 0, 0, 0, 22, 127,
+		1, 0, 0, 0, 24, 131, 1, 0, 0, 0, 26, 142, 1, 0, 0, 0, 28, 150, 1, 0, 0,
+		0, 30, 152, 1, 0, 0, 0, 32, 167, 1, 0, 0, 0, 34, 246, 1, 0, 0, 0, 36, 248,
+		1, 0, 0, 0, 38, 264, 1, 0, 0, 0, 40, 266, 1, 0, 0, 0, 42, 272, 1, 0, 0,
+		0, 44, 291, 1, 0, 0, 0, 46, 47, 5, 26, 0, 0, 47, 48, 3, 8, 4, 0, 48, 49,
+		3, 8, 4, 0, 49, 50, 5, 27, 0, 0, 50, 1, 1, 0, 0, 0, 51, 52, 5, 26, 0, 0,
+		52, 53, 3, 8, 4, 0, 53, 54, 5, 1, 0, 0, 54, 55, 5, 27, 0, 0, 55, 3, 1,
+		0, 0, 0, 56, 62, 5, 46, 0, 0, 57, 62, 5, 47, 0, 0, 58, 62, 5, 43, 0, 0,
+		59, 62, 5, 37, 0, 0, 60, 62, 5, 38, 0, 0, 61, 56, 1, 0, 0, 0, 61, 57, 1,
+		0, 0, 0, 61, 58, 1, 0, 0, 0, 61, 59, 1, 0, 0, 0, 61, 60, 1, 0, 0, 0, 62,
+		5, 1, 0, 0, 0, 63, 64, 5, 45, 0, 0, 64, 7, 1, 0, 0, 0, 65, 66, 6, 4, -1,
+		0, 66, 70, 3, 4, 2, 0, 67, 70, 3, 6, 3, 0, 68, 70, 3, 0, 0, 0, 69, 65,
+		1, 0, 0, 0, 69, 67, 1, 0, 0, 0, 69, 68, 1, 0, 0, 0, 70, 76, 1, 0, 0, 0,
+		71, 72, 10, 4, 0, 0, 72, 73, 7, 0, 0, 0, 73, 75, 3, 8, 4, 5, 74, 71, 1,
 		0, 0, 0, 75, 78, 1, 0, 0, 0, 76, 74, 1, 0, 0, 0, 76, 77, 1, 0, 0, 0, 77,
 		9, 1, 0, 0, 0, 78, 76, 1, 0, 0, 0, 79, 83, 5, 38, 0, 0, 80, 83, 3, 6, 3,
 		0, 81, 83, 5, 39, 0, 0, 82, 79, 1, 0, 0, 0, 82, 80, 1, 0, 0, 0, 82, 81,
@@ -260,52 +142,58 @@
 		159, 1, 0, 0, 0, 161, 162, 1, 0, 0, 0, 162, 163, 1, 0, 0, 0, 163, 164,
 		5, 29, 0, 0, 164, 31, 1, 0, 0, 0, 165, 168, 3, 28, 14, 0, 166, 168, 3,
 		30, 15, 0, 167, 165, 1, 0, 0, 0, 167, 166, 1, 0, 0, 0, 168, 33, 1, 0, 0,
-		0, 169, 170, 5, 13, 0, 0, 170, 225, 3, 8, 4, 0, 171, 174, 5, 42, 0, 0,
+		0, 169, 170, 5, 13, 0, 0, 170, 247, 3, 8, 4, 0, 171, 174, 5, 42, 0, 0,
 		172, 175, 3, 8, 4, 0, 173, 175, 3, 2, 1, 0, 174, 172, 1, 0, 0, 0, 174,
 		173, 1, 0, 0, 0, 175, 176, 1, 0, 0, 0, 176, 177, 5, 17, 0, 0, 177, 178,
-		3, 8, 4, 0, 178, 225, 1, 0, 0, 0, 179, 180, 5, 11, 0, 0, 180, 181, 5, 24,
+		3, 8, 4, 0, 178, 247, 1, 0, 0, 0, 179, 180, 5, 11, 0, 0, 180, 181, 5, 24,
 		0, 0, 181, 182, 5, 37, 0, 0, 182, 183, 5, 4, 0, 0, 183, 184, 3, 8, 4, 0,
-		184, 185, 5, 25, 0, 0, 185, 225, 1, 0, 0, 0, 186, 187, 5, 12, 0, 0, 187,
+		184, 185, 5, 25, 0, 0, 185, 247, 1, 0, 0, 0, 186, 187, 5, 12, 0, 0, 187,
 		188, 5, 24, 0, 0, 188, 189, 3, 8, 4, 0, 189, 190, 5, 4, 0, 0, 190, 191,
 		5, 37, 0, 0, 191, 192, 5, 4, 0, 0, 192, 193, 3, 8, 4, 0, 193, 194, 5, 25,
-		0, 0, 194, 225, 1, 0, 0, 0, 195, 225, 5, 14, 0, 0, 196, 199, 5, 15, 0,
-		0, 197, 200, 3, 8, 4, 0, 198, 200, 3, 2, 1, 0, 199, 197, 1, 0, 0, 0, 199,
-		198, 1, 0, 0, 0, 200, 201, 1, 0, 0, 0, 201, 202, 5, 24, 0, 0, 202, 219,
-		5, 5, 0, 0, 203, 204, 5, 16, 0, 0, 204, 205, 5, 30, 0, 0, 205, 206, 3,
-		32, 16, 0, 206, 207, 5, 5, 0, 0, 207, 208, 5, 19, 0, 0, 208, 209, 5, 30,
-		0, 0, 209, 210, 3, 18, 9, 0, 210, 220, 1, 0, 0, 0, 211, 212, 5, 19, 0,
-		0, 212, 213, 5, 30, 0, 0, 213, 214, 3, 18, 9, 0, 214, 215, 5, 5, 0, 0,
-		215, 216, 5, 16, 0, 0, 216, 217, 5, 30, 0, 0, 217, 218, 3, 32, 16, 0, 218,
-		220, 1, 0, 0, 0, 219, 203, 1, 0, 0, 0, 219, 211, 1, 0, 0, 0, 220, 221,
-		1, 0, 0, 0, 221, 222, 5, 5, 0, 0, 222, 223, 5, 25, 0, 0, 223, 225, 1, 0,
-		0, 0, 224, 169, 1, 0, 0, 0, 224, 171, 1, 0, 0, 0, 224, 179, 1, 0, 0, 0,
-		224, 186, 1, 0, 0, 0, 224, 195, 1, 0, 0, 0, 224, 196, 1, 0, 0, 0, 225,
-		35, 1, 0, 0, 0, 226, 227, 7, 1, 0, 0, 227, 37, 1, 0, 0, 0, 228, 229, 5,
-		10, 0, 0, 229, 230, 5, 24, 0, 0, 230, 231, 3, 8, 4, 0, 231, 232, 5, 4,
-		0, 0, 232, 233, 5, 37, 0, 0, 233, 234, 5, 25, 0, 0, 234, 243, 1, 0, 0,
-		0, 235, 236, 5, 41, 0, 0, 236, 237, 5, 24, 0, 0, 237, 238, 3, 8, 4, 0,
-		238, 239, 5, 4, 0, 0, 239, 240, 3, 8, 4, 0, 240, 241, 5, 25, 0, 0, 241,
-		243, 1, 0, 0, 0, 242, 228, 1, 0, 0, 0, 242, 235, 1, 0, 0, 0, 243, 39, 1,
-		0, 0, 0, 244, 245, 3, 36, 18, 0, 245, 248, 3, 6, 3, 0, 246, 247, 5, 30,
-		0, 0, 247, 249, 3, 38, 19, 0, 248, 246, 1, 0, 0, 0, 248, 249, 1, 0, 0,
-		0, 249, 41, 1, 0, 0, 0, 250, 251, 5, 9, 0, 0, 251, 252, 5, 28, 0, 0, 252,
-		259, 5, 5, 0, 0, 253, 255, 3, 40, 20, 0, 254, 256, 5, 5, 0, 0, 255, 254,
-		1, 0, 0, 0, 256, 257, 1, 0, 0, 0, 257, 255, 1, 0, 0, 0, 257, 258, 1, 0,
-		0, 0, 258, 260, 1, 0, 0, 0, 259, 253, 1, 0, 0, 0, 260, 261, 1, 0, 0, 0,
-		261, 259, 1, 0, 0, 0, 261, 262, 1, 0, 0, 0, 262, 263, 1, 0, 0, 0, 263,
-		264, 5, 29, 0, 0, 264, 265, 5, 5, 0, 0, 265, 43, 1, 0, 0, 0, 266, 268,
-		5, 5, 0, 0, 267, 266, 1, 0, 0, 0, 268, 271, 1, 0, 0, 0, 269, 267, 1, 0,
-		0, 0, 269, 270, 1, 0, 0, 0, 270, 273, 1, 0, 0, 0, 271, 269, 1, 0, 0, 0,
-		272, 274, 3, 42, 21, 0, 273, 272, 1, 0, 0, 0, 273, 274, 1, 0, 0, 0, 274,
-		275, 1, 0, 0, 0, 275, 280, 3, 34, 17, 0, 276, 277, 5, 5, 0, 0, 277, 279,
-		3, 34, 17, 0, 278, 276, 1, 0, 0, 0, 279, 282, 1, 0, 0, 0, 280, 278, 1,
-		0, 0, 0, 280, 281, 1, 0, 0, 0, 281, 286, 1, 0, 0, 0, 282, 280, 1, 0, 0,
-		0, 283, 285, 5, 5, 0, 0, 284, 283, 1, 0, 0, 0, 285, 288, 1, 0, 0, 0, 286,
-		284, 1, 0, 0, 0, 286, 287, 1, 0, 0, 0, 287, 289, 1, 0, 0, 0, 288, 286,
-		1, 0, 0, 0, 289, 290, 5, 0, 0, 1, 290, 45, 1, 0, 0, 0, 26, 62, 69, 76,
-		82, 93, 108, 115, 120, 125, 129, 138, 150, 161, 167, 174, 199, 219, 224,
-		242, 248, 257, 261, 269, 273, 280, 286,
->>>>>>> 25415e33
+		0, 0, 194, 247, 1, 0, 0, 0, 195, 247, 5, 14, 0, 0, 196, 197, 5, 15, 0,
+		0, 197, 198, 3, 8, 4, 0, 198, 199, 5, 24, 0, 0, 199, 216, 5, 5, 0, 0, 200,
+		201, 5, 16, 0, 0, 201, 202, 5, 30, 0, 0, 202, 203, 3, 32, 16, 0, 203, 204,
+		5, 5, 0, 0, 204, 205, 5, 19, 0, 0, 205, 206, 5, 30, 0, 0, 206, 207, 3,
+		18, 9, 0, 207, 217, 1, 0, 0, 0, 208, 209, 5, 19, 0, 0, 209, 210, 5, 30,
+		0, 0, 210, 211, 3, 18, 9, 0, 211, 212, 5, 5, 0, 0, 212, 213, 5, 16, 0,
+		0, 213, 214, 5, 30, 0, 0, 214, 215, 3, 32, 16, 0, 215, 217, 1, 0, 0, 0,
+		216, 200, 1, 0, 0, 0, 216, 208, 1, 0, 0, 0, 217, 218, 1, 0, 0, 0, 218,
+		219, 5, 5, 0, 0, 219, 220, 5, 25, 0, 0, 220, 247, 1, 0, 0, 0, 221, 222,
+		5, 15, 0, 0, 222, 223, 3, 2, 1, 0, 223, 224, 5, 24, 0, 0, 224, 241, 5,
+		5, 0, 0, 225, 226, 5, 16, 0, 0, 226, 227, 5, 30, 0, 0, 227, 228, 3, 28,
+		14, 0, 228, 229, 5, 5, 0, 0, 229, 230, 5, 19, 0, 0, 230, 231, 5, 30, 0,
+		0, 231, 232, 3, 18, 9, 0, 232, 242, 1, 0, 0, 0, 233, 234, 5, 19, 0, 0,
+		234, 235, 5, 30, 0, 0, 235, 236, 3, 18, 9, 0, 236, 237, 5, 5, 0, 0, 237,
+		238, 5, 16, 0, 0, 238, 239, 5, 30, 0, 0, 239, 240, 3, 28, 14, 0, 240, 242,
+		1, 0, 0, 0, 241, 225, 1, 0, 0, 0, 241, 233, 1, 0, 0, 0, 242, 243, 1, 0,
+		0, 0, 243, 244, 5, 5, 0, 0, 244, 245, 5, 25, 0, 0, 245, 247, 1, 0, 0, 0,
+		246, 169, 1, 0, 0, 0, 246, 171, 1, 0, 0, 0, 246, 179, 1, 0, 0, 0, 246,
+		186, 1, 0, 0, 0, 246, 195, 1, 0, 0, 0, 246, 196, 1, 0, 0, 0, 246, 221,
+		1, 0, 0, 0, 247, 35, 1, 0, 0, 0, 248, 249, 7, 1, 0, 0, 249, 37, 1, 0, 0,
+		0, 250, 251, 5, 10, 0, 0, 251, 252, 5, 24, 0, 0, 252, 253, 3, 8, 4, 0,
+		253, 254, 5, 4, 0, 0, 254, 255, 5, 37, 0, 0, 255, 256, 5, 25, 0, 0, 256,
+		265, 1, 0, 0, 0, 257, 258, 5, 41, 0, 0, 258, 259, 5, 24, 0, 0, 259, 260,
+		3, 8, 4, 0, 260, 261, 5, 4, 0, 0, 261, 262, 3, 8, 4, 0, 262, 263, 5, 25,
+		0, 0, 263, 265, 1, 0, 0, 0, 264, 250, 1, 0, 0, 0, 264, 257, 1, 0, 0, 0,
+		265, 39, 1, 0, 0, 0, 266, 267, 3, 36, 18, 0, 267, 270, 3, 6, 3, 0, 268,
+		269, 5, 30, 0, 0, 269, 271, 3, 38, 19, 0, 270, 268, 1, 0, 0, 0, 270, 271,
+		1, 0, 0, 0, 271, 41, 1, 0, 0, 0, 272, 273, 5, 9, 0, 0, 273, 274, 5, 28,
+		0, 0, 274, 281, 5, 5, 0, 0, 275, 277, 3, 40, 20, 0, 276, 278, 5, 5, 0,
+		0, 277, 276, 1, 0, 0, 0, 278, 279, 1, 0, 0, 0, 279, 277, 1, 0, 0, 0, 279,
+		280, 1, 0, 0, 0, 280, 282, 1, 0, 0, 0, 281, 275, 1, 0, 0, 0, 282, 283,
+		1, 0, 0, 0, 283, 281, 1, 0, 0, 0, 283, 284, 1, 0, 0, 0, 284, 285, 1, 0,
+		0, 0, 285, 286, 5, 29, 0, 0, 286, 287, 5, 5, 0, 0, 287, 43, 1, 0, 0, 0,
+		288, 290, 5, 5, 0, 0, 289, 288, 1, 0, 0, 0, 290, 293, 1, 0, 0, 0, 291,
+		289, 1, 0, 0, 0, 291, 292, 1, 0, 0, 0, 292, 295, 1, 0, 0, 0, 293, 291,
+		1, 0, 0, 0, 294, 296, 3, 42, 21, 0, 295, 294, 1, 0, 0, 0, 295, 296, 1,
+		0, 0, 0, 296, 297, 1, 0, 0, 0, 297, 302, 3, 34, 17, 0, 298, 299, 5, 5,
+		0, 0, 299, 301, 3, 34, 17, 0, 300, 298, 1, 0, 0, 0, 301, 304, 1, 0, 0,
+		0, 302, 300, 1, 0, 0, 0, 302, 303, 1, 0, 0, 0, 303, 308, 1, 0, 0, 0, 304,
+		302, 1, 0, 0, 0, 305, 307, 5, 5, 0, 0, 306, 305, 1, 0, 0, 0, 307, 310,
+		1, 0, 0, 0, 308, 306, 1, 0, 0, 0, 308, 309, 1, 0, 0, 0, 309, 311, 1, 0,
+		0, 0, 310, 308, 1, 0, 0, 0, 311, 312, 5, 0, 0, 1, 312, 45, 1, 0, 0, 0,
+		26, 61, 69, 76, 82, 93, 108, 115, 120, 125, 129, 138, 150, 161, 167, 174,
+		216, 241, 246, 264, 270, 279, 283, 291, 295, 302, 308,
 	}
 	deserializer := antlr.NewATNDeserializer(nil)
 	staticData.atn = deserializer.Deserialize(staticData.serializedATN)
@@ -4367,7 +4255,6 @@
 	}
 }
 
-<<<<<<< HEAD
 type SendAllContext struct {
 	*StatementContext
 	monAll IMonetaryAllContext
@@ -4377,17 +4264,6 @@
 
 func NewSendAllContext(parser antlr.Parser, ctx antlr.ParserRuleContext) *SendAllContext {
 	var p = new(SendAllContext)
-=======
-type SaveFromAccountContext struct {
-	*StatementContext
-	mon    IExpressionContext
-	monAll IMonetaryAllContext
-	acc    IExpressionContext
-}
-
-func NewSaveFromAccountContext(parser antlr.Parser, ctx antlr.ParserRuleContext) *SaveFromAccountContext {
-	var p = new(SaveFromAccountContext)
->>>>>>> 25415e33
 
 	p.StatementContext = NewEmptyStatementContext()
 	p.parser = parser
@@ -4396,7 +4272,6 @@
 	return p
 }
 
-<<<<<<< HEAD
 func (s *SendAllContext) GetMonAll() IMonetaryAllContext { return s.monAll }
 
 func (s *SendAllContext) GetSrc() ISourceContext { return s.src }
@@ -4471,7 +4346,61 @@
 		if _, ok := ctx.(ISourceContext); ok {
 			t = ctx.(antlr.RuleContext)
 			break
-=======
+		}
+	}
+
+	if t == nil {
+		return nil
+	}
+
+	return t.(ISourceContext)
+}
+
+func (s *SendAllContext) Destination() IDestinationContext {
+	var t antlr.RuleContext
+	for _, ctx := range s.GetChildren() {
+		if _, ok := ctx.(IDestinationContext); ok {
+			t = ctx.(antlr.RuleContext)
+			break
+		}
+	}
+
+	if t == nil {
+		return nil
+	}
+
+	return t.(IDestinationContext)
+}
+
+func (s *SendAllContext) EnterRule(listener antlr.ParseTreeListener) {
+	if listenerT, ok := listener.(NumScriptListener); ok {
+		listenerT.EnterSendAll(s)
+	}
+}
+
+func (s *SendAllContext) ExitRule(listener antlr.ParseTreeListener) {
+	if listenerT, ok := listener.(NumScriptListener); ok {
+		listenerT.ExitSendAll(s)
+	}
+}
+
+type SaveFromAccountContext struct {
+	*StatementContext
+	mon    IExpressionContext
+	monAll IMonetaryAllContext
+	acc    IExpressionContext
+}
+
+func NewSaveFromAccountContext(parser antlr.Parser, ctx antlr.ParserRuleContext) *SaveFromAccountContext {
+	var p = new(SaveFromAccountContext)
+
+	p.StatementContext = NewEmptyStatementContext()
+	p.parser = parser
+	p.CopyFrom(ctx.(*StatementContext))
+
+	return p
+}
+
 func (s *SaveFromAccountContext) GetMon() IExpressionContext { return s.mon }
 
 func (s *SaveFromAccountContext) GetMonAll() IMonetaryAllContext { return s.monAll }
@@ -4527,7 +4456,6 @@
 				break
 			}
 			j++
->>>>>>> 25415e33
 		}
 	}
 
@@ -4535,15 +4463,6 @@
 		return nil
 	}
 
-<<<<<<< HEAD
-	return t.(ISourceContext)
-}
-
-func (s *SendAllContext) Destination() IDestinationContext {
-	var t antlr.RuleContext
-	for _, ctx := range s.GetChildren() {
-		if _, ok := ctx.(IDestinationContext); ok {
-=======
 	return t.(IExpressionContext)
 }
 
@@ -4551,7 +4470,6 @@
 	var t antlr.RuleContext
 	for _, ctx := range s.GetChildren() {
 		if _, ok := ctx.(IMonetaryAllContext); ok {
->>>>>>> 25415e33
 			t = ctx.(antlr.RuleContext)
 			break
 		}
@@ -4561,20 +4479,6 @@
 		return nil
 	}
 
-<<<<<<< HEAD
-	return t.(IDestinationContext)
-}
-
-func (s *SendAllContext) EnterRule(listener antlr.ParseTreeListener) {
-	if listenerT, ok := listener.(NumScriptListener); ok {
-		listenerT.EnterSendAll(s)
-	}
-}
-
-func (s *SendAllContext) ExitRule(listener antlr.ParseTreeListener) {
-	if listenerT, ok := listener.(NumScriptListener); ok {
-		listenerT.ExitSendAll(s)
-=======
 	return t.(IMonetaryAllContext)
 }
 
@@ -4587,7 +4491,6 @@
 func (s *SaveFromAccountContext) ExitRule(listener antlr.ParseTreeListener) {
 	if listenerT, ok := listener.(NumScriptListener); ok {
 		listenerT.ExitSaveFromAccount(s)
->>>>>>> 25415e33
 	}
 }
 
@@ -4951,13 +4854,9 @@
 		}
 	}()
 
-<<<<<<< HEAD
-	p.SetState(238)
-=======
-	p.SetState(224)
->>>>>>> 25415e33
+	p.SetState(246)
 	p.GetErrorHandler().Sync(p)
-	switch p.GetInterpreter().AdaptivePredict(p.GetTokenStream(), 16, p.GetParserRuleContext()) {
+	switch p.GetInterpreter().AdaptivePredict(p.GetTokenStream(), 17, p.GetParserRuleContext()) {
 	case 1:
 		localctx = NewPrintContext(p, localctx)
 		p.EnterOuterAlt(localctx, 1)
@@ -4973,13 +4872,8 @@
 			localctx.(*PrintContext).expr = _x
 		}
 
-<<<<<<< HEAD
 	case 2:
-		localctx = NewSetTxMetaContext(p, localctx)
-=======
-	case NumScriptParserSAVE:
 		localctx = NewSaveFromAccountContext(p, localctx)
->>>>>>> 25415e33
 		p.EnterOuterAlt(localctx, 2)
 		{
 			p.SetState(171)
@@ -5019,7 +4913,7 @@
 			localctx.(*SaveFromAccountContext).acc = _x
 		}
 
-	case NumScriptParserSET_TX_META:
+	case 3:
 		localctx = NewSetTxMetaContext(p, localctx)
 		p.EnterOuterAlt(localctx, 3)
 		{
@@ -5053,7 +4947,7 @@
 			p.Match(NumScriptParserRPAREN)
 		}
 
-	case 3:
+	case 4:
 		localctx = NewSetAccountMetaContext(p, localctx)
 		p.EnterOuterAlt(localctx, 4)
 		{
@@ -5098,7 +4992,7 @@
 			p.Match(NumScriptParserRPAREN)
 		}
 
-	case 4:
+	case 5:
 		localctx = NewFailContext(p, localctx)
 		p.EnterOuterAlt(localctx, 5)
 		{
@@ -5106,81 +5000,36 @@
 			p.Match(NumScriptParserFAIL)
 		}
 
-	case 5:
+	case 6:
 		localctx = NewSendContext(p, localctx)
 		p.EnterOuterAlt(localctx, 6)
 		{
 			p.SetState(196)
 			p.Match(NumScriptParserSEND)
 		}
-<<<<<<< HEAD
-		{
-			p.SetState(189)
+		{
+			p.SetState(197)
 
 			var _x = p.expression(0)
 
 			localctx.(*SendContext).mon = _x
 		}
 		{
-			p.SetState(190)
+			p.SetState(198)
 			p.Match(NumScriptParserLPAREN)
 		}
 		{
-			p.SetState(191)
+			p.SetState(199)
 			p.Match(NumScriptParserNEWLINE)
 		}
-		p.SetState(208)
+		p.SetState(216)
 		p.GetErrorHandler().Sync(p)
 
 		switch p.GetTokenStream().LA(1) {
 		case NumScriptParserSOURCE:
 			{
-				p.SetState(192)
+				p.SetState(200)
 				p.Match(NumScriptParserSOURCE)
-			}
-			{
-				p.SetState(193)
-				p.Match(NumScriptParserEQ)
-			}
-			{
-				p.SetState(194)
-
-				var _x = p.ValueAwareSource()
-
-				localctx.(*SendContext).src = _x
-			}
-			{
-				p.SetState(195)
-				p.Match(NumScriptParserNEWLINE)
-			}
-			{
-				p.SetState(196)
-				p.Match(NumScriptParserDESTINATION)
-			}
-			{
-				p.SetState(197)
-				p.Match(NumScriptParserEQ)
-			}
-			{
-				p.SetState(198)
-
-				var _x = p.Destination()
-=======
-		p.SetState(199)
-		p.GetErrorHandler().Sync(p)
-		switch p.GetInterpreter().AdaptivePredict(p.GetTokenStream(), 15, p.GetParserRuleContext()) {
-		case 1:
-			{
-				p.SetState(197)
->>>>>>> 25415e33
-
-				localctx.(*SendContext).dest = _x
-			}
-
-		case NumScriptParserDESTINATION:
-			{
-				p.SetState(200)
-				p.Match(NumScriptParserDESTINATION)
 			}
 			{
 				p.SetState(201)
@@ -5189,9 +5038,9 @@
 			{
 				p.SetState(202)
 
-				var _x = p.Destination()
-
-				localctx.(*SendContext).dest = _x
+				var _x = p.ValueAwareSource()
+
+				localctx.(*SendContext).src = _x
 			}
 			{
 				p.SetState(203)
@@ -5199,18 +5048,50 @@
 			}
 			{
 				p.SetState(204)
-				p.Match(NumScriptParserSOURCE)
+				p.Match(NumScriptParserDESTINATION)
 			}
 			{
 				p.SetState(205)
 				p.Match(NumScriptParserEQ)
 			}
 			{
-<<<<<<< HEAD
 				p.SetState(206)
-=======
-				p.SetState(198)
->>>>>>> 25415e33
+
+				var _x = p.Destination()
+
+				localctx.(*SendContext).dest = _x
+			}
+
+		case NumScriptParserDESTINATION:
+			{
+				p.SetState(208)
+				p.Match(NumScriptParserDESTINATION)
+			}
+			{
+				p.SetState(209)
+				p.Match(NumScriptParserEQ)
+			}
+			{
+				p.SetState(210)
+
+				var _x = p.Destination()
+
+				localctx.(*SendContext).dest = _x
+			}
+			{
+				p.SetState(211)
+				p.Match(NumScriptParserNEWLINE)
+			}
+			{
+				p.SetState(212)
+				p.Match(NumScriptParserSOURCE)
+			}
+			{
+				p.SetState(213)
+				p.Match(NumScriptParserEQ)
+			}
+			{
+				p.SetState(214)
 
 				var _x = p.ValueAwareSource()
 
@@ -5221,120 +5102,44 @@
 			panic(antlr.NewNoViableAltException(p, nil, nil, nil, nil, nil))
 		}
 		{
-<<<<<<< HEAD
-			p.SetState(210)
+			p.SetState(218)
 			p.Match(NumScriptParserNEWLINE)
 		}
 		{
-			p.SetState(211)
+			p.SetState(219)
 			p.Match(NumScriptParserRPAREN)
 		}
 
-	case 6:
+	case 7:
 		localctx = NewSendAllContext(p, localctx)
-		p.EnterOuterAlt(localctx, 6)
-		{
-			p.SetState(213)
+		p.EnterOuterAlt(localctx, 7)
+		{
+			p.SetState(221)
 			p.Match(NumScriptParserSEND)
 		}
 		{
-			p.SetState(214)
+			p.SetState(222)
 
 			var _x = p.MonetaryAll()
 
 			localctx.(*SendAllContext).monAll = _x
 		}
 		{
-			p.SetState(215)
+			p.SetState(223)
 			p.Match(NumScriptParserLPAREN)
 		}
 		{
-			p.SetState(216)
+			p.SetState(224)
 			p.Match(NumScriptParserNEWLINE)
 		}
-		p.SetState(233)
-=======
-			p.SetState(201)
-			p.Match(NumScriptParserLPAREN)
-		}
-		{
-			p.SetState(202)
-			p.Match(NumScriptParserNEWLINE)
-		}
-		p.SetState(219)
->>>>>>> 25415e33
+		p.SetState(241)
 		p.GetErrorHandler().Sync(p)
 
 		switch p.GetTokenStream().LA(1) {
 		case NumScriptParserSOURCE:
 			{
-<<<<<<< HEAD
-				p.SetState(217)
+				p.SetState(225)
 				p.Match(NumScriptParserSOURCE)
-			}
-			{
-				p.SetState(218)
-				p.Match(NumScriptParserEQ)
-			}
-			{
-				p.SetState(219)
-=======
-				p.SetState(203)
-				p.Match(NumScriptParserSOURCE)
-			}
-			{
-				p.SetState(204)
-				p.Match(NumScriptParserEQ)
-			}
-			{
-				p.SetState(205)
->>>>>>> 25415e33
-
-				var _x = p.Source()
-
-				localctx.(*SendAllContext).src = _x
-			}
-			{
-<<<<<<< HEAD
-				p.SetState(220)
-				p.Match(NumScriptParserNEWLINE)
-			}
-			{
-				p.SetState(221)
-				p.Match(NumScriptParserDESTINATION)
-			}
-			{
-				p.SetState(222)
-				p.Match(NumScriptParserEQ)
-			}
-			{
-				p.SetState(223)
-=======
-				p.SetState(206)
-				p.Match(NumScriptParserNEWLINE)
-			}
-			{
-				p.SetState(207)
-				p.Match(NumScriptParserDESTINATION)
-			}
-			{
-				p.SetState(208)
-				p.Match(NumScriptParserEQ)
-			}
-			{
-				p.SetState(209)
->>>>>>> 25415e33
-
-				var _x = p.Destination()
-
-				localctx.(*SendAllContext).dest = _x
-			}
-
-		case NumScriptParserDESTINATION:
-			{
-<<<<<<< HEAD
-				p.SetState(225)
-				p.Match(NumScriptParserDESTINATION)
 			}
 			{
 				p.SetState(226)
@@ -5342,30 +5147,18 @@
 			}
 			{
 				p.SetState(227)
-=======
-				p.SetState(211)
-				p.Match(NumScriptParserDESTINATION)
+
+				var _x = p.Source()
+
+				localctx.(*SendAllContext).src = _x
 			}
 			{
-				p.SetState(212)
-				p.Match(NumScriptParserEQ)
-			}
-			{
-				p.SetState(213)
->>>>>>> 25415e33
-
-				var _x = p.Destination()
-
-				localctx.(*SendAllContext).dest = _x
-			}
-			{
-<<<<<<< HEAD
 				p.SetState(228)
 				p.Match(NumScriptParserNEWLINE)
 			}
 			{
 				p.SetState(229)
-				p.Match(NumScriptParserSOURCE)
+				p.Match(NumScriptParserDESTINATION)
 			}
 			{
 				p.SetState(230)
@@ -5373,21 +5166,42 @@
 			}
 			{
 				p.SetState(231)
-=======
-				p.SetState(214)
+
+				var _x = p.Destination()
+
+				localctx.(*SendAllContext).dest = _x
+			}
+
+		case NumScriptParserDESTINATION:
+			{
+				p.SetState(233)
+				p.Match(NumScriptParserDESTINATION)
+			}
+			{
+				p.SetState(234)
+				p.Match(NumScriptParserEQ)
+			}
+			{
+				p.SetState(235)
+
+				var _x = p.Destination()
+
+				localctx.(*SendAllContext).dest = _x
+			}
+			{
+				p.SetState(236)
 				p.Match(NumScriptParserNEWLINE)
 			}
 			{
-				p.SetState(215)
+				p.SetState(237)
 				p.Match(NumScriptParserSOURCE)
 			}
 			{
-				p.SetState(216)
+				p.SetState(238)
 				p.Match(NumScriptParserEQ)
 			}
 			{
-				p.SetState(217)
->>>>>>> 25415e33
+				p.SetState(239)
 
 				var _x = p.Source()
 
@@ -5398,19 +5212,11 @@
 			panic(antlr.NewNoViableAltException(p, nil, nil, nil, nil, nil))
 		}
 		{
-<<<<<<< HEAD
-			p.SetState(235)
+			p.SetState(243)
 			p.Match(NumScriptParserNEWLINE)
 		}
 		{
-			p.SetState(236)
-=======
-			p.SetState(221)
-			p.Match(NumScriptParserNEWLINE)
-		}
-		{
-			p.SetState(222)
->>>>>>> 25415e33
+			p.SetState(244)
 			p.Match(NumScriptParserRPAREN)
 		}
 
@@ -5527,11 +5333,7 @@
 
 	p.EnterOuterAlt(localctx, 1)
 	{
-<<<<<<< HEAD
-		p.SetState(240)
-=======
-		p.SetState(226)
->>>>>>> 25415e33
+		p.SetState(248)
 		_la = p.GetTokenStream().LA(1)
 
 		if !(((_la-31)&-(0x1f+1)) == 0 && ((1<<uint((_la-31)))&((1<<(NumScriptParserTY_ACCOUNT-31))|(1<<(NumScriptParserTY_ASSET-31))|(1<<(NumScriptParserTY_NUMBER-31))|(1<<(NumScriptParserTY_MONETARY-31))|(1<<(NumScriptParserTY_PORTION-31))|(1<<(NumScriptParserTY_STRING-31)))) != 0) {
@@ -5783,11 +5585,7 @@
 		}
 	}()
 
-<<<<<<< HEAD
-	p.SetState(256)
-=======
-	p.SetState(242)
->>>>>>> 25415e33
+	p.SetState(264)
 	p.GetErrorHandler().Sync(p)
 
 	switch p.GetTokenStream().LA(1) {
@@ -5795,57 +5593,33 @@
 		localctx = NewOriginAccountMetaContext(p, localctx)
 		p.EnterOuterAlt(localctx, 1)
 		{
-<<<<<<< HEAD
-			p.SetState(242)
+			p.SetState(250)
 			p.Match(NumScriptParserMETA)
 		}
 		{
-			p.SetState(243)
+			p.SetState(251)
 			p.Match(NumScriptParserLPAREN)
 		}
 		{
-			p.SetState(244)
-=======
-			p.SetState(228)
-			p.Match(NumScriptParserMETA)
-		}
-		{
-			p.SetState(229)
-			p.Match(NumScriptParserLPAREN)
-		}
-		{
-			p.SetState(230)
->>>>>>> 25415e33
+			p.SetState(252)
 
 			var _x = p.expression(0)
 
 			localctx.(*OriginAccountMetaContext).account = _x
 		}
 		{
-<<<<<<< HEAD
-			p.SetState(245)
+			p.SetState(253)
 			p.Match(NumScriptParserT__3)
 		}
 		{
-			p.SetState(246)
-=======
-			p.SetState(231)
-			p.Match(NumScriptParserT__3)
-		}
-		{
-			p.SetState(232)
->>>>>>> 25415e33
+			p.SetState(254)
 
 			var _m = p.Match(NumScriptParserSTRING)
 
 			localctx.(*OriginAccountMetaContext).key = _m
 		}
 		{
-<<<<<<< HEAD
-			p.SetState(247)
-=======
-			p.SetState(233)
->>>>>>> 25415e33
+			p.SetState(255)
 			p.Match(NumScriptParserRPAREN)
 		}
 
@@ -5853,57 +5627,33 @@
 		localctx = NewOriginAccountBalanceContext(p, localctx)
 		p.EnterOuterAlt(localctx, 2)
 		{
-<<<<<<< HEAD
-			p.SetState(249)
+			p.SetState(257)
 			p.Match(NumScriptParserBALANCE)
 		}
 		{
-			p.SetState(250)
+			p.SetState(258)
 			p.Match(NumScriptParserLPAREN)
 		}
 		{
-			p.SetState(251)
-=======
-			p.SetState(235)
-			p.Match(NumScriptParserBALANCE)
-		}
-		{
-			p.SetState(236)
-			p.Match(NumScriptParserLPAREN)
-		}
-		{
-			p.SetState(237)
->>>>>>> 25415e33
+			p.SetState(259)
 
 			var _x = p.expression(0)
 
 			localctx.(*OriginAccountBalanceContext).account = _x
 		}
 		{
-<<<<<<< HEAD
-			p.SetState(252)
+			p.SetState(260)
 			p.Match(NumScriptParserT__3)
 		}
 		{
-			p.SetState(253)
-=======
-			p.SetState(238)
-			p.Match(NumScriptParserT__3)
-		}
-		{
-			p.SetState(239)
->>>>>>> 25415e33
+			p.SetState(261)
 
 			var _x = p.expression(0)
 
 			localctx.(*OriginAccountBalanceContext).asset = _x
 		}
 		{
-<<<<<<< HEAD
-			p.SetState(254)
-=======
-			p.SetState(240)
->>>>>>> 25415e33
+			p.SetState(262)
 			p.Match(NumScriptParserRPAREN)
 		}
 
@@ -6083,50 +5833,30 @@
 
 	p.EnterOuterAlt(localctx, 1)
 	{
-<<<<<<< HEAD
-		p.SetState(258)
-=======
-		p.SetState(244)
->>>>>>> 25415e33
+		p.SetState(266)
 
 		var _x = p.Type_()
 
 		localctx.(*VarDeclContext).ty = _x
 	}
 	{
-<<<<<<< HEAD
-		p.SetState(259)
-=======
-		p.SetState(245)
->>>>>>> 25415e33
+		p.SetState(267)
 
 		var _x = p.Variable()
 
 		localctx.(*VarDeclContext).name = _x
 	}
-<<<<<<< HEAD
-	p.SetState(262)
-=======
-	p.SetState(248)
->>>>>>> 25415e33
+	p.SetState(270)
 	p.GetErrorHandler().Sync(p)
 	_la = p.GetTokenStream().LA(1)
 
 	if _la == NumScriptParserEQ {
 		{
-<<<<<<< HEAD
-			p.SetState(260)
+			p.SetState(268)
 			p.Match(NumScriptParserEQ)
 		}
 		{
-			p.SetState(261)
-=======
-			p.SetState(246)
-			p.Match(NumScriptParserEQ)
-		}
-		{
-			p.SetState(247)
->>>>>>> 25415e33
+			p.SetState(269)
 
 			var _x = p.Origin()
 
@@ -6305,98 +6035,55 @@
 
 	p.EnterOuterAlt(localctx, 1)
 	{
-<<<<<<< HEAD
-		p.SetState(264)
+		p.SetState(272)
 		p.Match(NumScriptParserVARS)
 	}
 	{
-		p.SetState(265)
+		p.SetState(273)
 		p.Match(NumScriptParserLBRACE)
 	}
 	{
-		p.SetState(266)
+		p.SetState(274)
 		p.Match(NumScriptParserNEWLINE)
 	}
-	p.SetState(273)
-=======
-		p.SetState(250)
-		p.Match(NumScriptParserVARS)
-	}
-	{
-		p.SetState(251)
-		p.Match(NumScriptParserLBRACE)
-	}
-	{
-		p.SetState(252)
-		p.Match(NumScriptParserNEWLINE)
-	}
-	p.SetState(259)
->>>>>>> 25415e33
+	p.SetState(281)
 	p.GetErrorHandler().Sync(p)
 	_la = p.GetTokenStream().LA(1)
 
 	for ok := true; ok; ok = (((_la-31)&-(0x1f+1)) == 0 && ((1<<uint((_la-31)))&((1<<(NumScriptParserTY_ACCOUNT-31))|(1<<(NumScriptParserTY_ASSET-31))|(1<<(NumScriptParserTY_NUMBER-31))|(1<<(NumScriptParserTY_MONETARY-31))|(1<<(NumScriptParserTY_PORTION-31))|(1<<(NumScriptParserTY_STRING-31)))) != 0) {
 		{
-<<<<<<< HEAD
-			p.SetState(267)
-=======
-			p.SetState(253)
->>>>>>> 25415e33
+			p.SetState(275)
 
 			var _x = p.VarDecl()
 
 			localctx.(*VarListDeclContext)._varDecl = _x
 		}
 		localctx.(*VarListDeclContext).v = append(localctx.(*VarListDeclContext).v, localctx.(*VarListDeclContext)._varDecl)
-<<<<<<< HEAD
-		p.SetState(269)
-=======
-		p.SetState(255)
->>>>>>> 25415e33
+		p.SetState(277)
 		p.GetErrorHandler().Sync(p)
 		_la = p.GetTokenStream().LA(1)
 
 		for ok := true; ok; ok = _la == NumScriptParserNEWLINE {
 			{
-<<<<<<< HEAD
-				p.SetState(268)
+				p.SetState(276)
 				p.Match(NumScriptParserNEWLINE)
 			}
 
-			p.SetState(271)
-=======
-				p.SetState(254)
-				p.Match(NumScriptParserNEWLINE)
-			}
-
-			p.SetState(257)
->>>>>>> 25415e33
+			p.SetState(279)
 			p.GetErrorHandler().Sync(p)
 			_la = p.GetTokenStream().LA(1)
 		}
 
-<<<<<<< HEAD
-		p.SetState(275)
-=======
-		p.SetState(261)
->>>>>>> 25415e33
+		p.SetState(283)
 		p.GetErrorHandler().Sync(p)
 		_la = p.GetTokenStream().LA(1)
 	}
 	{
-<<<<<<< HEAD
-		p.SetState(277)
+		p.SetState(285)
 		p.Match(NumScriptParserRBRACE)
 	}
 	{
-		p.SetState(278)
-=======
-		p.SetState(263)
-		p.Match(NumScriptParserRBRACE)
-	}
-	{
-		p.SetState(264)
->>>>>>> 25415e33
+		p.SetState(286)
 		p.Match(NumScriptParserNEWLINE)
 	}
 
@@ -6590,47 +6277,27 @@
 	var _alt int
 
 	p.EnterOuterAlt(localctx, 1)
-<<<<<<< HEAD
-	p.SetState(283)
-=======
-	p.SetState(269)
->>>>>>> 25415e33
+	p.SetState(291)
 	p.GetErrorHandler().Sync(p)
 	_la = p.GetTokenStream().LA(1)
 
 	for _la == NumScriptParserNEWLINE {
 		{
-<<<<<<< HEAD
-			p.SetState(280)
+			p.SetState(288)
 			p.Match(NumScriptParserNEWLINE)
 		}
 
-		p.SetState(285)
+		p.SetState(293)
 		p.GetErrorHandler().Sync(p)
 		_la = p.GetTokenStream().LA(1)
 	}
-	p.SetState(287)
-=======
-			p.SetState(266)
-			p.Match(NumScriptParserNEWLINE)
-		}
-
-		p.SetState(271)
-		p.GetErrorHandler().Sync(p)
-		_la = p.GetTokenStream().LA(1)
-	}
-	p.SetState(273)
->>>>>>> 25415e33
+	p.SetState(295)
 	p.GetErrorHandler().Sync(p)
 	_la = p.GetTokenStream().LA(1)
 
 	if _la == NumScriptParserVARS {
 		{
-<<<<<<< HEAD
-			p.SetState(286)
-=======
-			p.SetState(272)
->>>>>>> 25415e33
+			p.SetState(294)
 
 			var _x = p.VarListDecl()
 
@@ -6639,41 +6306,25 @@
 
 	}
 	{
-<<<<<<< HEAD
-		p.SetState(289)
-=======
-		p.SetState(275)
->>>>>>> 25415e33
+		p.SetState(297)
 
 		var _x = p.Statement()
 
 		localctx.(*ScriptContext)._statement = _x
 	}
 	localctx.(*ScriptContext).stmts = append(localctx.(*ScriptContext).stmts, localctx.(*ScriptContext)._statement)
-<<<<<<< HEAD
-	p.SetState(294)
-=======
-	p.SetState(280)
->>>>>>> 25415e33
+	p.SetState(302)
 	p.GetErrorHandler().Sync(p)
 	_alt = p.GetInterpreter().AdaptivePredict(p.GetTokenStream(), 24, p.GetParserRuleContext())
 
 	for _alt != 2 && _alt != antlr.ATNInvalidAltNumber {
 		if _alt == 1 {
 			{
-<<<<<<< HEAD
-				p.SetState(290)
+				p.SetState(298)
 				p.Match(NumScriptParserNEWLINE)
 			}
 			{
-				p.SetState(291)
-=======
-				p.SetState(276)
-				p.Match(NumScriptParserNEWLINE)
-			}
-			{
-				p.SetState(277)
->>>>>>> 25415e33
+				p.SetState(299)
 
 				var _x = p.Statement()
 
@@ -6682,46 +6333,26 @@
 			localctx.(*ScriptContext).stmts = append(localctx.(*ScriptContext).stmts, localctx.(*ScriptContext)._statement)
 
 		}
-<<<<<<< HEAD
-		p.SetState(296)
-=======
-		p.SetState(282)
->>>>>>> 25415e33
+		p.SetState(304)
 		p.GetErrorHandler().Sync(p)
 		_alt = p.GetInterpreter().AdaptivePredict(p.GetTokenStream(), 24, p.GetParserRuleContext())
 	}
-<<<<<<< HEAD
-	p.SetState(300)
-=======
-	p.SetState(286)
->>>>>>> 25415e33
+	p.SetState(308)
 	p.GetErrorHandler().Sync(p)
 	_la = p.GetTokenStream().LA(1)
 
 	for _la == NumScriptParserNEWLINE {
 		{
-<<<<<<< HEAD
-			p.SetState(297)
+			p.SetState(305)
 			p.Match(NumScriptParserNEWLINE)
 		}
 
-		p.SetState(302)
-=======
-			p.SetState(283)
-			p.Match(NumScriptParserNEWLINE)
-		}
-
-		p.SetState(288)
->>>>>>> 25415e33
+		p.SetState(310)
 		p.GetErrorHandler().Sync(p)
 		_la = p.GetTokenStream().LA(1)
 	}
 	{
-<<<<<<< HEAD
-		p.SetState(303)
-=======
-		p.SetState(289)
->>>>>>> 25415e33
+		p.SetState(311)
 		p.Match(NumScriptParserEOF)
 	}
 
