package main

import (
<<<<<<< HEAD
	"encoding/json"
=======
	"context"
>>>>>>> 25415e33
	"fmt"
	"math/big"

	"github.com/formancehq/ledger/pkg/core"
	"github.com/formancehq/ledger/pkg/machine/script/compiler"
	"github.com/formancehq/ledger/pkg/machine/vm"
	"github.com/formancehq/stack/libs/go-libs/metadata"
)

func main() {
	program, err := compiler.Compile(`
		// This is a comment
		vars {
			account $dest
		}
		send [COIN 99] (
			source = {
				15% from {
					@alice
					@bob
				}
				remaining from @bob
			}
			destination = $dest
		)`)
	if err != nil {
		panic(err)
	}

	s, _ := json.MarshalIndent(program, "", "\t")
	fmt.Println(string(s))

<<<<<<< HEAD
	ledger := vm.MockupLedger(map[string]vm.MockupAccount{
		"alice": {
			Balances: map[string]core.MonetaryInt{
				"COIN": *core.NewMonetaryInt(10),
			},
			Meta: map[string]core.Value{},
		},
		"bob": {
			Balances: map[string]core.MonetaryInt{
				"COIN": *core.NewMonetaryInt(100),
			},
			Meta: map[string]core.Value{},
		},
	})

	m := vm.NewMachine(ledger, map[string]core.Value{
		"dest": core.AccountAddress("charlie"),
	})

	err = m.Execute(*program)
=======
	if err = m.SetVarsFromJSON(map[string]string{
		"dest": "charlie",
	}); err != nil {
		panic(err)
	}

	initialVolumes := map[string]map[string]*big.Int{
		"alice": {
			"COIN": big.NewInt(10),
		},
		"bob": {
			"COIN": big.NewInt(100),
		},
	}

	store := vm.StaticStore{}
	for account, balances := range initialVolumes {
		store[account] = &vm.AccountWithBalances{
			Account: core.Account{
				Address:  account,
				Metadata: metadata.Metadata{},
			},
			Balances: balances,
		}
	}

	_, _, err = m.ResolveResources(context.Background(), vm.EmptyStore)
	if err != nil {
		panic(err)
	}

	err = m.ResolveBalances(context.Background(), store)
	if err != nil {
		panic(err)
	}

	err = m.Execute()
>>>>>>> 25415e33
	if err != nil {
		panic(err)
	}

<<<<<<< HEAD
	fmt.Println("Postings:")
	for _, posting := range m.Postings {
		fmt.Printf("[%v %v] %v -> %v\n", posting.Asset, posting.Amount, posting.Source, posting.Destination)
	}
	fmt.Println("Tx Meta:")
	for key, value := range m.TxMeta {
		fmt.Printf("%v: %v", key, value)
	}
=======
	fmt.Println(m.Postings)
	fmt.Println(m.TxMeta)
>>>>>>> 25415e33
}<|MERGE_RESOLUTION|>--- conflicted
+++ resolved
@@ -1,18 +1,12 @@
 package main
 
 import (
-<<<<<<< HEAD
 	"encoding/json"
-=======
-	"context"
->>>>>>> 25415e33
 	"fmt"
-	"math/big"
 
-	"github.com/formancehq/ledger/pkg/core"
+	"github.com/formancehq/ledger/pkg/machine/internal"
 	"github.com/formancehq/ledger/pkg/machine/script/compiler"
 	"github.com/formancehq/ledger/pkg/machine/vm"
-	"github.com/formancehq/stack/libs/go-libs/metadata"
 )
 
 func main() {
@@ -38,71 +32,30 @@
 	s, _ := json.MarshalIndent(program, "", "\t")
 	fmt.Println(string(s))
 
-<<<<<<< HEAD
 	ledger := vm.MockupLedger(map[string]vm.MockupAccount{
 		"alice": {
-			Balances: map[string]core.MonetaryInt{
-				"COIN": *core.NewMonetaryInt(10),
+			Balances: map[string]internal.MonetaryInt{
+				"COIN": *internal.NewMonetaryInt(10),
 			},
-			Meta: map[string]core.Value{},
+			Meta: map[string]internal.Value{},
 		},
 		"bob": {
-			Balances: map[string]core.MonetaryInt{
-				"COIN": *core.NewMonetaryInt(100),
+			Balances: map[string]internal.MonetaryInt{
+				"COIN": *internal.NewMonetaryInt(100),
 			},
-			Meta: map[string]core.Value{},
+			Meta: map[string]internal.Value{},
 		},
 	})
 
-	m := vm.NewMachine(ledger, map[string]core.Value{
-		"dest": core.AccountAddress("charlie"),
+	m := vm.NewMachine(ledger, map[string]internal.Value{
+		"dest": internal.AccountAddress("charlie"),
 	})
 
 	err = m.Execute(*program)
-=======
-	if err = m.SetVarsFromJSON(map[string]string{
-		"dest": "charlie",
-	}); err != nil {
-		panic(err)
-	}
-
-	initialVolumes := map[string]map[string]*big.Int{
-		"alice": {
-			"COIN": big.NewInt(10),
-		},
-		"bob": {
-			"COIN": big.NewInt(100),
-		},
-	}
-
-	store := vm.StaticStore{}
-	for account, balances := range initialVolumes {
-		store[account] = &vm.AccountWithBalances{
-			Account: core.Account{
-				Address:  account,
-				Metadata: metadata.Metadata{},
-			},
-			Balances: balances,
-		}
-	}
-
-	_, _, err = m.ResolveResources(context.Background(), vm.EmptyStore)
 	if err != nil {
 		panic(err)
 	}
 
-	err = m.ResolveBalances(context.Background(), store)
-	if err != nil {
-		panic(err)
-	}
-
-	err = m.Execute()
->>>>>>> 25415e33
-	if err != nil {
-		panic(err)
-	}
-
-<<<<<<< HEAD
 	fmt.Println("Postings:")
 	for _, posting := range m.Postings {
 		fmt.Printf("[%v %v] %v -> %v\n", posting.Asset, posting.Amount, posting.Source, posting.Destination)
@@ -111,8 +64,4 @@
 	for key, value := range m.TxMeta {
 		fmt.Printf("%v: %v", key, value)
 	}
-=======
-	fmt.Println(m.Postings)
-	fmt.Println(m.TxMeta)
->>>>>>> 25415e33
 }