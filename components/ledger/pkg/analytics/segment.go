--- conflicted
+++ resolved
@@ -7,15 +7,9 @@
 	"runtime"
 	"time"
 
-<<<<<<< HEAD
-	"github.com/formancehq/ledger/pkg/storage"
-	"github.com/formancehq/stack/libs/go-libs/logging"
-	"github.com/formancehq/stack/libs/go-libs/sqlstorage/sqlerrors"
-=======
 	"github.com/formancehq/ledger/pkg/core"
 	"github.com/formancehq/ledger/pkg/storage"
 	"github.com/formancehq/stack/libs/go-libs/logging"
->>>>>>> e729b8db
 	"github.com/pbnjay/memory"
 	"github.com/pborman/uuid"
 	"go.uber.org/fx"
@@ -51,10 +45,10 @@
 		var err error
 		if appId == "" {
 			appId, err = driver.GetSystemStore().GetConfiguration(ctx, "appId")
-			if err != nil && err != sqlerrors.ErrConfigurationNotFound {
+			if err != nil && err != storage.ErrConfigurationNotFound {
 				return "", err
 			}
-			if err == sqlerrors.ErrConfigurationNotFound {
+			if err == storage.ErrConfigurationNotFound {
 				appId = uuid.New()
 				if err := driver.GetSystemStore().InsertConfiguration(ctx, "appId", appId); err != nil {
 					return "", err
