--- conflicted
+++ resolved
@@ -4,19 +4,11 @@
 	"context"
 	"testing"
 
-<<<<<<< HEAD
-	"github.com/formancehq/ledger/pkg/ledger"
-=======
->>>>>>> e729b8db
 	"github.com/stretchr/testify/assert"
 )
 
 func TestStats(t *testing.T) {
-<<<<<<< HEAD
-	runOnLedger(t, func(l *ledger.Ledger) {
-=======
 	runOnLedger(t, func(l *Ledger) {
->>>>>>> e729b8db
 		_, err := l.Stats(context.Background())
 		assert.NoError(t, err)
 	})
