package controllers

import (
	"encoding/base64"
	"encoding/json"
	"fmt"
	"net/http"

<<<<<<< HEAD
	"github.com/formancehq/ledger/pkg/storage"
	ledgerstore "github.com/formancehq/ledger/pkg/storage/sqlstorage/ledger"
	sharedapi "github.com/formancehq/stack/libs/go-libs/api"
	"github.com/formancehq/stack/libs/go-libs/api/apierrors"
=======
	"github.com/formancehq/ledger/pkg/api/apierrors"
	"github.com/formancehq/ledger/pkg/ledger/runner"
	"github.com/formancehq/ledger/pkg/storage"
	ledgerstore "github.com/formancehq/ledger/pkg/storage/sqlstorage/ledger"
	sharedapi "github.com/formancehq/stack/libs/go-libs/api"
>>>>>>> e729b8db
)

func GetBalancesAggregated(w http.ResponseWriter, r *http.Request) {
	l := LedgerFromContext(r.Context())

<<<<<<< HEAD
func NewBalanceController() BalanceController {
	return BalanceController{}
}

func (ctl *BalanceController) GetBalancesAggregated(w http.ResponseWriter, r *http.Request) {
	l := LedgerFromContext(r.Context())

=======
>>>>>>> e729b8db
	balancesQuery := storage.NewBalancesQuery().
		WithAddressFilter(r.URL.Query().Get("address"))
	balances, err := l.GetBalancesAggregated(
		r.Context(), *balancesQuery)
	if err != nil {
		apierrors.ResponseError(w, r, err)
		return
	}

	sharedapi.Ok(w, balances)
}

<<<<<<< HEAD
func (ctl *BalanceController) GetBalances(w http.ResponseWriter, r *http.Request) {
=======
func GetBalances(w http.ResponseWriter, r *http.Request) {
>>>>>>> e729b8db
	l := LedgerFromContext(r.Context())

	balancesQuery := storage.NewBalancesQuery()

	if r.URL.Query().Get(QueryKeyCursor) != "" {
		if r.URL.Query().Get("after") != "" ||
			r.URL.Query().Get("address") != "" ||
			r.URL.Query().Get(QueryKeyPageSize) != "" {
<<<<<<< HEAD
			apierrors.ResponseError(w, r, apierrors.NewValidationError(
=======
			apierrors.ResponseError(w, r, runner.NewValidationError(
>>>>>>> e729b8db
				fmt.Sprintf("no other query params can be set with '%s'", QueryKeyCursor)))
			return
		}

		res, err := base64.RawURLEncoding.DecodeString(r.URL.Query().Get(QueryKeyCursor))
		if err != nil {
<<<<<<< HEAD
			apierrors.ResponseError(w, r, apierrors.NewValidationError(
=======
			apierrors.ResponseError(w, r, runner.NewValidationError(
>>>>>>> e729b8db
				fmt.Sprintf("invalid '%s' query param", QueryKeyCursor)))
			return
		}

		token := ledgerstore.BalancesPaginationToken{}
		if err := json.Unmarshal(res, &token); err != nil {
<<<<<<< HEAD
			apierrors.ResponseError(w, r, apierrors.NewValidationError(
=======
			apierrors.ResponseError(w, r, runner.NewValidationError(
>>>>>>> e729b8db
				fmt.Sprintf("invalid '%s' query param", QueryKeyCursor)))
			return
		}

		balancesQuery = balancesQuery.
			WithOffset(token.Offset).
			WithAfterAddress(token.AfterAddress).
			WithAddressFilter(token.AddressRegexpFilter).
			WithPageSize(token.PageSize)

	} else {
		pageSize, err := getPageSize(w, r)
		if err != nil {
			apierrors.ResponseError(w, r, err)
			return
		}

		balancesQuery = balancesQuery.
			WithAfterAddress(r.URL.Query().Get("after")).
			WithAddressFilter(r.URL.Query().Get("address")).
			WithPageSize(pageSize)
	}

	cursor, err := l.GetBalances(r.Context(), *balancesQuery)
	if err != nil {
		apierrors.ResponseError(w, r, err)
		return
	}

	sharedapi.RenderCursor(w, cursor)
}<|MERGE_RESOLUTION|>--- conflicted
+++ resolved
@@ -6,33 +6,16 @@
 	"fmt"
 	"net/http"
 
-<<<<<<< HEAD
-	"github.com/formancehq/ledger/pkg/storage"
-	ledgerstore "github.com/formancehq/ledger/pkg/storage/sqlstorage/ledger"
-	sharedapi "github.com/formancehq/stack/libs/go-libs/api"
-	"github.com/formancehq/stack/libs/go-libs/api/apierrors"
-=======
 	"github.com/formancehq/ledger/pkg/api/apierrors"
 	"github.com/formancehq/ledger/pkg/ledger/runner"
 	"github.com/formancehq/ledger/pkg/storage"
 	ledgerstore "github.com/formancehq/ledger/pkg/storage/sqlstorage/ledger"
 	sharedapi "github.com/formancehq/stack/libs/go-libs/api"
->>>>>>> e729b8db
 )
 
 func GetBalancesAggregated(w http.ResponseWriter, r *http.Request) {
 	l := LedgerFromContext(r.Context())
 
-<<<<<<< HEAD
-func NewBalanceController() BalanceController {
-	return BalanceController{}
-}
-
-func (ctl *BalanceController) GetBalancesAggregated(w http.ResponseWriter, r *http.Request) {
-	l := LedgerFromContext(r.Context())
-
-=======
->>>>>>> e729b8db
 	balancesQuery := storage.NewBalancesQuery().
 		WithAddressFilter(r.URL.Query().Get("address"))
 	balances, err := l.GetBalancesAggregated(
@@ -45,11 +28,7 @@
 	sharedapi.Ok(w, balances)
 }
 
-<<<<<<< HEAD
-func (ctl *BalanceController) GetBalances(w http.ResponseWriter, r *http.Request) {
-=======
 func GetBalances(w http.ResponseWriter, r *http.Request) {
->>>>>>> e729b8db
 	l := LedgerFromContext(r.Context())
 
 	balancesQuery := storage.NewBalancesQuery()
@@ -58,33 +37,21 @@
 		if r.URL.Query().Get("after") != "" ||
 			r.URL.Query().Get("address") != "" ||
 			r.URL.Query().Get(QueryKeyPageSize) != "" {
-<<<<<<< HEAD
-			apierrors.ResponseError(w, r, apierrors.NewValidationError(
-=======
 			apierrors.ResponseError(w, r, runner.NewValidationError(
->>>>>>> e729b8db
 				fmt.Sprintf("no other query params can be set with '%s'", QueryKeyCursor)))
 			return
 		}
 
 		res, err := base64.RawURLEncoding.DecodeString(r.URL.Query().Get(QueryKeyCursor))
 		if err != nil {
-<<<<<<< HEAD
-			apierrors.ResponseError(w, r, apierrors.NewValidationError(
-=======
 			apierrors.ResponseError(w, r, runner.NewValidationError(
->>>>>>> e729b8db
 				fmt.Sprintf("invalid '%s' query param", QueryKeyCursor)))
 			return
 		}
 
 		token := ledgerstore.BalancesPaginationToken{}
 		if err := json.Unmarshal(res, &token); err != nil {
-<<<<<<< HEAD
-			apierrors.ResponseError(w, r, apierrors.NewValidationError(
-=======
 			apierrors.ResponseError(w, r, runner.NewValidationError(
->>>>>>> e729b8db
 				fmt.Sprintf("invalid '%s' query param", QueryKeyCursor)))
 			return
 		}
