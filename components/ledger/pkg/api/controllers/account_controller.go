package controllers

import (
	"encoding/base64"
	"encoding/json"
	"fmt"
	"net/http"
	"strconv"

<<<<<<< HEAD
	"github.com/formancehq/ledger/pkg/core"
	"github.com/formancehq/ledger/pkg/storage"
	ledgerstore "github.com/formancehq/ledger/pkg/storage/sqlstorage/ledger"
	sharedapi "github.com/formancehq/stack/libs/go-libs/api"
	"github.com/formancehq/stack/libs/go-libs/api/apierrors"
=======
	"github.com/formancehq/ledger/pkg/api/apierrors"
	"github.com/formancehq/ledger/pkg/core"
	"github.com/formancehq/ledger/pkg/ledger/runner"
	"github.com/formancehq/ledger/pkg/storage"
	ledgerstore "github.com/formancehq/ledger/pkg/storage/sqlstorage/ledger"
	sharedapi "github.com/formancehq/stack/libs/go-libs/api"
>>>>>>> e729b8db
	"github.com/go-chi/chi/v5"
)

func CountAccounts(w http.ResponseWriter, r *http.Request) {
	l := LedgerFromContext(r.Context())

<<<<<<< HEAD
func NewAccountController() AccountController {
	return AccountController{}
}

func (ctl *AccountController) CountAccounts(w http.ResponseWriter, r *http.Request) {
	l := LedgerFromContext(r.Context())

	accountsQuery := storage.NewAccountsQuery().
		WithAddressFilter(r.URL.Query().Get("address")).
		WithMetadataFilter(sharedapi.GetQueryMap(r.URL.Query(), "metadata"))

=======
	accountsQuery := storage.NewAccountsQuery().
		WithAddressFilter(r.URL.Query().Get("address")).
		WithMetadataFilter(sharedapi.GetQueryMap(r.URL.Query(), "metadata"))

>>>>>>> e729b8db
	count, err := l.CountAccounts(r.Context(), *accountsQuery)
	if err != nil {
		apierrors.ResponseError(w, r, err)
		return
	}

	w.Header().Set("Count", fmt.Sprint(count))
}

<<<<<<< HEAD
func (ctl *AccountController) GetAccounts(w http.ResponseWriter, r *http.Request) {
=======
func GetAccounts(w http.ResponseWriter, r *http.Request) {
>>>>>>> e729b8db
	l := LedgerFromContext(r.Context())

	accountsQuery := storage.NewAccountsQuery()

	if r.URL.Query().Get(QueryKeyCursor) != "" {
		if r.URL.Query().Get("after") != "" ||
			r.URL.Query().Get("address") != "" ||
			len(sharedapi.GetQueryMap(r.URL.Query(), "metadata")) > 0 ||
			r.URL.Query().Get("balance") != "" ||
			r.URL.Query().Get(QueryKeyBalanceOperator) != "" ||
			r.URL.Query().Get(QueryKeyPageSize) != "" {
<<<<<<< HEAD
			apierrors.ResponseError(w, r, apierrors.NewValidationError(
=======
			apierrors.ResponseError(w, r, runner.NewValidationError(
>>>>>>> e729b8db
				fmt.Sprintf("no other query params can be set with '%s'", QueryKeyCursor)))
			return
		}

		res, err := base64.RawURLEncoding.DecodeString(r.URL.Query().Get(QueryKeyCursor))
		if err != nil {
<<<<<<< HEAD
			apierrors.ResponseError(w, r, apierrors.NewValidationError(
=======
			apierrors.ResponseError(w, r, runner.NewValidationError(
>>>>>>> e729b8db
				fmt.Sprintf("invalid '%s' query param", QueryKeyCursor)))
			return
		}

		token := ledgerstore.AccountsPaginationToken{}
		if err := json.Unmarshal(res, &token); err != nil {
<<<<<<< HEAD
			apierrors.ResponseError(w, r, apierrors.NewValidationError(
=======
			apierrors.ResponseError(w, r, runner.NewValidationError(
>>>>>>> e729b8db
				fmt.Sprintf("invalid '%s' query param", QueryKeyCursor)))
			return
		}

		accountsQuery = accountsQuery.
			WithOffset(token.Offset).
			WithAfterAddress(token.AfterAddress).
			WithAddressFilter(token.AddressRegexpFilter).
			WithBalanceFilter(token.BalanceFilter).
			WithBalanceOperatorFilter(token.BalanceOperatorFilter).
			WithMetadataFilter(token.MetadataFilter).
			WithPageSize(token.PageSize)

	} else {
		balance := r.URL.Query().Get("balance")
		if balance != "" {
			if _, err := strconv.ParseInt(balance, 10, 64); err != nil {
<<<<<<< HEAD
				apierrors.ResponseError(w, r, apierrors.NewValidationError(
=======
				apierrors.ResponseError(w, r, runner.NewValidationError(
>>>>>>> e729b8db
					"invalid parameter 'balance', should be a number"))
				return
			}
		}

		balanceOperator, err := getBalanceOperator(w, r)
		if err != nil {
			apierrors.ResponseError(w, r, err)
			return
		}

		pageSize, err := getPageSize(w, r)
		if err != nil {
			apierrors.ResponseError(w, r, err)
			return
		}

		accountsQuery = accountsQuery.
			WithAfterAddress(r.URL.Query().Get("after")).
			WithAddressFilter(r.URL.Query().Get("address")).
			WithBalanceFilter(balance).
			WithBalanceOperatorFilter(balanceOperator).
			WithMetadataFilter(sharedapi.GetQueryMap(r.URL.Query(), "metadata")).
			WithPageSize(pageSize)
	}

	cursor, err := l.GetAccounts(r.Context(), *accountsQuery)
	if err != nil {
		apierrors.ResponseError(w, r, err)
		return
	}

	sharedapi.RenderCursor(w, cursor)
}

<<<<<<< HEAD
func (ctl *AccountController) GetAccount(w http.ResponseWriter, r *http.Request) {
	l := LedgerFromContext(r.Context())

	if !core.ValidateAddress(chi.URLParam(r, "address")) {
		apierrors.ResponseError(w, r, apierrors.NewValidationError("invalid account address format"))
=======
func GetAccount(w http.ResponseWriter, r *http.Request) {
	l := LedgerFromContext(r.Context())

	if !core.ValidateAddress(chi.URLParam(r, "address")) {
		apierrors.ResponseError(w, r, runner.NewValidationError("invalid account address format"))
>>>>>>> e729b8db
		return
	}

	acc, err := l.GetAccount(
		r.Context(),
		chi.URLParam(r, "address"))
	if err != nil {
		apierrors.ResponseError(w, r, err)
		return
	}

	sharedapi.Ok(w, acc)
}

<<<<<<< HEAD
func (ctl *AccountController) PostAccountMetadata(w http.ResponseWriter, r *http.Request) {
	l := LedgerFromContext(r.Context())

	if !core.ValidateAddress(chi.URLParam(r, "address")) {
		apierrors.ResponseError(w, r, apierrors.NewValidationError("invalid account address format"))
=======
func PostAccountMetadata(w http.ResponseWriter, r *http.Request) {
	l := LedgerFromContext(r.Context())

	if !core.ValidateAddress(chi.URLParam(r, "address")) {
		apierrors.ResponseError(w, r, runner.NewValidationError("invalid account address format"))
>>>>>>> e729b8db
		return
	}

	var m core.Metadata
	if err := json.NewDecoder(r.Body).Decode(&m); err != nil {
<<<<<<< HEAD
		apierrors.ResponseError(w, r, apierrors.NewValidationError("invalid metadata format"))
		return
	}

	logs, err := l.SaveMeta(r.Context(),
		core.MetaTargetTypeAccount, chi.URLParam(r, "address"), m)
	if err != nil {
		apierrors.ResponseError(w, r, err)
		return
	}

	if err := logs.Wait(r.Context()); err != nil {
=======
		apierrors.ResponseError(w, r, runner.NewValidationError("invalid metadata format"))
		return
	}

	err := l.SaveMeta(r.Context(),
		core.MetaTargetTypeAccount, chi.URLParam(r, "address"), m)
	if err != nil {
>>>>>>> e729b8db
		apierrors.ResponseError(w, r, err)
		return
	}

	sharedapi.NoContent(w)
}<|MERGE_RESOLUTION|>--- conflicted
+++ resolved
@@ -7,44 +7,22 @@
 	"net/http"
 	"strconv"
 
-<<<<<<< HEAD
-	"github.com/formancehq/ledger/pkg/core"
-	"github.com/formancehq/ledger/pkg/storage"
-	ledgerstore "github.com/formancehq/ledger/pkg/storage/sqlstorage/ledger"
-	sharedapi "github.com/formancehq/stack/libs/go-libs/api"
-	"github.com/formancehq/stack/libs/go-libs/api/apierrors"
-=======
 	"github.com/formancehq/ledger/pkg/api/apierrors"
 	"github.com/formancehq/ledger/pkg/core"
 	"github.com/formancehq/ledger/pkg/ledger/runner"
 	"github.com/formancehq/ledger/pkg/storage"
 	ledgerstore "github.com/formancehq/ledger/pkg/storage/sqlstorage/ledger"
 	sharedapi "github.com/formancehq/stack/libs/go-libs/api"
->>>>>>> e729b8db
 	"github.com/go-chi/chi/v5"
 )
 
 func CountAccounts(w http.ResponseWriter, r *http.Request) {
 	l := LedgerFromContext(r.Context())
 
-<<<<<<< HEAD
-func NewAccountController() AccountController {
-	return AccountController{}
-}
-
-func (ctl *AccountController) CountAccounts(w http.ResponseWriter, r *http.Request) {
-	l := LedgerFromContext(r.Context())
-
 	accountsQuery := storage.NewAccountsQuery().
 		WithAddressFilter(r.URL.Query().Get("address")).
 		WithMetadataFilter(sharedapi.GetQueryMap(r.URL.Query(), "metadata"))
 
-=======
-	accountsQuery := storage.NewAccountsQuery().
-		WithAddressFilter(r.URL.Query().Get("address")).
-		WithMetadataFilter(sharedapi.GetQueryMap(r.URL.Query(), "metadata"))
-
->>>>>>> e729b8db
 	count, err := l.CountAccounts(r.Context(), *accountsQuery)
 	if err != nil {
 		apierrors.ResponseError(w, r, err)
@@ -54,11 +32,7 @@
 	w.Header().Set("Count", fmt.Sprint(count))
 }
 
-<<<<<<< HEAD
-func (ctl *AccountController) GetAccounts(w http.ResponseWriter, r *http.Request) {
-=======
 func GetAccounts(w http.ResponseWriter, r *http.Request) {
->>>>>>> e729b8db
 	l := LedgerFromContext(r.Context())
 
 	accountsQuery := storage.NewAccountsQuery()
@@ -70,33 +44,21 @@
 			r.URL.Query().Get("balance") != "" ||
 			r.URL.Query().Get(QueryKeyBalanceOperator) != "" ||
 			r.URL.Query().Get(QueryKeyPageSize) != "" {
-<<<<<<< HEAD
-			apierrors.ResponseError(w, r, apierrors.NewValidationError(
-=======
 			apierrors.ResponseError(w, r, runner.NewValidationError(
->>>>>>> e729b8db
 				fmt.Sprintf("no other query params can be set with '%s'", QueryKeyCursor)))
 			return
 		}
 
 		res, err := base64.RawURLEncoding.DecodeString(r.URL.Query().Get(QueryKeyCursor))
 		if err != nil {
-<<<<<<< HEAD
-			apierrors.ResponseError(w, r, apierrors.NewValidationError(
-=======
 			apierrors.ResponseError(w, r, runner.NewValidationError(
->>>>>>> e729b8db
 				fmt.Sprintf("invalid '%s' query param", QueryKeyCursor)))
 			return
 		}
 
 		token := ledgerstore.AccountsPaginationToken{}
 		if err := json.Unmarshal(res, &token); err != nil {
-<<<<<<< HEAD
-			apierrors.ResponseError(w, r, apierrors.NewValidationError(
-=======
 			apierrors.ResponseError(w, r, runner.NewValidationError(
->>>>>>> e729b8db
 				fmt.Sprintf("invalid '%s' query param", QueryKeyCursor)))
 			return
 		}
@@ -114,11 +76,7 @@
 		balance := r.URL.Query().Get("balance")
 		if balance != "" {
 			if _, err := strconv.ParseInt(balance, 10, 64); err != nil {
-<<<<<<< HEAD
-				apierrors.ResponseError(w, r, apierrors.NewValidationError(
-=======
 				apierrors.ResponseError(w, r, runner.NewValidationError(
->>>>>>> e729b8db
 					"invalid parameter 'balance', should be a number"))
 				return
 			}
@@ -154,19 +112,11 @@
 	sharedapi.RenderCursor(w, cursor)
 }
 
-<<<<<<< HEAD
-func (ctl *AccountController) GetAccount(w http.ResponseWriter, r *http.Request) {
-	l := LedgerFromContext(r.Context())
-
-	if !core.ValidateAddress(chi.URLParam(r, "address")) {
-		apierrors.ResponseError(w, r, apierrors.NewValidationError("invalid account address format"))
-=======
 func GetAccount(w http.ResponseWriter, r *http.Request) {
 	l := LedgerFromContext(r.Context())
 
 	if !core.ValidateAddress(chi.URLParam(r, "address")) {
 		apierrors.ResponseError(w, r, runner.NewValidationError("invalid account address format"))
->>>>>>> e729b8db
 		return
 	}
 
@@ -181,38 +131,16 @@
 	sharedapi.Ok(w, acc)
 }
 
-<<<<<<< HEAD
-func (ctl *AccountController) PostAccountMetadata(w http.ResponseWriter, r *http.Request) {
-	l := LedgerFromContext(r.Context())
-
-	if !core.ValidateAddress(chi.URLParam(r, "address")) {
-		apierrors.ResponseError(w, r, apierrors.NewValidationError("invalid account address format"))
-=======
 func PostAccountMetadata(w http.ResponseWriter, r *http.Request) {
 	l := LedgerFromContext(r.Context())
 
 	if !core.ValidateAddress(chi.URLParam(r, "address")) {
 		apierrors.ResponseError(w, r, runner.NewValidationError("invalid account address format"))
->>>>>>> e729b8db
 		return
 	}
 
 	var m core.Metadata
 	if err := json.NewDecoder(r.Body).Decode(&m); err != nil {
-<<<<<<< HEAD
-		apierrors.ResponseError(w, r, apierrors.NewValidationError("invalid metadata format"))
-		return
-	}
-
-	logs, err := l.SaveMeta(r.Context(),
-		core.MetaTargetTypeAccount, chi.URLParam(r, "address"), m)
-	if err != nil {
-		apierrors.ResponseError(w, r, err)
-		return
-	}
-
-	if err := logs.Wait(r.Context()); err != nil {
-=======
 		apierrors.ResponseError(w, r, runner.NewValidationError("invalid metadata format"))
 		return
 	}
@@ -220,7 +148,6 @@
 	err := l.SaveMeta(r.Context(),
 		core.MetaTargetTypeAccount, chi.URLParam(r, "address"), m)
 	if err != nil {
->>>>>>> e729b8db
 		apierrors.ResponseError(w, r, err)
 		return
 	}
