package controllers_test

import (
	"context"
	"encoding/base64"
	"encoding/json"
	"fmt"
	"net/http"
	"net/url"
	"testing"

<<<<<<< HEAD
	"github.com/formancehq/ledger/pkg/api"
=======
	"github.com/formancehq/ledger/pkg/api/apierrors"
>>>>>>> e729b8db
	"github.com/formancehq/ledger/pkg/api/controllers"
	"github.com/formancehq/ledger/pkg/api/internal"
	"github.com/formancehq/ledger/pkg/core"
	"github.com/formancehq/ledger/pkg/storage"
	ledgerstore "github.com/formancehq/ledger/pkg/storage/sqlstorage/ledger"
	sharedapi "github.com/formancehq/stack/libs/go-libs/api"
<<<<<<< HEAD
	"github.com/formancehq/stack/libs/go-libs/api/apierrors"
	"github.com/stretchr/testify/assert"
=======
	"github.com/go-chi/chi/v5"
>>>>>>> e729b8db
	"github.com/stretchr/testify/require"
)

func TestGetAccounts(t *testing.T) {
	internal.RunTest(t, func(api chi.Router, storageDriver storage.Driver) {
		store, _, err := storageDriver.GetLedgerStore(context.Background(), internal.TestingLedger, true)
		require.NoError(t, err)
		_, err = store.Initialize(context.Background())
		require.NoError(t, err)
		require.NoError(t, store.EnsureAccountExists(context.Background(), "world"))
		require.NoError(t, store.EnsureAccountExists(context.Background(), "alice"))
		require.NoError(t, store.EnsureAccountExists(context.Background(), "bob"))
		meta := core.Metadata{
			"roles":     "admin",
			"accountId": float64(3),
			"enabled":   "true",
			"a": map[string]any{
				"nested": map[string]any{
					"key": "hello",
				},
			},
		}
		require.NoError(t, store.UpdateAccountMetadata(context.Background(), "bob", meta))
		require.NoError(t, store.UpdateVolumes(context.Background(), core.AccountsAssetsVolumes{
			"world": {
				"USD": core.NewEmptyVolumes().WithOutput(core.NewMonetaryInt(250)),
			},
			"alice": {
				"USD": core.NewEmptyVolumes().WithInput(core.NewMonetaryInt(150)),
			},
			"bob": {
				"USD": core.NewEmptyVolumes().WithInput(core.NewMonetaryInt(100)),
			},
		}))

		rsp := internal.CountAccounts(api, url.Values{})
		require.Equal(t, http.StatusOK, rsp.Result().StatusCode)
		require.Equal(t, "3", rsp.Header().Get("Count"))

		t.Run("all", func(t *testing.T) {
			rsp = internal.GetAccounts(api, url.Values{})
			require.Equal(t, http.StatusOK, rsp.Result().StatusCode)
			cursor := internal.DecodeCursorResponse[core.Account](t, rsp.Body)
			// 3 accounts: world, bob, alice
			require.Len(t, cursor.Data, 3)
			require.Equal(t, []core.Account{
				{Address: "world", Metadata: core.Metadata{}},
				{Address: "bob", Metadata: meta},
				{Address: "alice", Metadata: core.Metadata{}},
			}, cursor.Data)
		})

		t.Run("meta roles", func(t *testing.T) {
			rsp = internal.GetAccounts(api, url.Values{
				"metadata[roles]": []string{"admin"},
			})
			require.Equal(t, http.StatusOK, rsp.Result().StatusCode)
			cursor := internal.DecodeCursorResponse[core.Account](t, rsp.Body)
			// 1 accounts: bob
			require.Len(t, cursor.Data, 1)
			require.Equal(t, "bob", string(cursor.Data[0].Address))
		})

		t.Run("meta accountId", func(t *testing.T) {
			rsp = internal.GetAccounts(api, url.Values{
				"metadata[accountId]": []string{"3"},
			})
			require.Equal(t, http.StatusOK, rsp.Result().StatusCode)
			cursor := internal.DecodeCursorResponse[core.Account](t, rsp.Body)
			// 1 accounts: bob
			require.Len(t, cursor.Data, 1)
			require.Equal(t, "bob", string(cursor.Data[0].Address))
		})

		t.Run("meta enabled", func(t *testing.T) {
			rsp = internal.GetAccounts(api, url.Values{
				"metadata[enabled]": []string{"true"},
			})
			require.Equal(t, http.StatusOK, rsp.Result().StatusCode)
			cursor := internal.DecodeCursorResponse[core.Account](t, rsp.Body)
			// 1 accounts: bob
			require.Len(t, cursor.Data, 1)
			require.Equal(t, "bob", string(cursor.Data[0].Address))
		})

		t.Run("meta nested", func(t *testing.T) {
			rsp = internal.GetAccounts(api, url.Values{
				"metadata[a.nested.key]": []string{"hello"},
			})
			require.Equal(t, http.StatusOK, rsp.Result().StatusCode)
			cursor := internal.DecodeCursorResponse[core.Account](t, rsp.Body)
			// 1 accounts: bob
			require.Len(t, cursor.Data, 1)
			require.Equal(t, "bob", string(cursor.Data[0].Address))
		})

		t.Run("meta unknown", func(t *testing.T) {
			rsp = internal.GetAccounts(api, url.Values{
				"metadata[unknown]": []string{"key"},
			})
			require.Equal(t, http.StatusOK, rsp.Result().StatusCode)
			cursor := internal.DecodeCursorResponse[core.Account](t, rsp.Body)
			require.Len(t, cursor.Data, 0)
		})

		t.Run("after", func(t *testing.T) {
			rsp = internal.GetAccounts(api, url.Values{
				"after": []string{"bob"},
			})
			require.Equal(t, http.StatusOK, rsp.Result().StatusCode)
			cursor := internal.DecodeCursorResponse[core.Account](t, rsp.Body)
			// 1 accounts: alice
			require.Len(t, cursor.Data, 1)
			require.Equal(t, "alice", string(cursor.Data[0].Address))
		})

<<<<<<< HEAD
				to := ledgerstore.AccountsPaginationToken{}
				raw, err := json.Marshal(to)
				require.NoError(t, err)
=======
		t.Run("address", func(t *testing.T) {
			rsp = internal.GetAccounts(api, url.Values{
				"address": []string{"b.b"},
			})
			require.Equal(t, http.StatusOK, rsp.Result().StatusCode)
			cursor := internal.DecodeCursorResponse[core.Account](t, rsp.Body)
			// 1 accounts: bob
			require.Len(t, cursor.Data, 1)
			require.Equal(t, "bob", string(cursor.Data[0].Address))
		})
>>>>>>> e729b8db

		to := ledgerstore.AccountsPaginationToken{}
		raw, err := json.Marshal(to)
		require.NoError(t, err)

<<<<<<< HEAD
				t.Run(fmt.Sprintf("valid empty %s with any other param is forbidden", controllers.QueryKeyCursor), func(t *testing.T) {
					rsp = internal.GetAccounts(api, url.Values{
						controllers.QueryKeyCursor: []string{base64.RawURLEncoding.EncodeToString(raw)},
						"after":                    []string{"bob"},
					})
					assert.Equal(t, http.StatusBadRequest, rsp.Result().StatusCode, rsp.Body.String())

					err := sharedapi.ErrorResponse{}
					internal.Decode(t, rsp.Body, &err)
					assert.EqualValues(t, sharedapi.ErrorResponse{
						ErrorCode:    apierrors.ErrValidation,
						ErrorMessage: fmt.Sprintf("no other query params can be set with '%s'", controllers.QueryKeyCursor),
					}, err)
				})

				t.Run(fmt.Sprintf("invalid %s", controllers.QueryKeyCursor), func(t *testing.T) {
					rsp = internal.GetAccounts(api, url.Values{
						controllers.QueryKeyCursor: []string{"invalid"},
					})
					assert.Equal(t, http.StatusBadRequest, rsp.Result().StatusCode, rsp.Body.String())

					err := sharedapi.ErrorResponse{}
					internal.Decode(t, rsp.Body, &err)
					assert.EqualValues(t, sharedapi.ErrorResponse{
						ErrorCode:    apierrors.ErrValidation,
						ErrorMessage: fmt.Sprintf("invalid '%s' query param", controllers.QueryKeyCursor),
					}, err)
				})

				t.Run(fmt.Sprintf("invalid %s not base64", controllers.QueryKeyCursor), func(t *testing.T) {
					rsp = internal.GetAccounts(api, url.Values{
						controllers.QueryKeyCursor: []string{"\n*@"},
					})
					assert.Equal(t, http.StatusBadRequest, rsp.Result().StatusCode, rsp.Body.String())

					err := sharedapi.ErrorResponse{}
					internal.Decode(t, rsp.Body, &err)
					assert.EqualValues(t, sharedapi.ErrorResponse{
						ErrorCode:    apierrors.ErrValidation,
						ErrorMessage: fmt.Sprintf("invalid '%s' query param", controllers.QueryKeyCursor),
					}, err)
				})
=======
		t.Run(fmt.Sprintf("valid empty %s", controllers.QueryKeyCursor), func(t *testing.T) {
			rsp = internal.GetAccounts(api, url.Values{
				controllers.QueryKeyCursor: []string{base64.RawURLEncoding.EncodeToString(raw)},
			})
			require.Equal(t, http.StatusOK, rsp.Result().StatusCode, rsp.Body.String())
		})

		t.Run(fmt.Sprintf("valid empty %s with any other param is forbidden", controllers.QueryKeyCursor), func(t *testing.T) {
			rsp = internal.GetAccounts(api, url.Values{
				controllers.QueryKeyCursor: []string{base64.RawURLEncoding.EncodeToString(raw)},
				"after":                    []string{"bob"},
			})
			require.Equal(t, http.StatusBadRequest, rsp.Result().StatusCode, rsp.Body.String())

			err := sharedapi.ErrorResponse{}
			internal.Decode(t, rsp.Body, &err)
			require.EqualValues(t, sharedapi.ErrorResponse{
				ErrorCode:    apierrors.ErrValidation,
				ErrorMessage: fmt.Sprintf("no other query params can be set with '%s'", controllers.QueryKeyCursor),
			}, err)
		})

		t.Run(fmt.Sprintf("invalid %s", controllers.QueryKeyCursor), func(t *testing.T) {
			rsp = internal.GetAccounts(api, url.Values{
				controllers.QueryKeyCursor: []string{"invalid"},
			})
			require.Equal(t, http.StatusBadRequest, rsp.Result().StatusCode, rsp.Body.String())

			err := sharedapi.ErrorResponse{}
			internal.Decode(t, rsp.Body, &err)
			require.EqualValues(t, sharedapi.ErrorResponse{
				ErrorCode:    apierrors.ErrValidation,
				ErrorMessage: fmt.Sprintf("invalid '%s' query param", controllers.QueryKeyCursor),
			}, err)
		})
>>>>>>> e729b8db

		t.Run(fmt.Sprintf("invalid %s not base64", controllers.QueryKeyCursor), func(t *testing.T) {
			rsp = internal.GetAccounts(api, url.Values{
				controllers.QueryKeyCursor: []string{"\n*@"},
			})
			require.Equal(t, http.StatusBadRequest, rsp.Result().StatusCode, rsp.Body.String())

			err := sharedapi.ErrorResponse{}
			internal.Decode(t, rsp.Body, &err)
			require.EqualValues(t, sharedapi.ErrorResponse{
				ErrorCode:    apierrors.ErrValidation,
				ErrorMessage: fmt.Sprintf("invalid '%s' query param", controllers.QueryKeyCursor),
			}, err)
		})

		t.Run("filter by balance >= 50 with default operator", func(t *testing.T) {
			rsp = internal.GetAccounts(api, url.Values{
				"balance": []string{"50"},
			})
			require.Equal(t, http.StatusOK, rsp.Result().StatusCode)
			cursor := internal.DecodeCursorResponse[core.Account](t, rsp.Body)
			require.Len(t, cursor.Data, 2)
			require.Equal(t, "bob", string(cursor.Data[0].Address))
			require.Equal(t, "alice", string(cursor.Data[1].Address))
		})

		t.Run("filter by balance >= 120 with default operator", func(t *testing.T) {
			rsp = internal.GetAccounts(api, url.Values{
				"balance": []string{"120"},
			})
			require.Equal(t, http.StatusOK, rsp.Result().StatusCode)
			cursor := internal.DecodeCursorResponse[core.Account](t, rsp.Body)
			require.Len(t, cursor.Data, 1)
			require.Equal(t, "alice", string(cursor.Data[0].Address))
		})

		t.Run("filter by balance >= 50", func(t *testing.T) {
			rsp = internal.GetAccounts(api, url.Values{
				"balance":                           []string{"50"},
				controllers.QueryKeyBalanceOperator: []string{"gte"},
			})
			require.Equal(t, http.StatusOK, rsp.Result().StatusCode)
			cursor := internal.DecodeCursorResponse[core.Account](t, rsp.Body)
			require.Len(t, cursor.Data, 2)
			require.Equal(t, "bob", string(cursor.Data[0].Address))
			require.Equal(t, "alice", string(cursor.Data[1].Address))
		})

		t.Run("filter by balance >= 120", func(t *testing.T) {
			rsp = internal.GetAccounts(api, url.Values{
				"balance":                           []string{"120"},
				controllers.QueryKeyBalanceOperator: []string{"gte"},
			})
			require.Equal(t, http.StatusOK, rsp.Result().StatusCode)
			cursor := internal.DecodeCursorResponse[core.Account](t, rsp.Body)
			require.Len(t, cursor.Data, 1)
			require.Equal(t, "alice", string(cursor.Data[0].Address))
		})

		t.Run("filter by balance > 120", func(t *testing.T) {
			rsp = internal.GetAccounts(api, url.Values{
				"balance":                           []string{"120"},
				controllers.QueryKeyBalanceOperator: []string{"gt"},
			})
			require.Equal(t, http.StatusOK, rsp.Result().StatusCode)
			cursor := internal.DecodeCursorResponse[core.Account](t, rsp.Body)
			require.Len(t, cursor.Data, 1)
			require.Equal(t, "alice", string(cursor.Data[0].Address))
		})

		t.Run("filter by balance < 0", func(t *testing.T) {
			rsp = internal.GetAccounts(api, url.Values{
				"balance":                           []string{"0"},
				controllers.QueryKeyBalanceOperator: []string{"lt"},
			})
			require.Equal(t, http.StatusOK, rsp.Result().StatusCode)
			cursor := internal.DecodeCursorResponse[core.Account](t, rsp.Body)
			require.Len(t, cursor.Data, 1)
			require.Equal(t, "world", string(cursor.Data[0].Address))
		})

		t.Run("filter by balance < 100", func(t *testing.T) {
			rsp = internal.GetAccounts(api, url.Values{
				"balance":                           []string{"100"},
				controllers.QueryKeyBalanceOperator: []string{"lt"},
			})
			require.Equal(t, http.StatusOK, rsp.Result().StatusCode)
			cursor := internal.DecodeCursorResponse[core.Account](t, rsp.Body)
			require.Len(t, cursor.Data, 1)
			require.Equal(t, "world", string(cursor.Data[0].Address))
		})

		t.Run("filter by balance <= 100", func(t *testing.T) {
			rsp = internal.GetAccounts(api, url.Values{
				"balance":                           []string{"100"},
				controllers.QueryKeyBalanceOperator: []string{"lte"},
			})
			require.Equal(t, http.StatusOK, rsp.Result().StatusCode)
			cursor := internal.DecodeCursorResponse[core.Account](t, rsp.Body)
			require.Len(t, cursor.Data, 2)
			require.Equal(t, "world", string(cursor.Data[0].Address))
			require.Equal(t, "bob", string(cursor.Data[1].Address))
		})

		t.Run("filter by balance = 100", func(t *testing.T) {
			rsp = internal.GetAccounts(api, url.Values{
				"balance":                           []string{"100"},
				controllers.QueryKeyBalanceOperator: []string{"e"},
			})
			require.Equal(t, http.StatusOK, rsp.Result().StatusCode)
			cursor := internal.DecodeCursorResponse[core.Account](t, rsp.Body)
			require.Len(t, cursor.Data, 1)
			require.Equal(t, "bob", string(cursor.Data[0].Address))
		})

<<<<<<< HEAD
				t.Run("invalid balance", func(t *testing.T) {
					rsp := internal.GetAccounts(api, url.Values{
						"balance": []string{"toto"},
					})
					assert.Equal(t, http.StatusBadRequest, rsp.Result().StatusCode)

					err := sharedapi.ErrorResponse{}
					internal.Decode(t, rsp.Body, &err)
					assert.EqualValues(t, sharedapi.ErrorResponse{
						ErrorCode:    apierrors.ErrValidation,
						ErrorMessage: "invalid parameter 'balance', should be a number",
					}, err)
				})

				t.Run("invalid balance operator", func(t *testing.T) {
					rsp := internal.GetAccounts(api, url.Values{
						"balance":                           []string{"100"},
						controllers.QueryKeyBalanceOperator: []string{"toto"},
					})
					assert.Equal(t, http.StatusBadRequest, rsp.Result().StatusCode)

					err := sharedapi.ErrorResponse{}
					internal.Decode(t, rsp.Body, &err)
					assert.EqualValues(t, sharedapi.ErrorResponse{
						ErrorCode:    apierrors.ErrValidation,
						ErrorMessage: controllers.ErrInvalidBalanceOperator.Error(),
					}, err)
				})
=======
		// test filter by balance != 100
		t.Run("filter by balance != 100", func(t *testing.T) {
			rsp = internal.GetAccounts(api, url.Values{
				"balance":                           []string{"100"},
				controllers.QueryKeyBalanceOperator: []string{"ne"},
			})
			require.Equal(t, http.StatusOK, rsp.Result().StatusCode)
			cursor := internal.DecodeCursorResponse[core.Account](t, rsp.Body)
			require.Len(t, cursor.Data, 2)
			require.Equal(t, "world", string(cursor.Data[0].Address))
			require.Equal(t, "alice", string(cursor.Data[1].Address))
		})

		t.Run("invalid balance", func(t *testing.T) {
			rsp := internal.GetAccounts(api, url.Values{
				"balance": []string{"toto"},
			})
			require.Equal(t, http.StatusBadRequest, rsp.Result().StatusCode)

			err := sharedapi.ErrorResponse{}
			internal.Decode(t, rsp.Body, &err)
			require.EqualValues(t, sharedapi.ErrorResponse{
				ErrorCode:    apierrors.ErrValidation,
				ErrorMessage: "invalid parameter 'balance', should be a number",
			}, err)
		})
>>>>>>> e729b8db

		t.Run("invalid balance operator", func(t *testing.T) {
			rsp := internal.GetAccounts(api, url.Values{
				"balance":                           []string{"100"},
				controllers.QueryKeyBalanceOperator: []string{"toto"},
			})
			require.Equal(t, http.StatusBadRequest, rsp.Result().StatusCode)

			err := sharedapi.ErrorResponse{}
			internal.Decode(t, rsp.Body, &err)
			require.EqualValues(t, sharedapi.ErrorResponse{
				ErrorCode:    apierrors.ErrValidation,
				ErrorMessage: controllers.ErrInvalidBalanceOperator.Error(),
			}, err)
		})
	})
}

func TestGetAccountsWithPageSize(t *testing.T) {
<<<<<<< HEAD
	internal.RunTest(t, fx.Invoke(func(lc fx.Lifecycle, api *api.API, driver storage.Driver) {
		lc.Append(fx.Hook{
			OnStart: func(ctx context.Context) error {
				store := internal.GetLedgerStore(t, driver, context.Background())

				for i := 0; i < 3*controllers.MaxPageSize; i++ {
					require.NoError(t, store.UpdateAccountMetadata(ctx, fmt.Sprintf("accounts:%06d", i), core.Metadata{
						"foo": []byte("{}"),
					}))
				}

				t.Run("invalid page size", func(t *testing.T) {
					rsp := internal.GetAccounts(api, url.Values{
						controllers.QueryKeyPageSize: []string{"nan"},
					})
					assert.Equal(t, http.StatusBadRequest, rsp.Result().StatusCode, rsp.Body.String())

					err := sharedapi.ErrorResponse{}
					internal.Decode(t, rsp.Body, &err)
					assert.EqualValues(t, sharedapi.ErrorResponse{
						ErrorCode:    apierrors.ErrValidation,
						ErrorMessage: controllers.ErrInvalidPageSize.Error(),
					}, err)
				})
				t.Run("page size over maximum", func(t *testing.T) {
					httpResponse := internal.GetAccounts(api, url.Values{
						controllers.QueryKeyPageSize: []string{fmt.Sprintf("%d", 2*controllers.MaxPageSize)},
					})
					assert.Equal(t, http.StatusOK, httpResponse.Result().StatusCode, httpResponse.Body.String())

					cursor := internal.DecodeCursorResponse[core.Account](t, httpResponse.Body)
					assert.Len(t, cursor.Data, controllers.MaxPageSize)
					assert.Equal(t, cursor.PageSize, controllers.MaxPageSize)
					assert.NotEmpty(t, cursor.Next)
					assert.True(t, cursor.HasMore)
				})
				t.Run("with page size greater than max count", func(t *testing.T) {
					httpResponse := internal.GetAccounts(api, url.Values{
						controllers.QueryKeyPageSize: []string{fmt.Sprintf("%d", controllers.MaxPageSize)},
						"after":                      []string{fmt.Sprintf("accounts:%06d", controllers.MaxPageSize-100)},
					})
					assert.Equal(t, http.StatusOK, httpResponse.Result().StatusCode, httpResponse.Body.String())

					cursor := internal.DecodeCursorResponse[core.Account](t, httpResponse.Body)
					assert.Len(t, cursor.Data, controllers.MaxPageSize-100)
					assert.Equal(t, controllers.MaxPageSize, cursor.PageSize)
					assert.Empty(t, cursor.Next)
					assert.False(t, cursor.HasMore)
				})
				t.Run("with page size lower than max count", func(t *testing.T) {
					httpResponse := internal.GetAccounts(api, url.Values{
						controllers.QueryKeyPageSize: []string{fmt.Sprintf("%d", controllers.MaxPageSize/10)},
					})
					assert.Equal(t, http.StatusOK, httpResponse.Result().StatusCode, httpResponse.Body.String())

					cursor := internal.DecodeCursorResponse[core.Account](t, httpResponse.Body)
					assert.Len(t, cursor.Data, controllers.MaxPageSize/10)
					assert.Equal(t, cursor.PageSize, controllers.MaxPageSize/10)
					assert.NotEmpty(t, cursor.Next)
					assert.True(t, cursor.HasMore)
				})

				return nil
			},
=======
	internal.RunTest(t, func(api chi.Router, driver storage.Driver) {
		store := internal.GetLedgerStore(t, driver, context.Background())

		_, err := store.Initialize(context.Background())
		require.NoError(t, err)

		for i := 0; i < 3*controllers.MaxPageSize; i++ {
			require.NoError(t, store.UpdateAccountMetadata(context.Background(), fmt.Sprintf("accounts:%06d", i), core.Metadata{
				"foo": []byte("{}"),
			}))
		}

		t.Run("invalid page size", func(t *testing.T) {
			rsp := internal.GetAccounts(api, url.Values{
				controllers.QueryKeyPageSize: []string{"nan"},
			})
			require.Equal(t, http.StatusBadRequest, rsp.Result().StatusCode, rsp.Body.String())

			err := sharedapi.ErrorResponse{}
			internal.Decode(t, rsp.Body, &err)
			require.EqualValues(t, sharedapi.ErrorResponse{
				ErrorCode:    apierrors.ErrValidation,
				ErrorMessage: controllers.ErrInvalidPageSize.Error(),
			}, err)
		})
		t.Run("page size over maximum", func(t *testing.T) {
			httpResponse := internal.GetAccounts(api, url.Values{
				controllers.QueryKeyPageSize: []string{fmt.Sprintf("%d", 2*controllers.MaxPageSize)},
			})
			require.Equal(t, http.StatusOK, httpResponse.Result().StatusCode, httpResponse.Body.String())

			cursor := internal.DecodeCursorResponse[core.Account](t, httpResponse.Body)
			require.Len(t, cursor.Data, controllers.MaxPageSize)
			require.Equal(t, cursor.PageSize, controllers.MaxPageSize)
			require.NotEmpty(t, cursor.Next)
			require.True(t, cursor.HasMore)
>>>>>>> e729b8db
		})
		t.Run("with page size greater than max count", func(t *testing.T) {
			httpResponse := internal.GetAccounts(api, url.Values{
				controllers.QueryKeyPageSize: []string{fmt.Sprintf("%d", controllers.MaxPageSize)},
				"after":                      []string{fmt.Sprintf("accounts:%06d", controllers.MaxPageSize-100)},
			})
			require.Equal(t, http.StatusOK, httpResponse.Result().StatusCode, httpResponse.Body.String())

			cursor := internal.DecodeCursorResponse[core.Account](t, httpResponse.Body)
			require.Len(t, cursor.Data, controllers.MaxPageSize-100)
			require.Equal(t, controllers.MaxPageSize, cursor.PageSize)
			require.Empty(t, cursor.Next)
			require.False(t, cursor.HasMore)
		})
		t.Run("with page size lower than max count", func(t *testing.T) {
			httpResponse := internal.GetAccounts(api, url.Values{
				controllers.QueryKeyPageSize: []string{fmt.Sprintf("%d", controllers.MaxPageSize/10)},
			})
			require.Equal(t, http.StatusOK, httpResponse.Result().StatusCode, httpResponse.Body.String())

			cursor := internal.DecodeCursorResponse[core.Account](t, httpResponse.Body)
			require.Len(t, cursor.Data, controllers.MaxPageSize/10)
			require.Equal(t, cursor.PageSize, controllers.MaxPageSize/10)
			require.NotEmpty(t, cursor.Next)
			require.True(t, cursor.HasMore)
		})
	})
}

func TestGetAccount(t *testing.T) {
	internal.RunTest(t, func(api chi.Router, storageDriver storage.Driver) {
		store, _, err := storageDriver.GetLedgerStore(context.Background(), internal.TestingLedger, true)
		require.NoError(t, err)

		_, err = store.Initialize(context.Background())
		require.NoError(t, err)

		require.NoError(t, store.UpdateAccountMetadata(context.Background(), "alice", core.Metadata{
			"foo": json.RawMessage(`"bar"`),
		}))
		require.NoError(t, store.UpdateVolumes(context.Background(), core.AccountsAssetsVolumes{
			"alice": {
				"USD": core.NewEmptyVolumes().WithInput(core.NewMonetaryInt(100)),
			},
		}))

		t.Run("valid address", func(t *testing.T) {
			rsp := internal.GetAccount(api, "alice")
			require.Equal(t, http.StatusOK, rsp.Result().StatusCode)
			resp, _ := internal.DecodeSingleResponse[core.AccountWithVolumes](t, rsp.Body)

			require.EqualValues(t, core.AccountWithVolumes{
				Account: core.Account{
					Address: "alice",
					Metadata: core.Metadata{
						"foo": "bar",
					},
				},
				Balances: core.AssetsBalances{
					"USD": core.NewMonetaryInt(100),
				},
				Volumes: core.AssetsVolumes{
					"USD": {
						Input:  core.NewMonetaryInt(100),
						Output: core.NewMonetaryInt(0),
					},
				},
			}, resp)
		})

		t.Run("unknown address", func(t *testing.T) {
			rsp := internal.GetAccount(api, "bob")
			require.Equal(t, http.StatusOK, rsp.Result().StatusCode)
			resp, _ := internal.DecodeSingleResponse[core.AccountWithVolumes](t, rsp.Body)
			require.EqualValues(t, core.AccountWithVolumes{
				Account: core.Account{
					Address:  "bob",
					Metadata: core.Metadata{},
				},
				Balances: core.AssetsBalances{},
				Volumes:  core.AssetsVolumes{},
			}, resp)
		})

<<<<<<< HEAD
				t.Run("invalid address format", func(t *testing.T) {
					rsp = internal.GetAccount(api, "accounts::alice")
					assert.Equal(t, http.StatusBadRequest, rsp.Result().StatusCode, rsp.Body.String())

					err := sharedapi.ErrorResponse{}
					internal.Decode(t, rsp.Body, &err)
					assert.EqualValues(t, sharedapi.ErrorResponse{
						ErrorCode:    apierrors.ErrValidation,
						ErrorMessage: "invalid account address format",
					}, err)
				})
=======
		t.Run("invalid address format", func(t *testing.T) {
			rsp := internal.GetAccount(api, "accounts::alice")
			require.Equal(t, http.StatusBadRequest, rsp.Result().StatusCode, rsp.Body.String())
>>>>>>> e729b8db

			err := sharedapi.ErrorResponse{}
			internal.Decode(t, rsp.Body, &err)
			require.EqualValues(t, sharedapi.ErrorResponse{
				ErrorCode:    apierrors.ErrValidation,
				ErrorMessage: "invalid account address format",
			}, err)
		})
	})
}

func TestPostAccountMetadata(t *testing.T) {
	internal.RunTest(t, func(api chi.Router, storageDriver storage.Driver) {
		store, _, err := storageDriver.GetLedgerStore(context.Background(), internal.TestingLedger, true)
		require.NoError(t, err)

		_, err = store.Initialize(context.Background())
		require.NoError(t, err)

		require.NoError(t, store.EnsureAccountExists(context.Background(), "alice"))

<<<<<<< HEAD
				t.Run("invalid address format", func(t *testing.T) {
					rsp = internal.PostAccountMetadata(t, api, "accounts::alice", core.Metadata{})
					assert.Equal(t, http.StatusBadRequest, rsp.Result().StatusCode, rsp.Body.String())

					err := sharedapi.ErrorResponse{}
					internal.Decode(t, rsp.Body, &err)
					assert.EqualValues(t, sharedapi.ErrorResponse{
						ErrorCode:    apierrors.ErrValidation,
						ErrorMessage: "invalid account address format",
					}, err)
=======
		t.Run("valid request", func(t *testing.T) {
			rsp := internal.PostAccountMetadata(t, api, "alice",
				core.Metadata{
					"foo": json.RawMessage(`"bar"`),
>>>>>>> e729b8db
				})
			require.Equal(t, http.StatusNoContent, rsp.Result().StatusCode, rsp.Body.String())
		})

<<<<<<< HEAD
				t.Run("invalid metadata format", func(t *testing.T) {
					rsp = internal.NewRequestOnLedger(t, api, "/accounts/alice/metadata", "invalid")
					assert.Equal(t, http.StatusBadRequest, rsp.Result().StatusCode, rsp.Body.String())

					err := sharedapi.ErrorResponse{}
					internal.Decode(t, rsp.Body, &err)
					assert.EqualValues(t, sharedapi.ErrorResponse{
						ErrorCode:    apierrors.ErrValidation,
						ErrorMessage: "invalid metadata format",
					}, err)
=======
		t.Run("unknown account should succeed", func(t *testing.T) {
			rsp := internal.PostAccountMetadata(t, api, "bob",
				core.Metadata{
					"foo": json.RawMessage(`"bar"`),
>>>>>>> e729b8db
				})
			require.Equal(t, http.StatusNoContent, rsp.Result().StatusCode, rsp.Body.String())
		})

		t.Run("invalid address format", func(t *testing.T) {
			rsp := internal.PostAccountMetadata(t, api, "accounts::alice", core.Metadata{})
			require.Equal(t, http.StatusBadRequest, rsp.Result().StatusCode, rsp.Body.String())

			err := sharedapi.ErrorResponse{}
			internal.Decode(t, rsp.Body, &err)
			require.EqualValues(t, sharedapi.ErrorResponse{
				ErrorCode:    apierrors.ErrValidation,
				ErrorMessage: "invalid account address format",
			}, err)
		})

		t.Run("invalid metadata format", func(t *testing.T) {
			rsp := internal.NewRequestOnLedger(t, api, "/accounts/alice/metadata", "invalid")
			require.Equal(t, http.StatusBadRequest, rsp.Result().StatusCode, rsp.Body.String())

			err := sharedapi.ErrorResponse{}
			internal.Decode(t, rsp.Body, &err)
			require.EqualValues(t, sharedapi.ErrorResponse{
				ErrorCode:    apierrors.ErrValidation,
				ErrorMessage: "invalid metadata format",
			}, err)
		})
	})
}<|MERGE_RESOLUTION|>--- conflicted
+++ resolved
@@ -9,23 +9,14 @@
 	"net/url"
 	"testing"
 
-<<<<<<< HEAD
-	"github.com/formancehq/ledger/pkg/api"
-=======
 	"github.com/formancehq/ledger/pkg/api/apierrors"
->>>>>>> e729b8db
 	"github.com/formancehq/ledger/pkg/api/controllers"
 	"github.com/formancehq/ledger/pkg/api/internal"
 	"github.com/formancehq/ledger/pkg/core"
 	"github.com/formancehq/ledger/pkg/storage"
 	ledgerstore "github.com/formancehq/ledger/pkg/storage/sqlstorage/ledger"
 	sharedapi "github.com/formancehq/stack/libs/go-libs/api"
-<<<<<<< HEAD
-	"github.com/formancehq/stack/libs/go-libs/api/apierrors"
-	"github.com/stretchr/testify/assert"
-=======
 	"github.com/go-chi/chi/v5"
->>>>>>> e729b8db
 	"github.com/stretchr/testify/require"
 )
 
@@ -142,11 +133,6 @@
 			require.Equal(t, "alice", string(cursor.Data[0].Address))
 		})
 
-<<<<<<< HEAD
-				to := ledgerstore.AccountsPaginationToken{}
-				raw, err := json.Marshal(to)
-				require.NoError(t, err)
-=======
 		t.Run("address", func(t *testing.T) {
 			rsp = internal.GetAccounts(api, url.Values{
 				"address": []string{"b.b"},
@@ -157,56 +143,11 @@
 			require.Len(t, cursor.Data, 1)
 			require.Equal(t, "bob", string(cursor.Data[0].Address))
 		})
->>>>>>> e729b8db
 
 		to := ledgerstore.AccountsPaginationToken{}
 		raw, err := json.Marshal(to)
 		require.NoError(t, err)
 
-<<<<<<< HEAD
-				t.Run(fmt.Sprintf("valid empty %s with any other param is forbidden", controllers.QueryKeyCursor), func(t *testing.T) {
-					rsp = internal.GetAccounts(api, url.Values{
-						controllers.QueryKeyCursor: []string{base64.RawURLEncoding.EncodeToString(raw)},
-						"after":                    []string{"bob"},
-					})
-					assert.Equal(t, http.StatusBadRequest, rsp.Result().StatusCode, rsp.Body.String())
-
-					err := sharedapi.ErrorResponse{}
-					internal.Decode(t, rsp.Body, &err)
-					assert.EqualValues(t, sharedapi.ErrorResponse{
-						ErrorCode:    apierrors.ErrValidation,
-						ErrorMessage: fmt.Sprintf("no other query params can be set with '%s'", controllers.QueryKeyCursor),
-					}, err)
-				})
-
-				t.Run(fmt.Sprintf("invalid %s", controllers.QueryKeyCursor), func(t *testing.T) {
-					rsp = internal.GetAccounts(api, url.Values{
-						controllers.QueryKeyCursor: []string{"invalid"},
-					})
-					assert.Equal(t, http.StatusBadRequest, rsp.Result().StatusCode, rsp.Body.String())
-
-					err := sharedapi.ErrorResponse{}
-					internal.Decode(t, rsp.Body, &err)
-					assert.EqualValues(t, sharedapi.ErrorResponse{
-						ErrorCode:    apierrors.ErrValidation,
-						ErrorMessage: fmt.Sprintf("invalid '%s' query param", controllers.QueryKeyCursor),
-					}, err)
-				})
-
-				t.Run(fmt.Sprintf("invalid %s not base64", controllers.QueryKeyCursor), func(t *testing.T) {
-					rsp = internal.GetAccounts(api, url.Values{
-						controllers.QueryKeyCursor: []string{"\n*@"},
-					})
-					assert.Equal(t, http.StatusBadRequest, rsp.Result().StatusCode, rsp.Body.String())
-
-					err := sharedapi.ErrorResponse{}
-					internal.Decode(t, rsp.Body, &err)
-					assert.EqualValues(t, sharedapi.ErrorResponse{
-						ErrorCode:    apierrors.ErrValidation,
-						ErrorMessage: fmt.Sprintf("invalid '%s' query param", controllers.QueryKeyCursor),
-					}, err)
-				})
-=======
 		t.Run(fmt.Sprintf("valid empty %s", controllers.QueryKeyCursor), func(t *testing.T) {
 			rsp = internal.GetAccounts(api, url.Values{
 				controllers.QueryKeyCursor: []string{base64.RawURLEncoding.EncodeToString(raw)},
@@ -242,7 +183,6 @@
 				ErrorMessage: fmt.Sprintf("invalid '%s' query param", controllers.QueryKeyCursor),
 			}, err)
 		})
->>>>>>> e729b8db
 
 		t.Run(fmt.Sprintf("invalid %s not base64", controllers.QueryKeyCursor), func(t *testing.T) {
 			rsp = internal.GetAccounts(api, url.Values{
@@ -358,36 +298,6 @@
 			require.Equal(t, "bob", string(cursor.Data[0].Address))
 		})
 
-<<<<<<< HEAD
-				t.Run("invalid balance", func(t *testing.T) {
-					rsp := internal.GetAccounts(api, url.Values{
-						"balance": []string{"toto"},
-					})
-					assert.Equal(t, http.StatusBadRequest, rsp.Result().StatusCode)
-
-					err := sharedapi.ErrorResponse{}
-					internal.Decode(t, rsp.Body, &err)
-					assert.EqualValues(t, sharedapi.ErrorResponse{
-						ErrorCode:    apierrors.ErrValidation,
-						ErrorMessage: "invalid parameter 'balance', should be a number",
-					}, err)
-				})
-
-				t.Run("invalid balance operator", func(t *testing.T) {
-					rsp := internal.GetAccounts(api, url.Values{
-						"balance":                           []string{"100"},
-						controllers.QueryKeyBalanceOperator: []string{"toto"},
-					})
-					assert.Equal(t, http.StatusBadRequest, rsp.Result().StatusCode)
-
-					err := sharedapi.ErrorResponse{}
-					internal.Decode(t, rsp.Body, &err)
-					assert.EqualValues(t, sharedapi.ErrorResponse{
-						ErrorCode:    apierrors.ErrValidation,
-						ErrorMessage: controllers.ErrInvalidBalanceOperator.Error(),
-					}, err)
-				})
-=======
 		// test filter by balance != 100
 		t.Run("filter by balance != 100", func(t *testing.T) {
 			rsp = internal.GetAccounts(api, url.Values{
@@ -414,7 +324,6 @@
 				ErrorMessage: "invalid parameter 'balance', should be a number",
 			}, err)
 		})
->>>>>>> e729b8db
 
 		t.Run("invalid balance operator", func(t *testing.T) {
 			rsp := internal.GetAccounts(api, url.Values{
@@ -434,72 +343,6 @@
 }
 
 func TestGetAccountsWithPageSize(t *testing.T) {
-<<<<<<< HEAD
-	internal.RunTest(t, fx.Invoke(func(lc fx.Lifecycle, api *api.API, driver storage.Driver) {
-		lc.Append(fx.Hook{
-			OnStart: func(ctx context.Context) error {
-				store := internal.GetLedgerStore(t, driver, context.Background())
-
-				for i := 0; i < 3*controllers.MaxPageSize; i++ {
-					require.NoError(t, store.UpdateAccountMetadata(ctx, fmt.Sprintf("accounts:%06d", i), core.Metadata{
-						"foo": []byte("{}"),
-					}))
-				}
-
-				t.Run("invalid page size", func(t *testing.T) {
-					rsp := internal.GetAccounts(api, url.Values{
-						controllers.QueryKeyPageSize: []string{"nan"},
-					})
-					assert.Equal(t, http.StatusBadRequest, rsp.Result().StatusCode, rsp.Body.String())
-
-					err := sharedapi.ErrorResponse{}
-					internal.Decode(t, rsp.Body, &err)
-					assert.EqualValues(t, sharedapi.ErrorResponse{
-						ErrorCode:    apierrors.ErrValidation,
-						ErrorMessage: controllers.ErrInvalidPageSize.Error(),
-					}, err)
-				})
-				t.Run("page size over maximum", func(t *testing.T) {
-					httpResponse := internal.GetAccounts(api, url.Values{
-						controllers.QueryKeyPageSize: []string{fmt.Sprintf("%d", 2*controllers.MaxPageSize)},
-					})
-					assert.Equal(t, http.StatusOK, httpResponse.Result().StatusCode, httpResponse.Body.String())
-
-					cursor := internal.DecodeCursorResponse[core.Account](t, httpResponse.Body)
-					assert.Len(t, cursor.Data, controllers.MaxPageSize)
-					assert.Equal(t, cursor.PageSize, controllers.MaxPageSize)
-					assert.NotEmpty(t, cursor.Next)
-					assert.True(t, cursor.HasMore)
-				})
-				t.Run("with page size greater than max count", func(t *testing.T) {
-					httpResponse := internal.GetAccounts(api, url.Values{
-						controllers.QueryKeyPageSize: []string{fmt.Sprintf("%d", controllers.MaxPageSize)},
-						"after":                      []string{fmt.Sprintf("accounts:%06d", controllers.MaxPageSize-100)},
-					})
-					assert.Equal(t, http.StatusOK, httpResponse.Result().StatusCode, httpResponse.Body.String())
-
-					cursor := internal.DecodeCursorResponse[core.Account](t, httpResponse.Body)
-					assert.Len(t, cursor.Data, controllers.MaxPageSize-100)
-					assert.Equal(t, controllers.MaxPageSize, cursor.PageSize)
-					assert.Empty(t, cursor.Next)
-					assert.False(t, cursor.HasMore)
-				})
-				t.Run("with page size lower than max count", func(t *testing.T) {
-					httpResponse := internal.GetAccounts(api, url.Values{
-						controllers.QueryKeyPageSize: []string{fmt.Sprintf("%d", controllers.MaxPageSize/10)},
-					})
-					assert.Equal(t, http.StatusOK, httpResponse.Result().StatusCode, httpResponse.Body.String())
-
-					cursor := internal.DecodeCursorResponse[core.Account](t, httpResponse.Body)
-					assert.Len(t, cursor.Data, controllers.MaxPageSize/10)
-					assert.Equal(t, cursor.PageSize, controllers.MaxPageSize/10)
-					assert.NotEmpty(t, cursor.Next)
-					assert.True(t, cursor.HasMore)
-				})
-
-				return nil
-			},
-=======
 	internal.RunTest(t, func(api chi.Router, driver storage.Driver) {
 		store := internal.GetLedgerStore(t, driver, context.Background())
 
@@ -536,7 +379,6 @@
 			require.Equal(t, cursor.PageSize, controllers.MaxPageSize)
 			require.NotEmpty(t, cursor.Next)
 			require.True(t, cursor.HasMore)
->>>>>>> e729b8db
 		})
 		t.Run("with page size greater than max count", func(t *testing.T) {
 			httpResponse := internal.GetAccounts(api, url.Values{
@@ -621,23 +463,9 @@
 			}, resp)
 		})
 
-<<<<<<< HEAD
-				t.Run("invalid address format", func(t *testing.T) {
-					rsp = internal.GetAccount(api, "accounts::alice")
-					assert.Equal(t, http.StatusBadRequest, rsp.Result().StatusCode, rsp.Body.String())
-
-					err := sharedapi.ErrorResponse{}
-					internal.Decode(t, rsp.Body, &err)
-					assert.EqualValues(t, sharedapi.ErrorResponse{
-						ErrorCode:    apierrors.ErrValidation,
-						ErrorMessage: "invalid account address format",
-					}, err)
-				})
-=======
 		t.Run("invalid address format", func(t *testing.T) {
 			rsp := internal.GetAccount(api, "accounts::alice")
 			require.Equal(t, http.StatusBadRequest, rsp.Result().StatusCode, rsp.Body.String())
->>>>>>> e729b8db
 
 			err := sharedapi.ErrorResponse{}
 			internal.Decode(t, rsp.Body, &err)
@@ -659,44 +487,18 @@
 
 		require.NoError(t, store.EnsureAccountExists(context.Background(), "alice"))
 
-<<<<<<< HEAD
-				t.Run("invalid address format", func(t *testing.T) {
-					rsp = internal.PostAccountMetadata(t, api, "accounts::alice", core.Metadata{})
-					assert.Equal(t, http.StatusBadRequest, rsp.Result().StatusCode, rsp.Body.String())
-
-					err := sharedapi.ErrorResponse{}
-					internal.Decode(t, rsp.Body, &err)
-					assert.EqualValues(t, sharedapi.ErrorResponse{
-						ErrorCode:    apierrors.ErrValidation,
-						ErrorMessage: "invalid account address format",
-					}, err)
-=======
 		t.Run("valid request", func(t *testing.T) {
 			rsp := internal.PostAccountMetadata(t, api, "alice",
 				core.Metadata{
 					"foo": json.RawMessage(`"bar"`),
->>>>>>> e729b8db
 				})
 			require.Equal(t, http.StatusNoContent, rsp.Result().StatusCode, rsp.Body.String())
 		})
 
-<<<<<<< HEAD
-				t.Run("invalid metadata format", func(t *testing.T) {
-					rsp = internal.NewRequestOnLedger(t, api, "/accounts/alice/metadata", "invalid")
-					assert.Equal(t, http.StatusBadRequest, rsp.Result().StatusCode, rsp.Body.String())
-
-					err := sharedapi.ErrorResponse{}
-					internal.Decode(t, rsp.Body, &err)
-					assert.EqualValues(t, sharedapi.ErrorResponse{
-						ErrorCode:    apierrors.ErrValidation,
-						ErrorMessage: "invalid metadata format",
-					}, err)
-=======
 		t.Run("unknown account should succeed", func(t *testing.T) {
 			rsp := internal.PostAccountMetadata(t, api, "bob",
 				core.Metadata{
 					"foo": json.RawMessage(`"bar"`),
->>>>>>> e729b8db
 				})
 			require.Equal(t, http.StatusNoContent, rsp.Result().StatusCode, rsp.Body.String())
 		})
