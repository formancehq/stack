package middlewares

import (
	"context"
	"net/http"

<<<<<<< HEAD
	"github.com/formancehq/ledger/pkg/api/controllers"
	"github.com/formancehq/ledger/pkg/contextlogger"
	"github.com/formancehq/ledger/pkg/ledger"
	"github.com/formancehq/ledger/pkg/opentelemetry"
	"github.com/formancehq/stack/libs/go-libs/api/apierrors"
	"github.com/go-chi/chi/v5"
	"github.com/go-chi/chi/v5/middleware"
=======
	"github.com/formancehq/ledger/pkg/api/apierrors"
	"github.com/formancehq/ledger/pkg/api/controllers"
	"github.com/formancehq/ledger/pkg/ledger"
	"github.com/formancehq/ledger/pkg/opentelemetry"
	"github.com/formancehq/stack/libs/go-libs/logging"
	"github.com/go-chi/chi/v5"
	"github.com/google/uuid"
	"go.opentelemetry.io/otel/trace"
>>>>>>> e729b8db
)

func LedgerMiddleware(resolver *ledger.Resolver) func(handler http.Handler) http.Handler {
	return func(handler http.Handler) http.Handler {
		return http.HandlerFunc(func(w http.ResponseWriter, r *http.Request) {
			name := chi.URLParam(r, "ledger")
			if name == "" {
				w.WriteHeader(http.StatusNotFound)
				return
			}

			ctx, span := opentelemetry.Start(r.Context(), name)
			defer span.End()

<<<<<<< HEAD
func (m *LedgerMiddleware) LedgerMiddleware() func(handler http.Handler) http.Handler {
	return func(handler http.Handler) http.Handler {
		return http.HandlerFunc(func(w http.ResponseWriter, r *http.Request) {
			name := chi.URLParam(r, "ledger")
			if name == "" {
				w.WriteHeader(http.StatusNotFound)
				return
			}

			ctx, span := opentelemetry.Start(r.Context(), name)
			defer span.End()

			r = r.WithContext(ctx)
			r = contextlogger.WrapRequest(r)

			l, err := m.resolver.GetLedger(r.Context(), name)
			if err != nil {
				apierrors.ResponseError(w, r, err)
				return
			}
			defer l.Close(context.Background())

			r = r.WithContext(controllers.ContextWithLedger(r.Context(), l))

			middleware.SetHeader("Content-Type", "application/json")(handler).ServeHTTP(w, r)

			handler.ServeHTTP(w, r)
		})
=======
			r = r.WithContext(ctx)
			r = wrapRequest(r)

			l, err := resolver.GetLedger(r.Context(), name)
			if err != nil {
				apierrors.ResponseError(w, r, err)
				return
			}
			defer l.Close(context.Background())

			r = r.WithContext(controllers.ContextWithLedger(r.Context(), l))

			handler.ServeHTTP(w, r)
		})
	}
}

func wrapRequest(r *http.Request) *http.Request {
	span := trace.SpanFromContext(r.Context())
	contextKeyID := uuid.NewString()
	if span.SpanContext().SpanID().IsValid() {
		contextKeyID = span.SpanContext().SpanID().String()
>>>>>>> e729b8db
	}
	return r.WithContext(logging.ContextWithLogger(r.Context(), logging.FromContext(r.Context()).WithFields(map[string]any{
		"contextID": contextKeyID,
	})))
}<|MERGE_RESOLUTION|>--- conflicted
+++ resolved
@@ -4,15 +4,6 @@
 	"context"
 	"net/http"
 
-<<<<<<< HEAD
-	"github.com/formancehq/ledger/pkg/api/controllers"
-	"github.com/formancehq/ledger/pkg/contextlogger"
-	"github.com/formancehq/ledger/pkg/ledger"
-	"github.com/formancehq/ledger/pkg/opentelemetry"
-	"github.com/formancehq/stack/libs/go-libs/api/apierrors"
-	"github.com/go-chi/chi/v5"
-	"github.com/go-chi/chi/v5/middleware"
-=======
 	"github.com/formancehq/ledger/pkg/api/apierrors"
 	"github.com/formancehq/ledger/pkg/api/controllers"
 	"github.com/formancehq/ledger/pkg/ledger"
@@ -21,7 +12,6 @@
 	"github.com/go-chi/chi/v5"
 	"github.com/google/uuid"
 	"go.opentelemetry.io/otel/trace"
->>>>>>> e729b8db
 )
 
 func LedgerMiddleware(resolver *ledger.Resolver) func(handler http.Handler) http.Handler {
@@ -36,36 +26,6 @@
 			ctx, span := opentelemetry.Start(r.Context(), name)
 			defer span.End()
 
-<<<<<<< HEAD
-func (m *LedgerMiddleware) LedgerMiddleware() func(handler http.Handler) http.Handler {
-	return func(handler http.Handler) http.Handler {
-		return http.HandlerFunc(func(w http.ResponseWriter, r *http.Request) {
-			name := chi.URLParam(r, "ledger")
-			if name == "" {
-				w.WriteHeader(http.StatusNotFound)
-				return
-			}
-
-			ctx, span := opentelemetry.Start(r.Context(), name)
-			defer span.End()
-
-			r = r.WithContext(ctx)
-			r = contextlogger.WrapRequest(r)
-
-			l, err := m.resolver.GetLedger(r.Context(), name)
-			if err != nil {
-				apierrors.ResponseError(w, r, err)
-				return
-			}
-			defer l.Close(context.Background())
-
-			r = r.WithContext(controllers.ContextWithLedger(r.Context(), l))
-
-			middleware.SetHeader("Content-Type", "application/json")(handler).ServeHTTP(w, r)
-
-			handler.ServeHTTP(w, r)
-		})
-=======
 			r = r.WithContext(ctx)
 			r = wrapRequest(r)
 
@@ -88,7 +48,6 @@
 	contextKeyID := uuid.NewString()
 	if span.SpanContext().SpanID().IsValid() {
 		contextKeyID = span.SpanContext().SpanID().String()
->>>>>>> e729b8db
 	}
 	return r.WithContext(logging.ContextWithLogger(r.Context(), logging.FromContext(r.Context()).WithFields(map[string]any{
 		"contextID": contextKeyID,
