--- conflicted
+++ resolved
@@ -11,15 +11,9 @@
 func Log() func(h http.Handler) http.Handler {
 	return func(h http.Handler) http.Handler {
 		return http.HandlerFunc(func(w http.ResponseWriter, r *http.Request) {
-<<<<<<< HEAD
-			start := time.Now()
-			h.ServeHTTP(w, r)
-			latency := time.Since(start)
-=======
 			start := core.Now()
 			h.ServeHTTP(w, r)
 			latency := time.Since(start.Time)
->>>>>>> e729b8db
 			logging.FromContext(r.Context()).WithFields(map[string]interface{}{
 				"method":     r.Method,
 				"path":       r.URL.Path,
