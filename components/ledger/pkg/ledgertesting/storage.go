package ledgertesting

import (
	"context"

	"github.com/formancehq/ledger/pkg/storage"
	"github.com/formancehq/ledger/pkg/storage/sqlstorage"
	"github.com/formancehq/ledger/pkg/storage/sqlstorage/schema"
	"github.com/formancehq/stack/libs/go-libs/pgtesting"
<<<<<<< HEAD
	"go.uber.org/fx"
)

func StorageDriver(t pgtesting.TestingT) (*sqlstorage.Driver, func(), error) {
	pgServer := pgtesting.NewPostgresDatabase(t)

	db, err := sqlstorage.OpenSQLDB(pgServer.ConnString())
	if err != nil {
		return nil, nil, err
	}
	return sqlstorage.NewDriver(
		"postgres",
		schema.NewPostgresDB(db),
	), func() {}, nil
=======
	"github.com/stretchr/testify/require"
	"go.uber.org/fx"
)

func StorageDriver(t pgtesting.TestingT) *sqlstorage.Driver {
	pgServer := pgtesting.NewPostgresDatabase(t)

	db, err := sqlstorage.OpenSQLDB(pgServer.ConnString())
	require.NoError(t, err)

	return sqlstorage.NewDriver("postgres", schema.NewPostgresDB(db))
>>>>>>> e729b8db
}

func ProvideStorageDriver(t pgtesting.TestingT) fx.Option {
	return fx.Provide(func(lc fx.Lifecycle) (storage.Driver, error) {
<<<<<<< HEAD
		driver, stopFn, err := StorageDriver(t)
		if err != nil {
			return nil, err
		}
=======
		driver := StorageDriver(t)
>>>>>>> e729b8db
		lc.Append(fx.Hook{
			OnStart: driver.Initialize,
			OnStop: func(ctx context.Context) error {
				return driver.Close(ctx)
			},
		})
		return driver, nil
	})
}

func ProvideLedgerStorageDriver(t pgtesting.TestingT) fx.Option {
	return fx.Options(
		ProvideStorageDriver(t),
	)
}<|MERGE_RESOLUTION|>--- conflicted
+++ resolved
@@ -7,22 +7,6 @@
 	"github.com/formancehq/ledger/pkg/storage/sqlstorage"
 	"github.com/formancehq/ledger/pkg/storage/sqlstorage/schema"
 	"github.com/formancehq/stack/libs/go-libs/pgtesting"
-<<<<<<< HEAD
-	"go.uber.org/fx"
-)
-
-func StorageDriver(t pgtesting.TestingT) (*sqlstorage.Driver, func(), error) {
-	pgServer := pgtesting.NewPostgresDatabase(t)
-
-	db, err := sqlstorage.OpenSQLDB(pgServer.ConnString())
-	if err != nil {
-		return nil, nil, err
-	}
-	return sqlstorage.NewDriver(
-		"postgres",
-		schema.NewPostgresDB(db),
-	), func() {}, nil
-=======
 	"github.com/stretchr/testify/require"
 	"go.uber.org/fx"
 )
@@ -34,19 +18,11 @@
 	require.NoError(t, err)
 
 	return sqlstorage.NewDriver("postgres", schema.NewPostgresDB(db))
->>>>>>> e729b8db
 }
 
 func ProvideStorageDriver(t pgtesting.TestingT) fx.Option {
 	return fx.Provide(func(lc fx.Lifecycle) (storage.Driver, error) {
-<<<<<<< HEAD
-		driver, stopFn, err := StorageDriver(t)
-		if err != nil {
-			return nil, err
-		}
-=======
 		driver := StorageDriver(t)
->>>>>>> e729b8db
 		lc.Append(fx.Hook{
 			OnStart: driver.Initialize,
 			OnStop: func(ctx context.Context) error {
