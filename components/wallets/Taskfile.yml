--- conflicted
+++ resolved
@@ -11,11 +11,7 @@
   PKG: "./..."
   FAILFAST: "-failfast"
   TIMEOUT: "1m"
-<<<<<<< HEAD
-  RUN: ".*"
-=======
   RUN: "''"
->>>>>>> e729b8db
   VERBOSE: "false"
 
 tasks:
@@ -30,8 +26,4 @@
 
   tests:
     cmds:
-<<<<<<< HEAD
-      - go test -race -coverpkg {{.PKG}} -coverprofile coverage.out {{if eq .VERBOSE "true"}}-v{{end}} {{.PKG}}
-=======
-      - go test {{if eq .VERBOSE "true"}}-v{{end}} -race -coverpkg {{.PKG}} -coverprofile coverage.out {{.PKG}}
->>>>>>> e729b8db
+      - go test {{if eq .VERBOSE "true"}}-v{{end}} -race -coverpkg {{.PKG}} -coverprofile coverage.out {{.PKG}}