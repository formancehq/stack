package wallet

import (
	"context"

	sdk "github.com/formancehq/formance-sdk-go"
	"github.com/formancehq/stack/libs/go-libs/api/apierrors"
	"github.com/formancehq/stack/libs/go-libs/metadata"
	"github.com/pkg/errors"
)

type ListResponse[T any] struct {
	Data           []T
	Next, Previous string
	HasMore        bool
}

type Pagination struct {
	Limit           int
	PaginationToken string
}

type ListQuery[T any] struct {
	Pagination
	Payload T
}

type mapper[SRC any, DST any] func(src SRC) DST

func newListResponse[SRC any, DST any](cursor interface {
	GetData() []SRC
	GetNext() string
	GetPrevious() string
	GetHasMore() bool
}, mapper mapper[SRC, DST],
) *ListResponse[DST] {
	ret := make([]DST, 0)
	for _, item := range cursor.GetData() {
		ret = append(ret, mapper(item))
	}

	return &ListResponse[DST]{
		Data:     ret,
		Next:     cursor.GetNext(),
		Previous: cursor.GetPrevious(),
		HasMore:  cursor.GetHasMore(),
	}
}

type ListHolds struct {
	WalletID string
	Metadata map[string]any
}

type ListBalances struct {
	WalletID string
	Metadata map[string]any
}

type ListTransactions struct {
	WalletID string
}

func BalancesMetadataFilter(walletID string) map[string]interface{} {
	return map[string]interface{}{
		MetadataKeyWalletBalance: TrueValue,
		MetadataKeyWalletID:      walletID,
	}
}

type Manager struct {
	client     Ledger
	chart      *Chart
	ledgerName string
}

func NewManager(
	ledgerName string,
	client Ledger,
	chart *Chart,
) *Manager {
	return &Manager{
		client:     client,
		chart:      chart,
		ledgerName: ledgerName,
	}
}

//nolint:cyclop
func (m *Manager) Debit(ctx context.Context, debit Debit) (*DebitHold, error) {
	if err := debit.Validate(); err != nil {
		return nil, err
	}

	dest := debit.getDestination()

	var hold *DebitHold
	if debit.Pending {
		hold = Ptr(debit.newHold())
		holdAccount := m.chart.GetHoldAccount(hold.ID)
		if err := m.client.AddMetadataToAccount(ctx, m.ledgerName, holdAccount, hold.LedgerMetadata(m.chart)); err != nil {
			return nil, errors.Wrap(err, "adding metadata to account")
		}

		dest = NewLedgerAccountSubject(holdAccount)
	}

	sources := make([]string, 0)
	var err error
	switch {
	case len(debit.Balances) == 0:
		sources = append(sources, m.chart.GetMainBalanceAccount(debit.WalletID))
	case len(debit.Balances) == 1 && debit.Balances[0] == "*":
		sources, err = fetchAndMapAllAccounts[string](ctx, m, BalancesMetadataFilter(debit.WalletID), Account.GetAddress)
		if err != nil {
			return nil, err
		}
	default:
		for _, balance := range debit.Balances {
			if balance == "*" {
				return nil, ErrInvalidBalanceSpecified
			}
			sources = append(sources, m.chart.GetBalanceAccount(debit.WalletID, balance))
		}
	}

	postTransaction := sdk.PostTransaction{
		Script: &sdk.PostTransactionScript{
			Plain: BuildDebitWalletScript(sources...),
			Vars: map[string]interface{}{
				"destination": dest.getAccount(m.chart),
				"amount": map[string]any{
					// @todo: upgrade this to proper int after sdk is updated
					"amount": debit.Amount.Amount.Uint64(),
					"asset":  debit.Amount.Asset,
				},
			},
		},
		Metadata: TransactionMetadata(debit.Metadata),
		//nolint:godox
		// TODO: Add set account metadata for hold when released on ledger (v1.9)
	}

	if debit.Reference != "" {
		postTransaction.Reference = &debit.Reference
<<<<<<< HEAD
	}

	if _, err := m.client.CreateTransaction(ctx, m.ledgerName, postTransaction); err != nil {
		if apierrors.IsScriptErrorWithCode(err, apierrors.ErrInsufficientFund) {
			return nil, ErrInsufficientFundError
		}
		return nil, errors.Wrap(err, "creating transaction")
	}

=======
	}

	if err := m.CreateTransaction(ctx, postTransaction); err != nil {
		return nil, err
	}

>>>>>>> e729b8db
	return hold, nil
}

func (m *Manager) ConfirmHold(ctx context.Context, debit ConfirmHold) error {
	account, err := m.client.GetAccount(ctx, m.ledgerName, m.chart.GetHoldAccount(debit.HoldID))
	if err != nil {
		return errors.Wrap(err, "getting account")
	}
	if !IsHold(account) {
		return ErrHoldNotFound
	}

	hold := ExpandedDebitHoldFromLedgerAccount(account)
	if hold.Remaining.Uint64() == 0 {
		return ErrClosedHold
	}

	amount, err := debit.resolveAmount(hold)
	if err != nil {
		return err
	}

	postTransaction := sdk.PostTransaction{
		Script: &sdk.PostTransactionScript{
			Plain: BuildConfirmHoldScript(debit.Final, hold.Asset),
			Vars: map[string]interface{}{
				"hold": m.chart.GetHoldAccount(debit.HoldID),
				"amount": map[string]any{
					"amount": amount,
					"asset":  hold.Asset,
				},
			},
		},
		Metadata: TransactionMetadata(metadata.Metadata{}),
	}

<<<<<<< HEAD
	if _, err := m.client.CreateTransaction(ctx, m.ledgerName, postTransaction); err != nil {
		if apierrors.IsScriptErrorWithCode(err, apierrors.ErrInsufficientFund) {
			return ErrInsufficientFundError
		}
		return errors.Wrap(err, "creating transaction")
=======
	if err := m.CreateTransaction(ctx, postTransaction); err != nil {
		return err
>>>>>>> e729b8db
	}

	return nil
}

func (m *Manager) VoidHold(ctx context.Context, void VoidHold) error {
	account, err := m.client.GetAccount(ctx, m.ledgerName, m.chart.GetHoldAccount(void.HoldID))
	if err != nil {
		return errors.Wrap(err, "getting account")
	}

	hold := ExpandedDebitHoldFromLedgerAccount(account)
	if hold.IsClosed() {
		return ErrClosedHold
	}

	postTransaction := sdk.PostTransaction{
		Script: &sdk.PostTransactionScript{
			Plain: BuildCancelHoldScript(hold.Asset),
			Vars: map[string]interface{}{
				"hold": m.chart.GetHoldAccount(void.HoldID),
			},
		},
		Metadata: TransactionMetadata(metadata.Metadata{}),
	}

<<<<<<< HEAD
	if _, err := m.client.CreateTransaction(ctx, m.ledgerName, postTransaction); err != nil {
		if apierrors.IsScriptErrorWithCode(err, apierrors.ErrInsufficientFund) {
			return ErrInsufficientFundError
		}
		return errors.Wrap(err, "creating transaction")
=======
	if err := m.CreateTransaction(ctx, postTransaction); err != nil {
		return err
>>>>>>> e729b8db
	}

	return nil
}

func (m *Manager) Credit(ctx context.Context, credit Credit) error {
	if err := credit.Validate(); err != nil {
		return err
	}

	if credit.Balance != "" {
		if _, err := m.GetBalance(ctx, credit.WalletID, credit.Balance); err != nil {
			return err
		}
	}

	postTransaction := sdk.PostTransaction{
		Script: &sdk.PostTransactionScript{
			Plain: BuildCreditWalletScript(credit.Sources.ResolveAccounts(m.chart)...),
			Vars: map[string]interface{}{
				"destination": credit.destinationAccount(m.chart),
				"amount": map[string]any{
					// @todo: upgrade this to proper int after sdk is updated
					"amount": credit.Amount.Amount.Uint64(),
					"asset":  credit.Amount.Asset,
				},
			},
		},
		Metadata: TransactionMetadata(credit.Metadata),
	}
	if credit.Reference != "" {
		postTransaction.Reference = &credit.Reference
	}

<<<<<<< HEAD
	if _, err := m.client.CreateTransaction(ctx, m.ledgerName, postTransaction); err != nil {
		if apierrors.IsScriptErrorWithCode(err, apierrors.ErrInsufficientFund) {
			return ErrInsufficientFundError
		}
=======
	if err := m.CreateTransaction(ctx, postTransaction); err != nil {
		return err
	}

	return nil
}

func (m *Manager) CreateTransaction(ctx context.Context, postTransaction sdk.PostTransaction) error {
	if _, err := m.client.CreateTransaction(ctx, m.ledgerName, postTransaction); err != nil {
		apiErr, ok := err.(GenericOpenAPIError)
		if ok {
			respErr, ok := apiErr.Model().(sdk.ErrorResponse)
			if ok {
				switch respErr.ErrorCode {
				case sdk.INSUFFICIENT_FUND:
					return ErrInsufficientFundError
				}
			}
		}

>>>>>>> e729b8db
		return errors.Wrap(err, "creating transaction")
	}

	return nil
}

func (m *Manager) ListWallets(ctx context.Context, query ListQuery[ListWallets]) (*ListResponse[Wallet], error) {
	return mapAccountList(ctx, m, mapAccountListQuery{
		Pagination: query.Pagination,
		Metadata: func() metadata.Metadata {
			metadata := map[string]interface{}{
				MetadataKeyWalletSpecType: PrimaryWallet,
			}
			if query.Payload.Metadata != nil && len(query.Payload.Metadata) > 0 {
				for k, v := range query.Payload.Metadata {
					metadata[MetadataKeyWalletCustomData+"."+k] = v
				}
			}
			if query.Payload.Name != "" {
				metadata[MetadataKeyWalletName] = query.Payload.Name
			}
			return metadata
		},
	}, func(account Account) Wallet {
		return FromAccount(m.ledgerName, account)
	})
}

func (m *Manager) ListHolds(ctx context.Context, query ListQuery[ListHolds]) (*ListResponse[DebitHold], error) {
	return mapAccountList(ctx, m, mapAccountListQuery{
		Pagination: query.Pagination,
		Metadata: func() metadata.Metadata {
			metadata := metadata.Metadata{
				MetadataKeyWalletSpecType: HoldWallet,
			}
			if query.Payload.WalletID != "" {
				metadata[MetadataKeyHoldWalletID] = query.Payload.WalletID
			}
			if query.Payload.Metadata != nil && len(query.Payload.Metadata) > 0 {
				for k, v := range query.Payload.Metadata {
					metadata[MetadataKeyWalletCustomData+"."+k] = v
				}
			}
			return metadata
		},
	}, DebitHoldFromLedgerAccount)
}

func (m *Manager) ListBalances(ctx context.Context, query ListQuery[ListBalances]) (*ListResponse[Balance], error) {
	return mapAccountList(ctx, m, mapAccountListQuery{
		Metadata: func() metadata.Metadata {
			metadata := BalancesMetadataFilter(query.Payload.WalletID)
			if query.Payload.Metadata != nil && len(query.Payload.Metadata) > 0 {
				for k, v := range query.Payload.Metadata {
					metadata[MetadataKeyWalletCustomData+"."+k] = v
				}
			}
			return metadata
		},
		Pagination: query.Pagination,
	}, BalanceFromAccount)
}

func (m *Manager) ListTransactions(ctx context.Context, query ListQuery[ListTransactions]) (*ListResponse[Transaction], error) {
	var (
		response *sdk.TransactionsCursorResponseCursor
		err      error
	)
	if query.PaginationToken == "" {
		response, err = m.client.ListTransactions(ctx, m.ledgerName, ListTransactionsQuery{
			Limit: query.Limit,
			Account: func() string {
				if query.Payload.WalletID != "" {
					return m.chart.GetMainBalanceAccount(query.Payload.WalletID)
				}
				return ""
			}(),
			Metadata: TransactionBaseMetadataFilter(),
		})
	} else {
		response, err = m.client.ListTransactions(ctx, m.ledgerName, ListTransactionsQuery{
			Cursor: query.PaginationToken,
		})
	}
	if err != nil {
		return nil, errors.Wrap(err, "listing transactions")
	}

	return newListResponse[sdk.Transaction, Transaction](response, func(tx sdk.Transaction) Transaction {
		return Transaction{
			Transaction: tx,
			Ledger:      m.ledgerName,
		}
	}), nil
}

func (m *Manager) CreateWallet(ctx context.Context, data *CreateRequest) (*Wallet, error) {
	wallet := NewWallet(data.Name, m.ledgerName, data.Metadata)

	if err := m.client.AddMetadataToAccount(
		ctx,
		m.ledgerName,
		m.chart.GetMainBalanceAccount(wallet.ID),
		wallet.LedgerMetadata(),
	); err != nil {
		return nil, errors.Wrap(err, "adding metadata to account")
	}

	return &wallet, nil
}

func (m *Manager) UpdateWallet(ctx context.Context, id string, data *PatchRequest) error {
	account, err := m.client.GetAccount(ctx, m.ledgerName, m.chart.GetMainBalanceAccount(id))
	if err != nil {
		return ErrWalletNotFound
	}

	if !IsPrimary(account) {
		return ErrWalletNotFound
	}

	newCustomMetadata := metadata.Metadata{}
	existingCustomMetadata := GetMetadata(account, MetadataKeyWalletCustomData)
	if existingCustomMetadata != nil {
		newCustomMetadata = newCustomMetadata.Merge(existingCustomMetadata.(map[string]any))
	}
	newCustomMetadata = newCustomMetadata.Merge(data.Metadata)

	meta := account.GetMetadata()
	meta[MetadataKeyWalletCustomData] = newCustomMetadata

	if err := m.client.AddMetadataToAccount(ctx, m.ledgerName, m.chart.GetMainBalanceAccount(id), meta); err != nil {
		return errors.Wrap(err, "adding metadata to account")
	}

	return nil
}

func (m *Manager) GetWallet(ctx context.Context, id string) (*WithBalances, error) {
	account, err := m.client.GetAccount(
		ctx,
		m.ledgerName,
		m.chart.GetMainBalanceAccount(id),
	)
	if err != nil {
		return nil, errors.Wrap(err, "getting account")
	}

	if !IsPrimary(account) {
		return nil, ErrWalletNotFound
	}

	return Ptr(WithBalancesFromAccount(m.ledgerName, account)), nil
}

func (m *Manager) GetHold(ctx context.Context, id string) (*ExpandedDebitHold, error) {
	account, err := m.client.GetAccount(ctx, m.ledgerName, m.chart.GetHoldAccount(id))
	if err != nil {
		return nil, err
	}

	return Ptr(ExpandedDebitHoldFromLedgerAccount(account)), nil
}

func (m *Manager) CreateBalance(ctx context.Context, data *CreateBalance) (*Balance, error) {
	if err := data.Validate(); err != nil {
		return nil, err
	}
	ret, err := m.client.GetAccount(ctx, m.ledgerName, m.chart.GetBalanceAccount(data.WalletID, data.Name))
	if err != nil {
		return nil, err
	}
	if ret.Metadata != nil && ret.Metadata[MetadataKeyWalletBalance] == TrueValue {
		return nil, ErrBalanceAlreadyExists
	}

	balance := NewBalance(data.Name)

	if err := m.client.AddMetadataToAccount(
		ctx,
		m.ledgerName,
		m.chart.GetBalanceAccount(data.WalletID, balance.Name),
		balance.LedgerMetadata(data.WalletID),
	); err != nil {
		return nil, errors.Wrap(err, "adding metadata to account")
	}

	return &balance, nil
}

func (m *Manager) GetBalance(ctx context.Context, walletID string, balanceName string) (*ExpandedBalance, error) {
	account, err := m.client.GetAccount(ctx, m.ledgerName, m.chart.GetBalanceAccount(walletID, balanceName))
	if err != nil {
		return nil, err
	}
	if account.Metadata[MetadataKeyWalletBalance] != TrueValue {
		return nil, ErrBalanceNotExists
	}

	return Ptr(ExpandedBalanceFromAccount(account)), nil
}

type mapAccountListQuery struct {
	Pagination
	Metadata func() metadata.Metadata
}

func mapAccountList[TO any](ctx context.Context, r *Manager, query mapAccountListQuery, mapper mapper[Account, TO]) (*ListResponse[TO], error) {
	var (
		response *sdk.AccountsCursorResponseCursor
		err      error
	)
	if query.PaginationToken == "" {
		response, err = r.client.ListAccounts(ctx, r.ledgerName, ListAccountsQuery{
			Limit:    query.Limit,
			Metadata: query.Metadata(),
		})
	} else {
		response, err = r.client.ListAccounts(ctx, r.ledgerName, ListAccountsQuery{
			Cursor: query.PaginationToken,
		})
	}
	if err != nil {
		return nil, err
	}

	return newListResponse[sdk.Account, TO](response, func(item sdk.Account) TO {
		return mapper(&item)
	}), nil
}

const maxPageSize = 100

func fetchAndMapAllAccounts[TO any](ctx context.Context, r *Manager, md metadata.Metadata, mapper mapper[Account, TO]) ([]TO, error) {
	ret := make([]TO, 0)
	query := mapAccountListQuery{
		Metadata: func() metadata.Metadata {
			return md
		},
		Pagination: Pagination{
			Limit: maxPageSize,
		},
	}
	for {
		listResponse, err := mapAccountList(ctx, r, query, mapper)
		if err != nil {
			return nil, err
		}
		ret = append(ret, listResponse.Data...)
		if listResponse.Next == "" {
			return ret, nil
		}
		query = mapAccountListQuery{
			Pagination: Pagination{
				PaginationToken: listResponse.Next,
			},
		}
	}
}<|MERGE_RESOLUTION|>--- conflicted
+++ resolved
@@ -4,7 +4,6 @@
 	"context"
 
 	sdk "github.com/formancehq/formance-sdk-go"
-	"github.com/formancehq/stack/libs/go-libs/api/apierrors"
 	"github.com/formancehq/stack/libs/go-libs/metadata"
 	"github.com/pkg/errors"
 )
@@ -143,24 +142,12 @@
 
 	if debit.Reference != "" {
 		postTransaction.Reference = &debit.Reference
-<<<<<<< HEAD
-	}
-
-	if _, err := m.client.CreateTransaction(ctx, m.ledgerName, postTransaction); err != nil {
-		if apierrors.IsScriptErrorWithCode(err, apierrors.ErrInsufficientFund) {
-			return nil, ErrInsufficientFundError
-		}
-		return nil, errors.Wrap(err, "creating transaction")
-	}
-
-=======
 	}
 
 	if err := m.CreateTransaction(ctx, postTransaction); err != nil {
 		return nil, err
 	}
 
->>>>>>> e729b8db
 	return hold, nil
 }
 
@@ -197,19 +184,7 @@
 		Metadata: TransactionMetadata(metadata.Metadata{}),
 	}
 
-<<<<<<< HEAD
-	if _, err := m.client.CreateTransaction(ctx, m.ledgerName, postTransaction); err != nil {
-		if apierrors.IsScriptErrorWithCode(err, apierrors.ErrInsufficientFund) {
-			return ErrInsufficientFundError
-		}
-		return errors.Wrap(err, "creating transaction")
-=======
-	if err := m.CreateTransaction(ctx, postTransaction); err != nil {
-		return err
->>>>>>> e729b8db
-	}
-
-	return nil
+	return m.CreateTransaction(ctx, postTransaction)
 }
 
 func (m *Manager) VoidHold(ctx context.Context, void VoidHold) error {
@@ -233,19 +208,7 @@
 		Metadata: TransactionMetadata(metadata.Metadata{}),
 	}
 
-<<<<<<< HEAD
-	if _, err := m.client.CreateTransaction(ctx, m.ledgerName, postTransaction); err != nil {
-		if apierrors.IsScriptErrorWithCode(err, apierrors.ErrInsufficientFund) {
-			return ErrInsufficientFundError
-		}
-		return errors.Wrap(err, "creating transaction")
-=======
-	if err := m.CreateTransaction(ctx, postTransaction); err != nil {
-		return err
->>>>>>> e729b8db
-	}
-
-	return nil
+	return m.CreateTransaction(ctx, postTransaction)
 }
 
 func (m *Manager) Credit(ctx context.Context, credit Credit) error {
@@ -277,17 +240,7 @@
 		postTransaction.Reference = &credit.Reference
 	}
 
-<<<<<<< HEAD
-	if _, err := m.client.CreateTransaction(ctx, m.ledgerName, postTransaction); err != nil {
-		if apierrors.IsScriptErrorWithCode(err, apierrors.ErrInsufficientFund) {
-			return ErrInsufficientFundError
-		}
-=======
-	if err := m.CreateTransaction(ctx, postTransaction); err != nil {
-		return err
-	}
-
-	return nil
+	return m.CreateTransaction(ctx, postTransaction)
 }
 
 func (m *Manager) CreateTransaction(ctx context.Context, postTransaction sdk.PostTransaction) error {
@@ -303,7 +256,6 @@
 			}
 		}
 
->>>>>>> e729b8db
 		return errors.Wrap(err, "creating transaction")
 	}
 
