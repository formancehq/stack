package wallet

import (
	"context"

	sdk "github.com/formancehq/formance-sdk-go"
	"github.com/formancehq/stack/libs/go-libs/metadata"
	"github.com/pkg/errors"
)

type ListResponse[T any] struct {
	Data           []T
	Next, Previous string
	HasMore        bool
}

type Pagination struct {
	Limit           int
	PaginationToken string
}

type ListQuery[T any] struct {
	Pagination
	Payload T
}

type mapper[SRC any, DST any] func(src SRC) DST

func newListResponse[SRC any, DST any](cursor interface {
	GetData() []SRC
	GetNext() string
	GetPrevious() string
	GetHasMore() bool
}, mapper mapper[SRC, DST],
) *ListResponse[DST] {
	ret := make([]DST, 0)
	for _, item := range cursor.GetData() {
		ret = append(ret, mapper(item))
	}

	return &ListResponse[DST]{
		Data:     ret,
		Next:     cursor.GetNext(),
		Previous: cursor.GetPrevious(),
		HasMore:  cursor.GetHasMore(),
	}
}

type ListHolds struct {
	WalletID string
	Metadata map[string]any
}

type ListBalances struct {
	WalletID string
	Metadata map[string]any
}

type ListTransactions struct {
	WalletID string
}

func BalancesMetadataFilter(walletID string) map[string]interface{} {
	return map[string]interface{}{
		MetadataKeyWalletBalance: TrueValue,
		MetadataKeyWalletID:      walletID,
	}
}

type Manager struct {
	client     Ledger
	chart      *Chart
	ledgerName string
}

func NewManager(
	ledgerName string,
	client Ledger,
	chart *Chart,
) *Manager {
	return &Manager{
		client:     client,
		chart:      chart,
		ledgerName: ledgerName,
	}
}

//nolint:cyclop
func (m *Manager) Debit(ctx context.Context, debit Debit) (*DebitHold, error) {
	if err := debit.Validate(); err != nil {
		return nil, err
	}

	dest := debit.getDestination()

	var hold *DebitHold
	if debit.Pending {
		hold = Ptr(debit.newHold())
		holdAccount := m.chart.GetHoldAccount(hold.ID)
		if err := m.client.AddMetadataToAccount(ctx, m.ledgerName, holdAccount, hold.LedgerMetadata(m.chart)); err != nil {
			return nil, errors.Wrap(err, "adding metadata to account")
		}

		dest = NewLedgerAccountSubject(holdAccount)
	}

	sources := make([]string, 0)
	var err error
	switch {
	case len(debit.Balances) == 0:
		sources = append(sources, m.chart.GetMainBalanceAccount(debit.WalletID))
	case len(debit.Balances) == 1 && debit.Balances[0] == "*":
		sources, err = fetchAndMapAllAccounts[string](ctx, m, BalancesMetadataFilter(debit.WalletID), Account.GetAddress)
		if err != nil {
			return nil, err
		}
	default:
		for _, balance := range debit.Balances {
			if balance == "*" {
				return nil, ErrInvalidBalanceSpecified
			}
			sources = append(sources, m.chart.GetBalanceAccount(debit.WalletID, balance))
		}
	}

	postTransaction := sdk.PostTransaction{
		Script: &sdk.PostTransactionScript{
			Plain: BuildDebitWalletScript(sources...),
			Vars: map[string]interface{}{
				"destination": dest.getAccount(m.chart),
				"amount": map[string]any{
					// @todo: upgrade this to proper int after sdk is updated
					"amount": debit.Amount.Amount.Uint64(),
					"asset":  debit.Amount.Asset,
				},
			},
		},
		Metadata: TransactionMetadata(debit.Metadata),
		//nolint:godox
		// TODO: Add set account metadata for hold when released on ledger (v1.9)
	}

	if debit.Reference != "" {
		postTransaction.Reference = &debit.Reference
	}

	if err := m.CreateTransaction(ctx, postTransaction); err != nil {
		return nil, err
	}

	return hold, nil
}

func (m *Manager) ConfirmHold(ctx context.Context, debit ConfirmHold) error {
	account, err := m.client.GetAccount(ctx, m.ledgerName, m.chart.GetHoldAccount(debit.HoldID))
	if err != nil {
		return errors.Wrap(err, "getting account")
	}
	if !IsHold(account) {
		return ErrHoldNotFound
	}

	hold := ExpandedDebitHoldFromLedgerAccount(account)
	if hold.Remaining.Uint64() == 0 {
		return ErrClosedHold
	}

	amount, err := debit.resolveAmount(hold)
	if err != nil {
		return err
	}

	postTransaction := sdk.PostTransaction{
		Script: &sdk.PostTransactionScript{
			Plain: BuildConfirmHoldScript(debit.Final, hold.Asset),
			Vars: map[string]interface{}{
				"hold": m.chart.GetHoldAccount(debit.HoldID),
				"amount": map[string]any{
					"amount": amount,
					"asset":  hold.Asset,
				},
			},
		},
		Metadata: TransactionMetadata(metadata.Metadata{}),
	}

<<<<<<< HEAD
	return m.CreateTransaction(ctx, postTransaction)
=======
	if err := m.CreateTransaction(ctx, postTransaction); err != nil {
		return err
	}

	return nil
>>>>>>> 4a1bd9b9
}

func (m *Manager) VoidHold(ctx context.Context, void VoidHold) error {
	account, err := m.client.GetAccount(ctx, m.ledgerName, m.chart.GetHoldAccount(void.HoldID))
	if err != nil {
		return errors.Wrap(err, "getting account")
	}

	hold := ExpandedDebitHoldFromLedgerAccount(account)
	if hold.IsClosed() {
		return ErrClosedHold
	}

	postTransaction := sdk.PostTransaction{
		Script: &sdk.PostTransactionScript{
			Plain: BuildCancelHoldScript(hold.Asset),
			Vars: map[string]interface{}{
				"hold": m.chart.GetHoldAccount(void.HoldID),
			},
		},
		Metadata: TransactionMetadata(metadata.Metadata{}),
	}

<<<<<<< HEAD
	return m.CreateTransaction(ctx, postTransaction)
=======
	if err := m.CreateTransaction(ctx, postTransaction); err != nil {
		return err
	}

	return nil
>>>>>>> 4a1bd9b9
}

func (m *Manager) Credit(ctx context.Context, credit Credit) error {
	if err := credit.Validate(); err != nil {
		return err
	}

	if credit.Balance != "" {
		if _, err := m.GetBalance(ctx, credit.WalletID, credit.Balance); err != nil {
			return err
		}
	}

	postTransaction := sdk.PostTransaction{
		Script: &sdk.PostTransactionScript{
			Plain: BuildCreditWalletScript(credit.Sources.ResolveAccounts(m.chart)...),
			Vars: map[string]interface{}{
				"destination": credit.destinationAccount(m.chart),
				"amount": map[string]any{
					// @todo: upgrade this to proper int after sdk is updated
					"amount": credit.Amount.Amount.Uint64(),
					"asset":  credit.Amount.Asset,
				},
			},
		},
		Metadata: TransactionMetadata(credit.Metadata),
	}
	if credit.Reference != "" {
		postTransaction.Reference = &credit.Reference
	}

<<<<<<< HEAD
	return m.CreateTransaction(ctx, postTransaction)
=======
	if err := m.CreateTransaction(ctx, postTransaction); err != nil {
		return err
	}

	return nil
>>>>>>> 4a1bd9b9
}

func (m *Manager) CreateTransaction(ctx context.Context, postTransaction sdk.PostTransaction) error {
	if _, err := m.client.CreateTransaction(ctx, m.ledgerName, postTransaction); err != nil {
		apiErr, ok := err.(GenericOpenAPIError)
		if ok {
			respErr, ok := apiErr.Model().(sdk.ErrorResponse)
			if ok {
				switch respErr.ErrorCode {
				case sdk.INSUFFICIENT_FUND:
					return ErrInsufficientFundError
				}
			}
		}

		return errors.Wrap(err, "creating transaction")
	}

	return nil
}

func (m *Manager) ListWallets(ctx context.Context, query ListQuery[ListWallets]) (*ListResponse[Wallet], error) {
	return mapAccountList(ctx, m, mapAccountListQuery{
		Pagination: query.Pagination,
		Metadata: func() metadata.Metadata {
			metadata := map[string]interface{}{
				MetadataKeyWalletSpecType: PrimaryWallet,
			}
			if query.Payload.Metadata != nil && len(query.Payload.Metadata) > 0 {
				for k, v := range query.Payload.Metadata {
					metadata[MetadataKeyWalletCustomData+"."+k] = v
				}
			}
			if query.Payload.Name != "" {
				metadata[MetadataKeyWalletName] = query.Payload.Name
			}
			return metadata
		},
	}, func(account Account) Wallet {
		return FromAccount(m.ledgerName, account)
	})
}

func (m *Manager) ListHolds(ctx context.Context, query ListQuery[ListHolds]) (*ListResponse[DebitHold], error) {
	return mapAccountList(ctx, m, mapAccountListQuery{
		Pagination: query.Pagination,
		Metadata: func() metadata.Metadata {
			metadata := metadata.Metadata{
				MetadataKeyWalletSpecType: HoldWallet,
			}
			if query.Payload.WalletID != "" {
				metadata[MetadataKeyHoldWalletID] = query.Payload.WalletID
			}
			if query.Payload.Metadata != nil && len(query.Payload.Metadata) > 0 {
				for k, v := range query.Payload.Metadata {
					metadata[MetadataKeyWalletCustomData+"."+k] = v
				}
			}
			return metadata
		},
	}, DebitHoldFromLedgerAccount)
}

func (m *Manager) ListBalances(ctx context.Context, query ListQuery[ListBalances]) (*ListResponse[Balance], error) {
	return mapAccountList(ctx, m, mapAccountListQuery{
		Metadata: func() metadata.Metadata {
			metadata := BalancesMetadataFilter(query.Payload.WalletID)
			if query.Payload.Metadata != nil && len(query.Payload.Metadata) > 0 {
				for k, v := range query.Payload.Metadata {
					metadata[MetadataKeyWalletCustomData+"."+k] = v
				}
			}
			return metadata
		},
		Pagination: query.Pagination,
	}, BalanceFromAccount)
}

func (m *Manager) ListTransactions(ctx context.Context, query ListQuery[ListTransactions]) (*ListResponse[Transaction], error) {
	var (
		response *sdk.TransactionsCursorResponseCursor
		err      error
	)
	if query.PaginationToken == "" {
		response, err = m.client.ListTransactions(ctx, m.ledgerName, ListTransactionsQuery{
			Limit: query.Limit,
			Account: func() string {
				if query.Payload.WalletID != "" {
					return m.chart.GetMainBalanceAccount(query.Payload.WalletID)
				}
				return ""
			}(),
			Metadata: TransactionBaseMetadataFilter(),
		})
	} else {
		response, err = m.client.ListTransactions(ctx, m.ledgerName, ListTransactionsQuery{
			Cursor: query.PaginationToken,
		})
	}
	if err != nil {
		return nil, errors.Wrap(err, "listing transactions")
	}

	return newListResponse[sdk.Transaction, Transaction](response, func(tx sdk.Transaction) Transaction {
		return Transaction{
			Transaction: tx,
			Ledger:      m.ledgerName,
		}
	}), nil
}

func (m *Manager) CreateWallet(ctx context.Context, data *CreateRequest) (*Wallet, error) {
	wallet := NewWallet(data.Name, m.ledgerName, data.Metadata)

	if err := m.client.AddMetadataToAccount(
		ctx,
		m.ledgerName,
		m.chart.GetMainBalanceAccount(wallet.ID),
		wallet.LedgerMetadata(),
	); err != nil {
		return nil, errors.Wrap(err, "adding metadata to account")
	}

	return &wallet, nil
}

func (m *Manager) UpdateWallet(ctx context.Context, id string, data *PatchRequest) error {
	account, err := m.client.GetAccount(ctx, m.ledgerName, m.chart.GetMainBalanceAccount(id))
	if err != nil {
		return ErrWalletNotFound
	}

	if !IsPrimary(account) {
		return ErrWalletNotFound
	}

	newCustomMetadata := metadata.Metadata{}
	existingCustomMetadata := GetMetadata(account, MetadataKeyWalletCustomData)
	if existingCustomMetadata != nil {
		newCustomMetadata = newCustomMetadata.Merge(existingCustomMetadata.(map[string]any))
	}
	newCustomMetadata = newCustomMetadata.Merge(data.Metadata)

	meta := account.GetMetadata()
	meta[MetadataKeyWalletCustomData] = newCustomMetadata

	if err := m.client.AddMetadataToAccount(ctx, m.ledgerName, m.chart.GetMainBalanceAccount(id), meta); err != nil {
		return errors.Wrap(err, "adding metadata to account")
	}

	return nil
}

func (m *Manager) GetWallet(ctx context.Context, id string) (*WithBalances, error) {
	account, err := m.client.GetAccount(
		ctx,
		m.ledgerName,
		m.chart.GetMainBalanceAccount(id),
	)
	if err != nil {
		return nil, errors.Wrap(err, "getting account")
	}

	if !IsPrimary(account) {
		return nil, ErrWalletNotFound
	}

	return Ptr(WithBalancesFromAccount(m.ledgerName, account)), nil
}

func (m *Manager) GetHold(ctx context.Context, id string) (*ExpandedDebitHold, error) {
	account, err := m.client.GetAccount(ctx, m.ledgerName, m.chart.GetHoldAccount(id))
	if err != nil {
		return nil, err
	}

	return Ptr(ExpandedDebitHoldFromLedgerAccount(account)), nil
}

func (m *Manager) CreateBalance(ctx context.Context, data *CreateBalance) (*Balance, error) {
	if err := data.Validate(); err != nil {
		return nil, err
	}
	ret, err := m.client.GetAccount(ctx, m.ledgerName, m.chart.GetBalanceAccount(data.WalletID, data.Name))
	if err != nil {
		return nil, err
	}
	if ret.Metadata != nil && ret.Metadata[MetadataKeyWalletBalance] == TrueValue {
		return nil, ErrBalanceAlreadyExists
	}

	balance := NewBalance(data.Name)

	if err := m.client.AddMetadataToAccount(
		ctx,
		m.ledgerName,
		m.chart.GetBalanceAccount(data.WalletID, balance.Name),
		balance.LedgerMetadata(data.WalletID),
	); err != nil {
		return nil, errors.Wrap(err, "adding metadata to account")
	}

	return &balance, nil
}

func (m *Manager) GetBalance(ctx context.Context, walletID string, balanceName string) (*ExpandedBalance, error) {
	account, err := m.client.GetAccount(ctx, m.ledgerName, m.chart.GetBalanceAccount(walletID, balanceName))
	if err != nil {
		return nil, err
	}
	if account.Metadata[MetadataKeyWalletBalance] != TrueValue {
		return nil, ErrBalanceNotExists
	}

	return Ptr(ExpandedBalanceFromAccount(account)), nil
}

type mapAccountListQuery struct {
	Pagination
	Metadata func() metadata.Metadata
}

func mapAccountList[TO any](ctx context.Context, r *Manager, query mapAccountListQuery, mapper mapper[Account, TO]) (*ListResponse[TO], error) {
	var (
		response *sdk.AccountsCursorResponseCursor
		err      error
	)
	if query.PaginationToken == "" {
		response, err = r.client.ListAccounts(ctx, r.ledgerName, ListAccountsQuery{
			Limit:    query.Limit,
			Metadata: query.Metadata(),
		})
	} else {
		response, err = r.client.ListAccounts(ctx, r.ledgerName, ListAccountsQuery{
			Cursor: query.PaginationToken,
		})
	}
	if err != nil {
		return nil, err
	}

	return newListResponse[sdk.Account, TO](response, func(item sdk.Account) TO {
		return mapper(&item)
	}), nil
}

const maxPageSize = 100

func fetchAndMapAllAccounts[TO any](ctx context.Context, r *Manager, md metadata.Metadata, mapper mapper[Account, TO]) ([]TO, error) {
	ret := make([]TO, 0)
	query := mapAccountListQuery{
		Metadata: func() metadata.Metadata {
			return md
		},
		Pagination: Pagination{
			Limit: maxPageSize,
		},
	}
	for {
		listResponse, err := mapAccountList(ctx, r, query, mapper)
		if err != nil {
			return nil, err
		}
		ret = append(ret, listResponse.Data...)
		if listResponse.Next == "" {
			return ret, nil
		}
		query = mapAccountListQuery{
			Pagination: Pagination{
				PaginationToken: listResponse.Next,
			},
		}
	}
}<|MERGE_RESOLUTION|>--- conflicted
+++ resolved
@@ -184,15 +184,11 @@
 		Metadata: TransactionMetadata(metadata.Metadata{}),
 	}
 
-<<<<<<< HEAD
-	return m.CreateTransaction(ctx, postTransaction)
-=======
 	if err := m.CreateTransaction(ctx, postTransaction); err != nil {
 		return err
 	}
 
 	return nil
->>>>>>> 4a1bd9b9
 }
 
 func (m *Manager) VoidHold(ctx context.Context, void VoidHold) error {
@@ -216,15 +212,11 @@
 		Metadata: TransactionMetadata(metadata.Metadata{}),
 	}
 
-<<<<<<< HEAD
-	return m.CreateTransaction(ctx, postTransaction)
-=======
 	if err := m.CreateTransaction(ctx, postTransaction); err != nil {
 		return err
 	}
 
 	return nil
->>>>>>> 4a1bd9b9
 }
 
 func (m *Manager) Credit(ctx context.Context, credit Credit) error {
@@ -256,15 +248,11 @@
 		postTransaction.Reference = &credit.Reference
 	}
 
-<<<<<<< HEAD
-	return m.CreateTransaction(ctx, postTransaction)
-=======
 	if err := m.CreateTransaction(ctx, postTransaction); err != nil {
 		return err
 	}
 
 	return nil
->>>>>>> 4a1bd9b9
 }
 
 func (m *Manager) CreateTransaction(ctx context.Context, postTransaction sdk.PostTransaction) error {
