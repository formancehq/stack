--- conflicted
+++ resolved
@@ -5,15 +5,6 @@
     sh: cat go.mod |head -1|cut -d \  -f2|cut -d / -f 3
 
 tasks:
-<<<<<<< HEAD
-  lint:
-    cmds:
-      - golangci-lint run -v --fix
-
-  tests:
-    cmds:
-      - go test -race -coverpkg ./... -coverprofile coverage.out ./...
-=======
   tests:
     cmds:
       - go test -coverpkg ./... -coverprofile coverage.out -covermode atomic ./...
@@ -21,7 +12,6 @@
   lint:
     cmds:
     - golangci-lint run --fix
->>>>>>> e729b8db
 
   build:
     cmds:
