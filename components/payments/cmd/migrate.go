package cmd

import (
	"database/sql"
	"fmt"

	"github.com/formancehq/payments/internal/app/storage"
	"github.com/formancehq/stack/libs/go-libs/service"
	"github.com/spf13/viper"
	"github.com/uptrace/bun"
	"github.com/uptrace/bun/dialect/pgdialect"
	"github.com/uptrace/bun/extra/bundebug"

	// Import the postgres driver.
	_ "github.com/lib/pq"

	"github.com/spf13/cobra"
)

func newMigrate() *cobra.Command {
	return &cobra.Command{
		Use:   "migrate",
		Short: "Run migrations",
		RunE:  runMigrate,
	}
}

<<<<<<< HEAD
func runMigrate(cmd *cobra.Command, _ []string) error {
=======
func runMigrate(cmd *cobra.Command, args []string) error {
>>>>>>> 4a1bd9b9
	postgresURI := viper.GetString(postgresURIFlag)
	if postgresURI == "" {
		postgresURI = cmd.Flag(postgresURIFlag).Value.String()
	}

	if postgresURI == "" {
		return fmt.Errorf("postgres uri is not set")
	}

	cfgEncryptionKey := viper.GetString(configEncryptionKeyFlag)
	if cfgEncryptionKey == "" {
		cfgEncryptionKey = cmd.Flag(configEncryptionKeyFlag).Value.String()
	}

	if cfgEncryptionKey != "" {
		storage.EncryptionKey = cfgEncryptionKey
	}

	// TODO: Maybe use pgx everywhere instead of pq
	db, err := sql.Open("postgres", postgresURI)
	if err != nil {
		return err
	}

	bunDB := bun.NewDB(db, pgdialect.New())
	if viper.GetBool(service.DebugFlag) {
		bunDB.AddQueryHook(bundebug.NewQueryHook(bundebug.WithWriter(cmd.OutOrStdout())))
	}

	return storage.Migrate(cmd.Context(), bunDB)
}<|MERGE_RESOLUTION|>--- conflicted
+++ resolved
@@ -25,11 +25,7 @@
 	}
 }
 
-<<<<<<< HEAD
-func runMigrate(cmd *cobra.Command, _ []string) error {
-=======
 func runMigrate(cmd *cobra.Command, args []string) error {
->>>>>>> 4a1bd9b9
 	postgresURI := viper.GetString(postgresURIFlag)
 	if postgresURI == "" {
 		postgresURI = cmd.Flag(postgresURIFlag).Value.String()
