package cmd

import (
	"context"
	"encoding/json"
	"fmt"
	"os"
	"os/signal"
	"runtime/debug"

	"github.com/formancehq/fctl/cmd/auth"
	"github.com/formancehq/fctl/cmd/cloud"
	"github.com/formancehq/fctl/cmd/ledger"
	"github.com/formancehq/fctl/cmd/orchestration"
	"github.com/formancehq/fctl/cmd/payments"
	"github.com/formancehq/fctl/cmd/profiles"
	"github.com/formancehq/fctl/cmd/search"
	"github.com/formancehq/fctl/cmd/stack"
	"github.com/formancehq/fctl/cmd/wallets"
	"github.com/formancehq/fctl/cmd/webhooks"
	fctl "github.com/formancehq/fctl/pkg"
	"github.com/formancehq/formance-sdk-go"
	"github.com/formancehq/stack/libs/go-libs/api"
	"github.com/pkg/errors"
	"github.com/pterm/pterm"
	"github.com/spf13/cobra"
)

func NewRootCommand() *cobra.Command {
	homedir, err := os.UserHomeDir()
	if err != nil {
		panic(err)
	}

	cmd := fctl.NewCommand("fctl",
		fctl.WithSilenceError(),
		fctl.WithShortDescription("Formance Control CLI"),
		fctl.WithSilenceUsage(),
		fctl.WithChildCommands(
			NewUICommand(),
			NewVersionCommand(),
			NewLoginCommand(),
			NewPromptCommand(),
			ledger.NewCommand(),
			payments.NewCommand(),
			profiles.NewCommand(),
			stack.NewCommand(),
			auth.NewCommand(),
			cloud.NewCommand(),
			search.NewCommand(),
			webhooks.NewCommand(),
			wallets.NewCommand(),
			orchestration.NewCommand(),
		),
		fctl.WithPersistentStringPFlag(fctl.ProfileFlag, "p", "", "config profile to use"),
		fctl.WithPersistentStringPFlag(fctl.FileFlag, "c", fmt.Sprintf("%s/.formance/fctl.config", homedir), "Debug mode"),
		fctl.WithPersistentBoolPFlag(fctl.DebugFlag, "d", false, "Debug mode"),
		fctl.WithPersistentBoolFlag(fctl.InsecureTlsFlag, false, "Insecure TLS"),
		fctl.WithPersistentBoolFlag(fctl.TelemetryFlag, false, "Telemetry enabled"),
	)
	return cmd
}

func Execute() {
	defer func() {
		if e := recover(); e != nil {
			pterm.Error.WithWriter(os.Stderr).Printfln("%s", e)
			debug.PrintStack()
		}
	}()

	ctx, _ := signal.NotifyContext(context.TODO(), os.Interrupt)
	err := NewRootCommand().ExecuteContext(ctx)
	if err != nil {
		switch {
		case errors.Is(err, fctl.ErrMissingApproval):
			pterm.Error.WithWriter(os.Stderr).Printfln("Command aborted as you didn't approve.")
			os.Exit(1)
		case extractOpenAPIErrorMessage(err) != nil:
			pterm.Error.WithWriter(os.Stderr).Printfln(extractOpenAPIErrorMessage(err).Error())
			os.Exit(2)
		default:
			pterm.Error.WithWriter(os.Stderr).Printfln(err.Error())
			os.Exit(255)
		}
	}
}

func extractOpenAPIErrorMessage(err error) error {
	if err == nil {
		return nil
	}

	if err := unwrapOpenAPIError(err); err != nil {
		return errors.New(err.GetErrorMessage())
	}

	return err
}

func unwrapOpenAPIError(err error) *formance.ErrorResponse {
	for err != nil {
		if err, ok := err.(*formance.GenericOpenAPIError); ok {
			body := err.Body()
			// Actually, each api redefine errors response
			// So OpenAPI generator generate an error structure for every service
			// Manually unmarshal errorResponse allow us to handle only one ErrorResponse
			// It will be refined once the monorepo fully ready
			errResponse := api.ErrorResponse{}
			if err := json.Unmarshal(body, &errResponse); err != nil {
				return nil
			}

			if errResponse.ErrorCode != "" {
				errorCode := formance.ErrorsEnum(errResponse.ErrorCode)
				return &formance.ErrorResponse{
					ErrorCode:    errorCode,
<<<<<<< HEAD
					ErrorMessage: errResponse.ErrorMessage,
=======
					ErrorMessage: &errResponse.ErrorMessage,
>>>>>>> 14c0f5a5
					Details:      &errResponse.Details,
				}
			}
		}
		err = errors.Unwrap(err)
	}

	return nil
}<|MERGE_RESOLUTION|>--- conflicted
+++ resolved
@@ -115,11 +115,7 @@
 				errorCode := formance.ErrorsEnum(errResponse.ErrorCode)
 				return &formance.ErrorResponse{
 					ErrorCode:    errorCode,
-<<<<<<< HEAD
 					ErrorMessage: errResponse.ErrorMessage,
-=======
-					ErrorMessage: &errResponse.ErrorMessage,
->>>>>>> 14c0f5a5
 					Details:      &errResponse.Details,
 				}
 			}
