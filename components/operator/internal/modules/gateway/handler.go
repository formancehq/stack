--- conflicted
+++ resolved
@@ -234,11 +234,7 @@
 		read_key_set_max_retries 10
 	}
 }
-<<<<<<< HEAD
-=======
-
 {{- if .EnableAudit }}
->>>>>>> 3251da9a
 (audit) {
 	audit {
 		# Kafka publisher
