apiVersion: apps/v1
kind: Deployment
metadata:
    annotations:
        reloader.stakater.com/auto: "true"
    generation: 1
    labels:
        formance.com/monopod: "false"
        stack: "true"
    name: ledger
    namespace: stack1
spec:
    progressDeadlineSeconds: 600
    replicas: 1
    revisionHistoryLimit: 10
    selector:
        matchLabels:
            app.kubernetes.io/name: ledger
    strategy:
        rollingUpdate:
            maxSurge: 25%
            maxUnavailable: 25%
        type: RollingUpdate
    template:
        metadata:
            creationTimestamp: null
            labels:
                app.kubernetes.io/name: ledger
        spec:
            containers:
                - env:
                    - name: POSTGRES_HOST
                      value: localhost
                    - name: POSTGRES_PORT
                      value: "32768"
                    - name: POSTGRES_DATABASE
                      value: stack1-ledger
                    - name: POSTGRES_USERNAME
                      value: root
                    - name: POSTGRES_PASSWORD
                      value: root
                    - name: POSTGRES_NO_DATABASE_URI
                      value: postgresql://$(POSTGRES_USERNAME):$(POSTGRES_PASSWORD)@$(POSTGRES_HOST):$(POSTGRES_PORT)
                    - name: POSTGRES_URI
                      value: $(POSTGRES_NO_DATABASE_URI)/$(POSTGRES_DATABASE)?sslmode=disable
<<<<<<< HEAD
=======
                    - name: BIND
                      value: :8080
>>>>>>> e729b8db
                    - name: OTEL_TRACES
                      value: "true"
                    - name: OTEL_TRACES_EXPORTER
                      value: otlp
                    - name: OTEL_TRACES_EXPORTER_OTLP_INSECURE
                      value: "true"
                    - name: OTEL_TRACES_EXPORTER_OTLP_MODE
                      value: grpc
                    - name: OTEL_TRACES_PORT
                      value: "4317"
                    - name: OTEL_TRACES_ENDPOINT
                      value: localhost
                    - name: OTEL_TRACES_EXPORTER_OTLP_ENDPOINT
                      value: $(OTEL_TRACES_ENDPOINT):$(OTEL_TRACES_PORT)
                    - name: OTEL_RESOURCE_ATTRIBUTES
                    - name: DEBUG
                      value: "false"
                    - name: DEV
                      value: "false"
                    - name: STACK_URL
                      value: http://example.net
                    - name: OTEL_SERVICE_NAME
                      value: ledger
<<<<<<< HEAD
                    - name: BIND
                      value: 0.0.0.0:8080
=======
>>>>>>> e729b8db
                    - name: STORAGE_DRIVER
                      value: postgres
                    - name: PUBLISHER_TOPIC_MAPPING
                      value: '*:stack1-ledger'
                    - name: BROKER
                      value: kafka
                    - name: PUBLISHER_KAFKA_ENABLED
                      value: "true"
                    - name: PUBLISHER_KAFKA_BROKER
                      value: kafka:1234
                    - name: STORAGE_POSTGRES_CONN_STRING
                      value: $(POSTGRES_URI)
                  image: ghcr.io/formancehq/ledger:latest
                  imagePullPolicy: Always
                  livenessProbe:
                    failureThreshold: 10
                    httpGet:
                        path: /_healthcheck
                        port: 8080
                        scheme: HTTP
                    initialDelaySeconds: 1
                    periodSeconds: 2
                    successThreshold: 1
                    timeoutSeconds: 30
                  name: ledger
                  ports:
                    - containerPort: 8080
                      name: http
                      protocol: TCP
                  resources: {}
                  terminationMessagePath: /dev/termination-log
                  terminationMessagePolicy: File
            dnsPolicy: ClusterFirst
            restartPolicy: Always
            schedulerName: default-scheduler
            securityContext: {}
            terminationGracePeriodSeconds: 30
status: {}<|MERGE_RESOLUTION|>--- conflicted
+++ resolved
@@ -43,11 +43,8 @@
                       value: postgresql://$(POSTGRES_USERNAME):$(POSTGRES_PASSWORD)@$(POSTGRES_HOST):$(POSTGRES_PORT)
                     - name: POSTGRES_URI
                       value: $(POSTGRES_NO_DATABASE_URI)/$(POSTGRES_DATABASE)?sslmode=disable
-<<<<<<< HEAD
-=======
                     - name: BIND
                       value: :8080
->>>>>>> e729b8db
                     - name: OTEL_TRACES
                       value: "true"
                     - name: OTEL_TRACES_EXPORTER
@@ -71,11 +68,6 @@
                       value: http://example.net
                     - name: OTEL_SERVICE_NAME
                       value: ledger
-<<<<<<< HEAD
-                    - name: BIND
-                      value: 0.0.0.0:8080
-=======
->>>>>>> e729b8db
                     - name: STORAGE_DRIVER
                       value: postgres
                     - name: PUBLISHER_TOPIC_MAPPING
