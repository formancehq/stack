--- conflicted
+++ resolved
@@ -28,11 +28,7 @@
     cmds:
       - task: docker
       - >
-<<<<<<< HEAD
-        go test -race {{.FAILFAST}} -coverpkg {{.PKG}} -coverprofile coverage.out
-=======
         go test {{.FAILFAST}} {{if eq .VERBOSE "true"}}-v{{end}} -race -coverpkg {{.PKG}} -coverprofile coverage.out
->>>>>>> e729b8db
         -run {{.RUN}} -timeout {{.TIMEOUT}} {{.PKG}} |
         sed ''/PASS/s//$(printf "\033[32mPASS\033[0m")/'' |
         sed ''/FAIL/s//$(printf "\033[31mFAIL\033[0m")/'' |
