---
version: '3.9'
volumes:
  postgres_data:
  opensearch_data:
services:
  jaeger:
    image: jaegertracing/all-in-one:latest
    ports:
      - "16686:16686"
      - "14268:14268"
    environment:
      COLLECTOR_OTLP_ENABLED: "true"
      LOG_LEVEL: "debug"

  gateway:
    image: "ghcr.io/formancehq/gateway:latest"
    network_mode: service:auth-dex
    environment:
      OTEL_SERVICE_NAME: "gateway"
      OTEL_EXPORTER_OTLP_ENDPOINT: "http://jaeger:4317"
      OTEL_EXPORTER_OTLP_INSECURE: "true"
      OTEL_EXPORTER_OTLP_PROTOCOL: "grpc"
      GRPC_GO_LOG_VERBOSITY_LEVEL: "99"
      GRPC_GO_LOG_SEVERITY_LEVEL: "info"
    volumes:
      - "/var/run/docker.sock:/var/run/docker.sock"
      - "./config/gateway/Caddyfile:/etc/caddy/Caddyfile:ro"

  auth-dex:
    image: "ghcr.io/formancehq/auth-dex:latest"
    restart: always
    volumes:
      - ./config/dex/dex-config.yaml:/etc/dex/config.docker.yaml
    depends_on:
      postgres:
        condition: service_healthy
    ports:
      - "80:80"
      - "443:443"
      - "8091:8081"
      - "8080:8080"

  auth:
    image: "ghcr.io/formancehq/auth:latest"
    restart: always
    network_mode: service:auth-dex
    command: serve
    depends_on:
      postgres:
        condition: service_healthy
    environment:
      DEBUG: "true"
      CONFIG: "./config.yaml"
      POSTGRES_URI: "host=postgres user=formance password=formance dbname=auth port=5432 sslmode=disable"
      CAOS_OIDC_DEV: "1"
      DELEGATED_CLIENT_ID: "gateway"
      DELEGATED_CLIENT_SECRET: "ZXhhbXBsZS1hcHAtc2VjcmV0"
      DELEGATED_ISSUER: "http://localhost/api/auth/dex"
      BASE_URL: "http://localhost/api/auth"
    volumes:
      - ./config/auth/config.yaml:/config.yaml

  control:
    image: "ghcr.io/formancehq/control:1195d382ab72c28c8819e200e2ba0e0ea0623f8d"
    restart: always
    network_mode: service:gateway
    environment:
      API_URL: "http://localhost/api"
      REDIRECT_URI: "http://localhost"
      CLIENT_ID: "control"
      CLIENT_SECRET: "mysupersecret"
      ENCRYPTION_KEY: "mysuperencryptionkey"
      ENCRYPTION_IV: "6f0c77c78a624022"

  nats:
    image: docker.io/bitnami/nats:2
#    healthcheck:
#      test: curl -s -f -k http://localhost:8222/varz >/dev/null || exit 1
#      interval: 30s
#      timeout: 10s
#      retries: 5
    ports:
      - '4222:4222'
      - '6222:6222'
      - '8222:8222'

  postgres:
    image: "postgres:13-alpine"
    restart: always
    healthcheck:
      test: [ "CMD-SHELL", "pg_isready -U ledger" ]
      interval: 10s
      timeout: 5s
      retries: 5
    ports:
      - "5432:5432"
    environment:
      POSTGRES_USER: "formance"
      POSTGRES_PASSWORD: "formance"
      POSTGRES_MULTIPLE_DATABASES: "auth,ledger,webhooks,payments"
      PGDATA: "/data/postgres"
    volumes:
      - postgres_data:/data/postgres
      - ./config/postgres:/docker-entrypoint-initdb.d

  ledger:
    image: "ghcr.io/formancehq/ledger:latest"
    restart: always
    depends_on:
      postgres:
        condition: service_healthy
    environment:
      STORAGE_DRIVER: "postgres"
      STORAGE_POSTGRES_CONN_STRING: "postgresql://formance:formance@postgres/ledger"
      SERVER_HTTP_BIND_ADDRESS: "0.0.0.0:3068"
<<<<<<< HEAD
      PUBLISHER_KAFKA_ENABLED: "true"
      PUBLISHER_KAFKA_BROKER: "redpanda:29092"
=======
      PUBLISHER_NATS_ENABLED: "true"
      PUBLISHER_NATS_BROKER: "nats:4222"
>>>>>>> 4a1bd9b9
      PUBLISHER_TOPIC_MAPPING: "*:ledger"

  wallets:
    image: "ghcr.io/formancehq/wallets:latest"
    restart: always
    depends_on:
      postgres:
        condition: service_healthy
    environment:
      STACK_CLIENT_ID: "wallets"
      STACK_CLIENT_SECRET: "wallets"
      STACK_URL: "http://localhost"

  payments:
    image: "ghcr.io/formancehq/payments:latest"
    restart: always
    depends_on:
      postgres:
        condition: service_healthy
    environment:
      POSTGRES_URI: "postgresql://formance:formance@postgres/payments?sslmode=disable"
      CONFIG_ENCRYPTION_KEY: "mysuperencryptionkey"
      PUBLISHER_NATS_ENABLED: true
      PUBLISHER_NATS_CLIENT_ID: payments
      PUBLISHER_NATS_URL: nats:4222
      PUBLISHER_TOPIC_MAPPING: "*:payments"

  payments-migrate:
    image: "ghcr.io/formancehq/payments:latest"
    command: migrate up
    depends_on:
      postgres:
        condition: service_healthy
    environment:
      POSTGRES_URI: "postgresql://formance:formance@postgres/payments?sslmode=disable"

  opensearch:
    image: "opensearchproject/opensearch:2.2.1"
    restart: always
    environment:
      discovery.type: single-node
      plugins.security.disabled: "true"
      ES_JAVA_OPTS: "-Xms1g -Xmx1g"
    healthcheck:
      test: curl -s -f -k http://opensearch:9200/_cat/health >/dev/null || exit 1
      interval: 30s
      timeout: 10s
      retries: 5
    volumes:
      - opensearch_data:/usr/share/opensearch/data

  opensearch-dashboards:
    image: "opensearchproject/opensearch-dashboards:2.2.1"
    environment:
      OPENSEARCH_HOSTS: '["http://opensearch:9200"]' # must be a string with no spaces when specified as an environment variable
      DISABLE_SECURITY_DASHBOARDS_PLUGIN: "true"
    depends_on:
      opensearch:
        condition: service_healthy
    ports:
      - "5601:5601"

  search-ingester:
    image: "ghcr.io/formancehq/search-ingester:latest"
    restart: always
    depends_on:
      opensearch:
        condition: service_healthy
      search:
        condition: service_healthy
    environment:
      NATS_URL : nats:4222
      BROKER: nats
      OPENSEARCH_URL: "http://opensearch:9200"
      OPENSEARCH_INDEX: "formance"
      OPENSEARCH_TLS_ENABLED: "true"
      OPENSEARCH_TLS_SKIP_CERT_VERIFY: "true"
      OPENSEARCH_BASIC_AUTH_ENABLED: "false"

  search:
    image: "ghcr.io/formancehq/search:latest"
    restart: always
    healthcheck:
      test: curl -s -f -k http://127.0.0.1:8080/_healthcheck >/dev/null || exit 1
      interval: 30s
      timeout: 10s
      retries: 5
    depends_on:
      opensearch:
        condition: service_healthy
    environment:
      OPEN_SEARCH_SCHEME: "http"
      OPEN_SEARCH_SERVICE: "opensearch:9200"
      ES_INDICES: "formance"

  webhooks:
    image: "ghcr.io/formancehq/webhooks:latest"
    restart: always
    healthcheck:
      test: curl -s -f -k http://127.0.0.1:8080/_healthcheck >/dev/null || exit 1
      interval: 30s
      timeout: 10s
      retries: 5
    depends_on:
      postgres:
        condition: service_healthy
    environment:
      STORAGE_POSTGRES_CONN_STRING: "postgresql://formance:formance@postgres/webhooks?sslmode=disable"

  webhooks-worker:
    image: "ghcr.io/formancehq/webhooks:latest"
    command: worker
    restart: always
    healthcheck:
      test: curl -s -f -k http://127.0.0.1:8081/_healthcheck >/dev/null || exit 1
      interval: 30s
      timeout: 10s
      retries: 5
    depends_on:
      postgres:
        condition: service_healthy
    environment:
      STORAGE_POSTGRES_CONN_STRING: "postgresql://formance:formance@postgres/webhooks?sslmode=disable"
      KAFKA_TOPICS: "ledger payments"
      LOG_LEVEL: "debug"
      PUBLISHER_NATS_CLIENT_ID: webhooks
      PUBLISHER_NATS_ENABLED: true
      PUBLISHER_NATS_URL: nats:4222<|MERGE_RESOLUTION|>--- conflicted
+++ resolved
@@ -114,13 +114,8 @@
       STORAGE_DRIVER: "postgres"
       STORAGE_POSTGRES_CONN_STRING: "postgresql://formance:formance@postgres/ledger"
       SERVER_HTTP_BIND_ADDRESS: "0.0.0.0:3068"
-<<<<<<< HEAD
-      PUBLISHER_KAFKA_ENABLED: "true"
-      PUBLISHER_KAFKA_BROKER: "redpanda:29092"
-=======
       PUBLISHER_NATS_ENABLED: "true"
       PUBLISHER_NATS_BROKER: "nats:4222"
->>>>>>> 4a1bd9b9
       PUBLISHER_TOPIC_MAPPING: "*:ledger"
 
   wallets:
